--- conflicted
+++ resolved
@@ -1158,30 +1158,10 @@
         if new_service_request is not None:
             if ('request_type' in new_service_request and new_service_request['request_type'] is not None
                     and new_service_request['request_type'] in [1, 2]):
+                new_comments = new_service_request.pop('new_comments', None)
                 request_type = ServiceRequestType.objects.filter(id=new_service_request['request_type']).first()
                 request_response = ServiceRequestResponse.objects.filter(name='Pending').first()
-<<<<<<< HEAD
                 admin = User.objects.filter(id=WHISPERS_ADMIN_USER_ID).first()
-                service_request = ServiceRequest.objects.create(event=event, request_type=request_type,
-                                                                request_response=request_response, response_by=admin,
-                                                                created_by=user, modified_by=user)
-                # service_request_comments = []
-
-                # create the child comments for this service request
-                if new_comments is not None:
-                    for comment in new_comments:
-                        if comment is not None:
-                            if 'comment_type' in comment and comment['comment_type'] is not None:
-                                comment_type = CommentType.objects.filter(id=comment['comment_type']).first()
-                                if not comment_type:
-                                    comment_type = CommentType.objects.filter(name='Diagnostic').first()
-                            else:
-                                comment_type = CommentType.objects.filter(name='Diagnostic').first()
-                            Comment.objects.create(content_object=service_request, comment=comment['comment'],
-                                                   comment_type=comment_type, created_by=user, modified_by=user)
-                            # service_request_comments.append(comment['comment'])
-=======
-                admin = User.objects.filter(id=1).first()
                 # use event to populate event field on new_service_request
                 new_service_request['event'] = event.id
                 new_service_request['request_type'] = request_type.id
@@ -1198,31 +1178,6 @@
                     # contacts, and comments will be cascade deleted automatically if any exist)
                     event.delete()
                     raise serializers.ValidationError(jsonify_errors(service_request_serializer.errors))
-            # if ('request_type' in new_service_request and new_service_request['request_type'] is not None
-            #         and new_service_request['request_type'] in [1, 2]):
-            #     new_comments = new_service_request.pop('new_comments', None)
-            #     request_type = ServiceRequestType.objects.filter(id=new_service_request['request_type']).first()
-            #     request_response = ServiceRequestResponse.objects.filter(name='Pending').first()
-            #     admin = User.objects.filter(id=1).first()
-            #     service_request = ServiceRequest.objects.create(event=event, request_type=request_type,
-            #                                                     request_response=request_response, response_by=admin,
-            #                                                     created_by=user, modified_by=user)
-            #     # service_request_comments = []
-            #
-            #     # create the child comments for this service request
-            #     if new_comments is not None:
-            #         for comment in new_comments:
-            #             if comment is not None:
-            #                 if 'comment_type' in comment and comment['comment_type'] is not None:
-            #                     comment_type = CommentType.objects.filter(id=comment['comment_type']).first()
-            #                     if not comment_type:
-            #                         comment_type = CommentType.objects.filter(name='Diagnostic').first()
-            #                 else:
-            #                     comment_type = CommentType.objects.filter(name='Diagnostic').first()
-            #                 Comment.objects.create(content_object=service_request, comment=comment['comment'],
-            #                                        comment_type=comment_type, created_by=user, modified_by=user)
-            #                 # service_request_comments.append(comment['comment'])
->>>>>>> 64048899
 
         return event
 
@@ -1568,879 +1523,12 @@
     new_events = serializers.ListField(write_only=True, required=True)
     events = serializers.SerializerMethodField()
 
-<<<<<<< HEAD
     def get_events(self, obj):
         user = get_user(self.context, model_to_dict(obj))
         if not user or not user.is_authenticated or user.role.is_public:
             return list(Event.objects.filter(public=True, eventgroups=obj.id).values_list('id', flat=True))
         else:
             return list(Event.objects.filter(eventgroups=obj.id).values_list('id', flat=True))
-=======
-    def get_permission_source(self, obj):
-        return determine_permission_source(self.context['request'].user, obj)
-
-    def validate(self, data):
-
-        # if this is a new Event
-        if not self.instance:
-            if 'new_event_locations' not in data:
-                raise serializers.ValidationError("new_event_locations is a required field")
-            # 1. Not every location needs a start date at initiation, but at least one location must.
-            # 2. Not every location needs a species at initiation, but at least one location must.
-            # 3. location_species Population >= max(estsick, knownsick) + max(estdead, knowndead)
-            # 4. For morbidity/mortality events, there must be at least one number between sick, dead, estimated_sick,
-            #    and estimated_dead for at least one species in the event at the time of event initiation.
-            #    (sick + dead + estimated_sick + estimated_dead >= 1)
-            # 5. If present, estimated_sick must be higher than known sick (estimated_sick > sick).
-            # 6. If present, estimated dead must be higher than known dead (estimated_dead > dead).
-            # 7. Every location needs at least one comment, which must be one of the following types:
-            #    Site description, History, Environmental factors, Clinical signs
-            # 8. Standardized lat/long format (e.g., decimal degrees WGS84). Update county, state, and country
-            #    if county is null.  Update state and country if state is null. If don't enter country, state, and
-            #    county at initiation, then have to enter lat/long, which would autopopulate country, state, and county.
-            # 9. Ensure admin level 2 actually belongs to admin level 1 which actually belongs to country.
-            # 10. Location start date cannot be after today if event type is Mortality/Morbidity
-            # 11. Location end date must be equal to or greater than start date.
-            # 12: Non-suspect diagnosis cannot have basis_of_dx = 1,2, or 4.  If 3 is selected user must provide a lab.
-            # 13: A diagnosis can only be used once for a location-species-labID combination
-            if 'new_event_locations' in data:
-                country_admin_is_valid = True
-                latlng_is_valid = True
-                latlng_matches_county = True
-                latlng_matches_admin_l1 = True
-                latlng_matches_admin_21 = True
-                comments_is_valid = []
-                required_comment_types = ['site_description', 'history', 'environmental_factors', 'clinical_signs']
-                min_start_date = False
-                start_date_is_valid = True
-                end_date_is_valid = True
-                min_location_species = False
-                min_species_count = False
-                pop_is_valid = []
-                est_sick_is_valid = True
-                est_dead_is_valid = True
-                specdiag_nonsuspect_basis_is_valid = True
-                specdiag_lab_is_valid = True
-                details = []
-                mortality_morbidity = EventType.objects.filter(name='Mortality/Morbidity').first()
-                for item in data['new_event_locations']:
-                    if [i for i in required_comment_types if i in item and item[i]]:
-                        comments_is_valid.append(True)
-                    else:
-                        comments_is_valid.append(False)
-                    if 'start_date' in item and item['start_date'] is not None:
-                        try:
-                            datetime.strptime(item['start_date'], '%Y-%m-%d').date()
-                        except ValueError:
-                            details.append("All start_date values must be valid dates in ISO format ('YYYY-MM-DD').")
-                        min_start_date = True
-                        if (data['event_type'].id == mortality_morbidity.id
-                                and datetime.strptime(item['start_date'], '%Y-%m-%d').date() > date.today()):
-                            start_date_is_valid = False
-                        if ('end_date' in item and item['end_date'] is not None
-                                and item['end_date'] < item['start_date']):
-                            end_date_is_valid = False
-                    elif 'end_date' in item and item['end_date'] is not None:
-                        end_date_is_valid = False
-                    if ('country' in item and item['country'] is not None and 'administrative_level_one' in item
-                            and item['administrative_level_one'] is not None):
-                        country = Country.objects.filter(id=item['country']).first()
-                        admin_l1 = AdministrativeLevelOne.objects.filter(id=item['administrative_level_one']).first()
-                        if country.id != admin_l1.country.id:
-                            country_admin_is_valid = False
-                        if 'administrative_level_two' in item and item['administrative_level_two'] is not None:
-                            admin_l2 = AdministrativeLevelTwo.objects.filter(
-                                id=item['administrative_level_two']).first()
-                            if admin_l1.id != admin_l2.administrative_level_one.id:
-                                country_admin_is_valid = False
-                    if (('country' not in item or item['country'] is None or 'administrative_level_one' not in item
-                         or item['administrative_level_one'] is None)
-                            and ('latitude' not in item or item['latitude'] is None
-                                 or 'longitude' not in item and item['longitude'] is None)):
-                        message = "country and administrative_level_one are required if latitude or longitude is null."
-                        details.append(message)
-                    if ('latitude' in item and item['latitude'] is not None
-                            and not re.match(r"(-?)([\d]{1,2})(\.)(\d+)", str(item['latitude']))):
-                        latlng_is_valid = False
-                    if ('longitude' in item and item['longitude'] is not None
-                            and not re.match(r"(-?)([\d]{1,3})(\.)(\d+)", str(item['longitude']))):
-                        latlng_is_valid = False
-                    geonames_endpoint = 'extendedFindNearbyJSON'
-                    if confirm_geonames_api_responsive(geonames_endpoint):
-                        if ('latitude' in item and item['latitude'] is not None
-                                and 'longitude' in item and item['longitude'] is not None):
-                            payload = {'lat': item['latitude'], 'lng': item['longitude'],
-                                       'username': GEONAMES_USERNAME}
-                            r = requests.get(GEONAMES_API + geonames_endpoint, params=payload, verify=settings.SSL_CERT)
-                            content = decode_json(r)
-                            if 'address' not in content and 'geonames' not in content:
-                                latlng_is_valid = False
-                        if (latlng_is_valid and 'latitude' in item and item['latitude'] is not None
-                                and 'longitude' in item and item['longitude'] is not None
-                                and 'country' in item and item['country'] is not None):
-                            payload = {'lat': item['latitude'], 'lng': item['longitude'], 'username': GEONAMES_USERNAME}
-                            r = requests.get(GEONAMES_API + geonames_endpoint, params=payload, verify=settings.SSL_CERT)
-                            geonames_object_list = decode_json(r)
-                            if 'address' in geonames_object_list:
-                                address = geonames_object_list['address']
-                                if 'name' in address:
-                                    address['adminName2'] = address['name']
-                            elif 'geonames' in geonames_object_list:
-                                geonames_objects_adm2 = [item for item in geonames_object_list['geonames'] if
-                                                         item['fcode'] == 'ADM2']
-                                address = geonames_objects_adm2[0]
-                            else:
-                                # the response from the Geonames web service is in an unexpected format
-                                address = None
-                            geonames_endpoint = 'countryInfoJSON'
-                            if address and confirm_geonames_api_responsive(geonames_endpoint):
-                                country_code = address['countryCode']
-                                if len(country_code) == 2:
-                                    payload = {'country': country_code, 'username': GEONAMES_USERNAME}
-                                    r = requests.get(GEONAMES_API + geonames_endpoint, params=payload,
-                                                     verify=settings.SSL_CERT)
-                                    content = decode_json(r)
-                                    if ('geonames' in content and content['geonames'] is not None
-                                            and len(content['geonames']) > 0 and 'isoAlpha3' in content['geonames'][0]):
-                                        alpha3 = content['geonames'][0]['isoAlpha3']
-                                        country = Country.objects.filter(abbreviation=alpha3).first()
-                                else:
-                                    country = Country.objects.filter(abbreviation=country_code).first()
-                                if int(item['country']) != country.id:
-                                    latlng_matches_county = False
-                                elif ('administrative_level_one' in item
-                                      and item['administrative_level_one'] is not None):
-                                    admin_l1 = AdministrativeLevelOne.objects.filter(name=address['adminName1']).first()
-                                    if int(item['administrative_level_one']) != admin_l1.id:
-                                        latlng_matches_admin_l1 = False
-                                    elif 'administrative_level_two' in item and item[
-                                        'administrative_level_two'] is not None:
-                                        a2 = address['adminName2'] if 'adminName2' in address else address['name']
-                                        admin_l2 = AdministrativeLevelTwo.objects.filter(name=a2).first()
-                                        if int(item['administrative_level_two']) != admin_l2.id:
-                                            latlng_matches_admin_21 = False
-                    if 'new_location_species' in item:
-                        for spec in item['new_location_species']:
-                            if 'species' in spec and spec['species'] is not None:
-                                if Species.objects.filter(id=spec['species']).first() is None:
-                                    message = "A submitted species ID (" + str(spec['species'])
-                                    message += ") in new_location_species was not found in the database."
-                                    details.append(message)
-                                else:
-                                    min_location_species = True
-                            if 'population_count' in spec and spec['population_count'] is not None:
-                                dead_count = 0
-                                sick_count = 0
-                                if 'dead_count_estimated' in spec or 'dead_count' in spec:
-                                    dead_count = max(spec.get('dead_count_estimated') or 0, spec.get('dead_count') or 0)
-                                if 'sick_count_estimated' in spec or 'sick_count' in spec:
-                                    sick_count = max(spec.get('sick_count_estimated') or 0, spec.get('sick_count') or 0)
-                                if spec['population_count'] >= dead_count + sick_count:
-                                    pop_is_valid.append(True)
-                                else:
-                                    pop_is_valid.append(False)
-                            if ('sick_count_estimated' in spec and spec['sick_count_estimated'] is not None
-                                    and 'sick_count' in spec and spec['sick_count'] is not None
-                                    and not spec['sick_count_estimated'] > spec['sick_count']):
-                                est_sick_is_valid = False
-                            if ('dead_count_estimated' in spec and spec['dead_count_estimated'] is not None
-                                    and 'dead_count' in spec and spec['dead_count'] is not None
-                                    and not spec['dead_count_estimated'] > spec['dead_count']):
-                                est_dead_is_valid = False
-                            if data['event_type'].id == mortality_morbidity.id:
-                                if ('dead_count_estimated' in spec and spec['dead_count_estimated'] is not None
-                                        and spec['dead_count_estimated'] > 0):
-                                    min_species_count = True
-                                elif ('dead_count' in spec and spec['dead_count'] is not None
-                                      and spec['dead_count'] > 0):
-                                    min_species_count = True
-                                elif ('sick_count_estimated' in spec and spec['sick_count_estimated'] is not None
-                                      and spec['sick_count_estimated'] > 0):
-                                    min_species_count = True
-                                elif ('sick_count' in spec and spec['sick_count'] is not None
-                                      and spec['sick_count'] > 0):
-                                    min_species_count = True
-                            if 'new_species_diagnoses' in spec and spec['new_species_diagnoses'] is not None:
-                                specdiag_labs = []
-                                for specdiag in spec['new_species_diagnoses']:
-                                    [specdiag_labs.append((specdiag['diagnosis'], specdiag_lab)) for specdiag_lab in
-                                     specdiag['new_species_diagnosis_organizations']]
-                                    if not specdiag['suspect']:
-                                        if specdiag['basis'] in [1, 2, 4]:
-                                            specdiag_nonsuspect_basis_is_valid = False
-                                        elif specdiag['basis'] == 3:
-                                            if ('new_species_diagnosis_organizations' in specdiag
-                                                    and specdiag['new_species_diagnosis_organizations'] is not None):
-                                                for org_id in specdiag['new_species_diagnosis_organizations']:
-                                                    org = Organization.objects.filter(id=org_id).first()
-                                                    if not org or not org.laboratory:
-                                                        specdiag_nonsuspect_basis_is_valid = False
-                                if len(specdiag_labs) != len(set(specdiag_labs)):
-                                    specdiag_lab_is_valid = False
-                    if 'new_location_contacts' in item and item['new_location_contacts'] is not None:
-                        for loc_contact in item['new_location_contacts']:
-                            if 'contact' not in loc_contact or loc_contact['contact'] is None:
-                                message = "A required contact ID was not included in new_location_contacts."
-                                details.append(message)
-                            elif Contact.objects.filter(id=loc_contact['contact']).first() is None:
-                                message = "A submitted contact ID (" + str(loc_contact['contact'])
-                                message += ") in new_location_contacts was not found in the database."
-                                details.append(message)
-                if not country_admin_is_valid:
-                    message = "administrative_level_one must belong to the submitted country,"
-                    message += " and administrative_level_two must belong to the submitted administrative_level_one."
-                    details.append(message)
-                if not start_date_is_valid:
-                    message = "If event_type is 'Mortality/Morbidity'"
-                    message += " start_date for a new event_location must be current date or earlier."
-                    details.append(message)
-                if not end_date_is_valid:
-                    details.append("end_date may not be before start_date.")
-                if not latlng_is_valid:
-                    message = "latitude and longitude must be in decimal degrees and represent a point in a country."
-                    details.append(message)
-                if not latlng_matches_county:
-                    message = "latitude and longitude are not in the user-specified country."
-                    details.append(message)
-                if not latlng_matches_admin_l1:
-                    message = "latitude and longitude are not in the user-specified administrative level one."
-                    details.append(message)
-                if not latlng_matches_admin_21:
-                    message = "latitude and longitude are not in the user-specified administrative level two."
-                    details.append(message)
-                if False in comments_is_valid:
-                    message = "Each new_event_location requires at least one new_comment, which must be one of"
-                    message += " the following types: Site description, History, Environmental factors, Clinical signs"
-                    details.append(message)
-                if not min_start_date:
-                    details.append("start_date is required for at least one new event_location.")
-                if not min_location_species:
-                    details.append("Each new_event_location requires at least one new_location_species.")
-                if False in pop_is_valid:
-                    message = "new_location_species population_count cannot be less than the sum of dead_count"
-                    message += " and sick_count (where those counts are the maximum of the estimated or known count)."
-                    details.append(message)
-                if data['event_type'].id == mortality_morbidity.id and not min_species_count:
-                    message = "For Mortality/Morbidity events, at least one new_location_species requires"
-                    message += " at least one species count in any of the following fields:"
-                    message += " dead_count_estimated, dead_count, sick_count_estimated, sick_count."
-                    details.append(message)
-                if not est_sick_is_valid:
-                    details.append("Estimated sick count must always be more than known sick count.")
-                if not est_dead_is_valid:
-                    details.append("Estimated dead count must always be more than known dead count.")
-                if not specdiag_nonsuspect_basis_is_valid:
-                    message = "A non-suspect diagnosis can only have a basis of"
-                    message += " 'Necropsy and/or ancillary tests performed at a diagnostic laboratory'"
-                    message += " and only if that diagnosis has a related laboratory"
-                    details.append(message)
-                if not specdiag_lab_is_valid:
-                    message = "A diagnosis can only be used once for any combination of a location, species, and lab."
-                    details.append(message)
-                if details:
-                    raise serializers.ValidationError(details)
-
-            # 1. End Date is Mandatory for event to be marked as 'Complete'. Should always be same or after Start Date.
-            # 2. For morbidity/mortality events, there must be at least one number between sick, dead, estimated_sick,
-            #   and estimated_dead per species at the time of event completion.
-            #   (sick + dead + estimated_sick + estimated_dead >= 1)
-            if 'complete' in data and data['complete'] is True:
-                location_message = "The event may not be marked complete until all of its locations have an end date"
-                location_message += " and each location's end date is after that location's start date."
-                end_date_is_valid = True
-                species_count_is_valid = []
-                est_sick_is_valid = True
-                est_dead_is_valid = True
-                specdiag_basis_is_valid = True
-                specdiag_cause_is_valid = True
-                details = []
-                mortality_morbidity = EventType.objects.filter(name='Mortality/Morbidity').first()
-                for item in data['new_event_locations']:
-                    if ('start_date' in item and item['start_date'] is not None
-                            and 'end_date' in item and item['end_date'] is not None):
-                        try:
-                            start_date = datetime.strptime(item['start_date'], '%Y-%m-%d').date()
-                        except ValueError:
-                            # use a fake date to prevent type comparison error in "if not start_date < end_date"
-                            start_date = datetime.now().date
-                            details.append("All start_date values must be valid ISO format dates (YYYY-MM-DD).")
-                        try:
-                            end_date = datetime.strptime(item['end_date'], '%Y-%m-%d').date()
-                        except ValueError:
-                            # use a fake date to prevent type comparison error in "if not start_date < end_date"
-                            end_date = datetime.now().date() + timedelta(days=1)
-                            details.append("All end_date values must be valid ISO format dates (YYYY-MM-DD).")
-                        if not start_date <= end_date:
-                            end_date_is_valid = False
-                    else:
-                        end_date_is_valid = False
-                    for spec in item['new_location_species']:
-                        if ('sick_count_estimated' in spec and spec['sick_count_estimated'] is not None
-                                and 'sick_count' in spec and spec['sick_count'] is not None
-                                and not spec['sick_count_estimated'] > spec['sick_count']):
-                            est_sick_is_valid = False
-                        if ('dead_count_estimated' in spec and spec['dead_count_estimated'] is not None
-                                and 'dead_count' in spec and spec['dead_count'] is not None
-                                and not spec['dead_count_estimated'] > spec['dead_count']):
-                            est_dead_is_valid = False
-                        if data['event_type'] == mortality_morbidity.id:
-                            if ('dead_count_estimated' in spec and spec['dead_count_estimated'] is not None
-                                    and spec['dead_count_estimated'] > 0):
-                                species_count_is_valid.append(True)
-                            elif ('dead_count' in spec and spec['dead_count'] is not None
-                                  and spec['dead_count'] > 0):
-                                species_count_is_valid.append(True)
-                            elif ('sick_count_estimated' in spec and spec['sick_count_estimated'] is not None
-                                  and spec['sick_count_estimated'] > 0):
-                                species_count_is_valid.append(True)
-                            elif ('sick_count' in spec and spec['sick_count'] is not None
-                                  and spec['sick_count'] > 0):
-                                species_count_is_valid.append(True)
-                            else:
-                                species_count_is_valid.append(False)
-                        if 'new_species_diagnoses' in spec and spec['new_species_diagnoses'] is not None:
-                            for specdiag in spec['new_species_diagnoses']:
-                                if 'basis' not in specdiag or specdiag['basis'] is None:
-                                    specdiag_basis_is_valid = False
-                                if 'cause' not in specdiag or specdiag['cause'] is None:
-                                    specdiag_cause_is_valid = False
-                        else:
-                            specdiag_basis_is_valid = False
-                            specdiag_cause_is_valid = False
-                if not end_date_is_valid:
-                    details.append(location_message)
-                if False in species_count_is_valid:
-                    message = "Each new_location_species requires at least one species count in any of these"
-                    message += " fields: dead_count_estimated, dead_count, sick_count_estimated, sick_count."
-                    details.append(message)
-                if not est_sick_is_valid:
-                    details.append("Estimated sick count must always be more than known sick count.")
-                if not est_dead_is_valid:
-                    details.append("Estimated dead count must always be more than known dead count.")
-                if not specdiag_basis_is_valid:
-                    details.append("Each new_location_species requires a basis of diagnosis")
-                if not specdiag_cause_is_valid:
-                    details.append("Each new_location_species requires a significance of diagnosis for species (cause)")
-                if details:
-                    raise serializers.ValidationError(details)
-
-        return data
-
-    def create(self, validated_data):
-        # set the FULL_EVENT_CHAIN_CREATE variable to True in case there is an error somewhere in the chain
-        # and all objects created by this request before the error need to be deleted
-        FULL_EVENT_CHAIN_CREATE = True
-
-        # pull out child event diagnoses list from the request
-        new_event_diagnoses = validated_data.pop('new_event_diagnoses', None)
-
-        # pull out child organizations list from the request
-        new_organizations = validated_data.pop('new_organizations', None)
-
-        # pull out child comments list from the request
-        new_comments = validated_data.pop('new_comments', None)
-
-        # pull out child event_locations list from the request
-        new_event_locations = validated_data.pop('new_event_locations', None)
-
-        # pull out child eventgroups list from the request
-        new_eventgroups = validated_data.pop('new_eventgroups', None)
-
-        # pull out child service request from the request
-        new_service_request = validated_data.pop('new_service_request', None)
-
-        # pull out user ID list from the request
-        if 'new_read_collaborators' in validated_data:
-            new_read_collaborators = validated_data.pop('new_read_collaborators', None)
-            new_read_user_ids_prelim = set(new_read_collaborators) if new_read_collaborators else set([])
-        else:
-            new_read_user_ids_prelim = set([])
-        if 'new_write_collaborators' in validated_data:
-            new_write_collaborators = validated_data.pop('new_write_collaborators', None)
-            new_write_user_ids = set(new_write_collaborators) if new_write_collaborators else set([])
-        else:
-            new_write_user_ids = set([])
-
-        # remove users from the read list if they are also in the write list (these lists are already unique sets)
-        new_read_user_ids = new_read_user_ids_prelim - new_write_user_ids
-
-        event = Event.objects.create(**validated_data)
-
-        # create the child event_locations for this event
-        if new_event_locations is not None:
-            is_valid = True
-            valid_data = []
-            errors = []
-            for event_location in new_event_locations:
-                if event_location is not None:
-                    # use event to populate event field on event_location
-                    event_location['event'] = event.id
-                    event_location['created_by'] = event.created_by.id
-                    event_location['modified_by'] = event.modified_by.id
-                    event_location['FULL_EVENT_CHAIN_CREATE'] = FULL_EVENT_CHAIN_CREATE
-                    evt_loc_serializer = EventLocationSerializer(data=event_location)
-                    if evt_loc_serializer.is_valid():
-                        valid_data.append(evt_loc_serializer)
-                    else:
-                        is_valid = False
-                        errors.append(evt_loc_serializer.errors)
-            if is_valid:
-                # now that all items are proven valid, save and return them to the user
-                for item in valid_data:
-                    item.save()
-            else:
-                # delete this event (related collaborators, organizations, eventgroups, service requests,
-                # contacts, and comments will be cascade deleted automatically if any exist)
-                event.delete()
-                raise serializers.ValidationError(jsonify_errors(errors))
-
-        user = get_user(self.context, self.initial_data)
-
-        # create the child collaborators for this event
-        if new_read_user_ids is not None:
-            for read_user_id in new_read_user_ids:
-                read_user = User.objects.filter(id=read_user_id).first()
-                if read_user is not None:
-                    EventReadUser.objects.create(user=read_user, event=event, created_by=user, modified_by=user)
-
-        if new_write_user_ids is not None:
-            for write_user_id in new_write_user_ids:
-                write_user = User.objects.filter(id=write_user_id).first()
-                if write_user is not None:
-                    EventWriteUser.objects.create(user=write_user, event=event, created_by=user, modified_by=user)
-
-        # create the child organizations for this event
-        if new_organizations is not None:
-            # only create unique records (silently ignore duplicates submitted by user)
-            new_unique_organizations = list(set(new_organizations))
-            for org_id in new_unique_organizations:
-                if org_id is not None:
-                    org = Organization.objects.filter(id=org_id).first()
-                    if org is not None:
-                        event_org = EventOrganization.objects.create(event=event, organization=org,
-                                                                     created_by=user, modified_by=user)
-                        event_org.priority = calculate_priority_event_organization(event_org)
-                        event_org.save(update_fields=['priority', ])
-        else:
-            event_org = EventOrganization.objects.create(event=event, organization=user.organization,
-                                                         created_by=user, modified_by=user)
-            event_org.priority = calculate_priority_event_organization(event_org)
-            event_org.save(update_fields=['priority', ])
-
-        # create the child comments for this event
-        if new_comments is not None:
-            for comment in new_comments:
-                if comment is not None:
-                    if 'comment_type' in comment and comment['comment_type'] is not None:
-                        comment_type = CommentType.objects.filter(id=comment['comment_type']).first()
-                        if comment_type is not None:
-                            Comment.objects.create(content_object=event, comment=comment['comment'],
-                                                   comment_type=comment_type, created_by=user, modified_by=user)
-
-        # create the child eventgroups for this event
-        if new_eventgroups is not None:
-            for eventgroup_id in new_eventgroups:
-                if eventgroup_id is not None:
-                    eventgroup = EventGroup.objects.filter(id=eventgroup_id).first()
-                    if eventgroup is not None:
-                        EventEventGroup.objects.create(event=event, eventgroup=eventgroup,
-                                                       created_by=user, modified_by=user)
-
-        # create the child event diagnoses for this event
-        pending = list(Diagnosis.objects.filter(name='Pending').values_list('id', flat=True))[0]
-        undetermined = list(Diagnosis.objects.filter(name='Undetermined').values_list('id', flat=True))[0]
-        existing_evt_diag_ids = list(EventDiagnosis.objects.filter(event=event.id).values_list('diagnosis', flat=True))
-        if len(existing_evt_diag_ids) > 0 and undetermined in existing_evt_diag_ids:
-            remove_diagnoses = [pending, undetermined]
-        else:
-            remove_diagnoses = [pending, ]
-
-        # remove Pending if in the list because it should never be submitted by the user
-        # and remove Undetermined if in the list and the event already has an Undetermined
-        [new_event_diagnoses.remove(x) for x in new_event_diagnoses if int(x['diagnosis']) in remove_diagnoses]
-
-        if new_event_diagnoses:
-            is_valid = True
-            valid_data = []
-            errors = []
-            for event_diagnosis in new_event_diagnoses:
-                if event_diagnosis is not None:
-                    # use event to populate event field on event_diagnosis
-                    event_diagnosis['event'] = event.id
-                    event_diagnosis['created_by'] = event.created_by.id
-                    event_diagnosis['modified_by'] = event.modified_by.id
-                    event_diagnosis['FULL_EVENT_CHAIN_CREATE'] = FULL_EVENT_CHAIN_CREATE
-                    evt_diag_serializer = EventDiagnosisSerializer(data=event_diagnosis)
-                    if evt_diag_serializer.is_valid():
-                        valid_data.append(evt_diag_serializer)
-                    else:
-                        is_valid = False
-                        errors.append(evt_diag_serializer.errors)
-            if is_valid:
-                # now that all items are proven valid, save and return them to the user
-                for item in valid_data:
-                    item.save()
-            else:
-                # delete this event (related collaborators, organizations, eventgroups, service requests,
-                # contacts, and comments will be cascade deleted automatically if any exist)
-                event.delete()
-                raise serializers.ValidationError(jsonify_errors(errors))
-
-            # # Can only use diagnoses that are already used by this event's species diagnoses
-            # valid_diagnosis_ids = list(SpeciesDiagnosis.objects.filter(
-            #     location_species__event_location__event=event.id
-            # ).exclude(id__in=[pending, undetermined]).values_list('diagnosis', flat=True).distinct())
-            # # If any new event diagnoses have a matching species diagnosis, then continue, else ignore
-            # if valid_diagnosis_ids is not None:
-            #     new_event_diagnoses_created = []
-            #     for event_diagnosis in new_event_diagnoses:
-            #         diagnosis_id = int(event_diagnosis.pop('diagnosis', None))
-            #         if diagnosis_id in valid_diagnosis_ids:
-            #             # ensure this new event diagnosis has the correct suspect value
-            #             # (false if any matching species diagnoses are false, otherwise true)
-            #             diagnosis = Diagnosis.objects.filter(pk=diagnosis_id).first()
-            #             matching_specdiags_suspect = SpeciesDiagnosis.objects.filter(
-            #                 location_species__event_location__event=event.id, diagnosis=diagnosis_id
-            #             ).values_list('suspect', flat=True)
-            #             suspect = False if False in matching_specdiags_suspect else True
-            #             event_diagnosis = EventDiagnosis.objects.create(**event_diagnosis, event=event,
-            #                                                             diagnosis=diagnosis, suspect=suspect,
-            #                                                             created_by=user, modified_by=user)
-            #             event_diagnosis.priority = calculate_priority_event_diagnosis(event_diagnosis)
-            #             event_diagnosis.save(update_fields=['priority', ])
-            #             new_event_diagnoses_created.append(event_diagnosis)
-            #     # If any new event diagnoses were created, check for existing Pending record and delete it
-            #     if len(new_event_diagnoses_created) > 0:
-            #         event_diagnoses = EventDiagnosis.objects.filter(event=event.id)
-            #         [diag.delete() for diag in event_diagnoses if diag.diagnosis.id == pending]
-
-        # Create the child service requests for this event
-        if new_service_request is not None:
-            if ('request_type' in new_service_request and new_service_request['request_type'] is not None
-                    and new_service_request['request_type'] in [1, 2]):
-                request_type = ServiceRequestType.objects.filter(id=new_service_request['request_type']).first()
-                request_response = ServiceRequestResponse.objects.filter(name='Pending').first()
-                admin = User.objects.filter(id=1).first()
-                # use event to populate event field on new_service_request
-                new_service_request['event'] = event.id
-                new_service_request['request_type'] = request_type.id
-                new_service_request['request_response'] = request_response.id
-                new_service_request['response_by'] = admin.id
-                new_service_request['created_by'] = event.created_by.id
-                new_service_request['modified_by'] = event.modified_by.id
-                new_service_request['FULL_EVENT_CHAIN_CREATE'] = FULL_EVENT_CHAIN_CREATE
-                service_request_serializer = ServiceRequestSerializer(data=new_service_request)
-                if service_request_serializer.is_valid():
-                    service_request_serializer.save()
-                else:
-                    # delete this event (related collaborators, organizations, eventgroups, service requests,
-                    # contacts, and comments will be cascade deleted automatically if any exist)
-                    event.delete()
-                    raise serializers.ValidationError(jsonify_errors(service_request_serializer.errors))
-
-                # new_comments = new_service_request.pop('new_comments', None)
-                # request_type = ServiceRequestType.objects.filter(id=new_service_request['request_type']).first()
-                # request_response = ServiceRequestResponse.objects.filter(name='Pending').first()
-                # admin = User.objects.filter(id=1).first()
-                # service_request = ServiceRequest.objects.create(event=event, request_type=request_type,
-                #                                                 request_response=request_response, response_by=admin,
-                #                                                 created_by=user, modified_by=user)
-                # # service_request_comments = []
-                #
-                # # create the child comments for this service request
-                # if new_comments is not None:
-                #     for comment in new_comments:
-                #         if comment is not None:
-                #             if 'comment_type' in comment and comment['comment_type'] is not None:
-                #                 comment_type = CommentType.objects.filter(id=comment['comment_type']).first()
-                #                 if not comment_type:
-                #                     comment_type = CommentType.objects.filter(name='Diagnostic').first()
-                #             else:
-                #                 comment_type = CommentType.objects.filter(name='Diagnostic').first()
-                #             Comment.objects.create(content_object=service_request, comment=comment['comment'],
-                #                                    comment_type=comment_type, created_by=user, modified_by=user)
-                #             # service_request_comments.append(comment['comment'])
-
-        return event
-
-    # on update, any submitted nested objects (new_organizations, new_comments, new_event_locations) will be ignored
-    def update(self, instance, validated_data):
-        new_complete = validated_data.get('complete', None)
-        quality_check = validated_data.get('quality_check', None)
-
-        # if event is complete only a few things are permitted (admin can set quality_check or reopen event)
-        if instance.complete:
-            # if the event is complete and the quality_check field is included and set to a date,
-            # update the quality_check field and return the event
-            # (ignoring any other submitted changes since the event is 'locked' by virtue of being complete)
-            if quality_check:
-                instance.quality_check = quality_check
-                instance.modified_by = validated_data.get('modified_by', instance.modified_by)
-                instance.save()
-                return instance
-            # if the event is complete and the complete field is not included or True, the event cannot be changed
-            if new_complete is None or new_complete:
-                message = "Complete events may only be changed by the event owner or an administrator"
-                message += " if the 'complete' field is set to False in the request."
-                raise serializers.ValidationError(jsonify_errors(message))
-
-        # otherwise event is not yet complete
-        if not instance.complete and new_complete:
-            # only let the status be changed to 'complete=True' if
-            # 1. All child locations have an end date and each location's end date is later than its start date
-            # 2. For morbidity/mortality events, there must be at least one number between sick, dead, estimated_sick,
-            #   and estimated_dead per species at the time of event completion.
-            #   (sick + dead + estimated_sick + estimated_dead >= 1)
-            # 3. All child species diagnoses must have a basis and a cause
-            locations = EventLocation.objects.filter(event=instance.id)
-            location_message = "The event may not be marked complete until all of its locations have an end date"
-            location_message += " and each location's end date is after that location's start date."
-            if locations is not None:
-                species_count_is_valid = []
-                est_count_gt_known_count = True
-                species_diagnosis_basis_is_valid = []
-                species_diagnosis_cause_is_valid = []
-                details = []
-                mortality_morbidity = EventType.objects.filter(name='Mortality/Morbidity').first()
-                for location in locations:
-                    if not location.end_date or not location.start_date or not location.end_date >= location.start_date:
-                        raise serializers.ValidationError(jsonify_errors(location_message))
-                    if instance.event_type.id == mortality_morbidity.id:
-                        location_species = LocationSpecies.objects.filter(event_location=location.id)
-                        for spec in location_species:
-                            if spec.dead_count_estimated is not None and spec.dead_count_estimated > 0:
-                                species_count_is_valid.append(True)
-                                if (spec.dead_count is not None and spec.dead_count > 0
-                                        and not spec.dead_count_estimated > spec.dead_count):
-                                    est_count_gt_known_count = False
-                            elif spec.dead_count is not None and spec.dead_count > 0:
-                                species_count_is_valid.append(True)
-                            elif spec.sick_count_estimated is not None and spec.sick_count_estimated > 0:
-                                species_count_is_valid.append(True)
-                                if (spec.sick_count or 0) > 0 and spec.sick_count_estimated <= (
-                                        spec.sick_count or 0):
-                                    est_count_gt_known_count = False
-                            elif spec.sick_count is not None and spec.sick_count > 0:
-                                species_count_is_valid.append(True)
-                            else:
-                                species_count_is_valid.append(False)
-                            species_diagnoses = SpeciesDiagnosis.objects.filter(location_species=spec.id)
-                            for specdiag in species_diagnoses:
-                                if specdiag.basis:
-                                    species_diagnosis_basis_is_valid.append(True)
-                                else:
-                                    species_diagnosis_basis_is_valid.append(False)
-                                if specdiag.cause:
-                                    species_diagnosis_cause_is_valid.append(True)
-                                else:
-                                    species_diagnosis_cause_is_valid.append(False)
-                if False in species_count_is_valid:
-                    message = "Each location_species requires at least one species count in any of the following"
-                    message += " fields: dead_count_estimated, dead_count, sick_count_estimated, sick_count."
-                    details.append(message)
-                if not est_count_gt_known_count:
-                    message = "Estimated sick or dead counts must always be more than known sick or dead counts."
-                    details.append(message)
-                if False in species_diagnosis_basis_is_valid:
-                    message = "The event may not be marked complete until all of its location species diagnoses"
-                    message += " have a basis of diagnosis."
-                    details.append(message)
-                if False in species_diagnosis_cause_is_valid:
-                    message = "The event may not be marked complete until all of its location species diagnoses"
-                    message += " have a cause."
-                    details.append(message)
-                if details:
-                    raise serializers.ValidationError(jsonify_errors(details))
-            else:
-                raise serializers.ValidationError(jsonify_errors(location_message))
-
-        # remove child event diagnoses list from the request
-        if 'new_event_diagnoses' in validated_data:
-            validated_data.pop('new_event_diagnoses')
-
-        # remove child organizations list from the request
-        if 'new_organizations' in validated_data:
-            validated_data.pop('new_organizations')
-
-        # remove child comments list from the request
-        if 'new_comments' in validated_data:
-            validated_data.pop('new_comments')
-
-        # remove child event_locations list from the request
-        if 'new_event_locations' in validated_data:
-            validated_data.pop('new_event_locations')
-
-        # remove child service_requests list from the request
-        if 'new_service_requests' in validated_data:
-            validated_data.pop('new_service_requests')
-
-        # pull out read and write collaborators ID lists from the request
-        if 'new_read_collaborators' in validated_data:
-            new_read_collaborators = validated_data.pop('new_read_collaborators', None)
-            new_read_user_ids_prelim = set(new_read_collaborators) if new_read_collaborators else set([])
-        else:
-            new_read_user_ids_prelim = set([])
-        if 'new_write_collaborators' in validated_data:
-            new_write_collaborators = validated_data.pop('new_write_collaborators', None)
-            new_write_user_ids = set(new_write_collaborators) if new_write_collaborators else set([])
-        else:
-            new_write_user_ids = set([])
-
-        user = get_user(self.context, self.initial_data)
-        request_method = self.context['request'].method
-
-        # update the read_collaborators list if new_read_collaborators submitted
-        if request_method == 'PUT' or (new_read_user_ids_prelim and request_method == 'PATCH'):
-            # get the old (current) read collaborator ID list for this event
-            old_read_users = User.objects.filter(readevents=instance.id)
-            # remove users from the read list if they are also in the write list (these lists are already unique sets)
-            new_read_user_ids = new_read_user_ids_prelim - new_write_user_ids
-            # get the new (submitted) read collaborator ID list for this event
-            new_read_users = User.objects.filter(id__in=new_read_user_ids)
-
-            # identify and delete relates where user IDs are present in old read list but not new read list
-            delete_read_users = list(set(old_read_users) - set(new_read_users))
-            for user_id in delete_read_users:
-                delete_user = EventReadUser.objects.filter(user=user_id, event=instance)
-                delete_user.delete()
-
-            # identify and create relates where user IDs are present in new read list but not old read list
-            add_read_users = list(set(new_read_users) - set(old_read_users))
-            for user_id in add_read_users:
-                EventReadUser.objects.create(user=user_id, event=instance, created_by=user, modified_by=user)
-
-        # update the write_collaborators list if new_write_user_ids submitted
-        if request_method == 'PUT' or (new_write_user_ids and request_method == 'PATCH'):
-            # get the old (current) write collaborator ID list for this event
-            old_write_users = User.objects.filter(writeevents=instance.id)
-            # get the new (submitted) write collaborator ID list for this event
-            new_write_users = User.objects.filter(id__in=new_write_user_ids)
-
-            # identify and delete relates where user IDs are present in old write list but not new write list
-            delete_write_users = list(set(old_write_users) - set(new_write_users))
-            for user_id in delete_write_users:
-                delete_user = EventWriteUser.objects.filter(user=user_id, event=instance)
-                delete_user.delete()
-
-            # identify and create relates where user IDs are present in new write list but not old write list
-            add_write_users = list(set(new_write_users) - set(old_write_users))
-            for user_id in add_write_users:
-                EventWriteUser.objects.create(user=user_id, event=instance, created_by=user, modified_by=user)
-
-        # update the Event object
-        instance.event_type = validated_data.get('event_type', instance.event_type)
-        instance.event_reference = validated_data.get('event_reference', instance.event_reference)
-        instance.complete = validated_data.get('complete', instance.complete)
-        instance.staff = validated_data.get('staff', instance.staff)
-        instance.event_status = validated_data.get('event_status', instance.event_status)
-        instance.quality_check = validated_data.get('quality_check', instance.quality_check)
-        instance.legal_status = validated_data.get('legal_status', instance.legal_status)
-        instance.legal_number = validated_data.get('legal_number', instance.legal_number)
-        instance.public = validated_data.get('public', instance.public)
-        instance.modified_by = user if user else validated_data.get('modified_by', instance.modified_by)
-
-        # affected_count
-        # If EventType = Morbidity/Mortality
-        # then Sum(Max(estimated_dead, dead) + Max(estimated_sick, sick)) from location_species table
-        # If Event Type = Surveillance then Sum(number_positive) from species_diagnosis table
-        event_type_id = instance.event_type.id
-        if event_type_id not in [1, 2]:
-            instance.affected_count = None
-        else:
-            locations = EventLocation.objects.filter(event=instance.id).values('id', 'start_date', 'end_date')
-            loc_ids = [loc['id'] for loc in locations]
-            loc_species = LocationSpecies.objects.filter(
-                event_location_id__in=loc_ids).values(
-                'id', 'dead_count_estimated', 'dead_count', 'sick_count_estimated', 'sick_count')
-            if event_type_id == 1:
-                affected_counts = [max(spec.get('dead_count_estimated') or 0, spec.get('dead_count') or 0)
-                                   + max(spec.get('sick_count_estimated') or 0, spec.get('sick_count') or 0)
-                                   for spec in loc_species]
-                instance.affected_count = sum(affected_counts)
-            elif event_type_id == 2:
-                loc_species_ids = [spec['id'] for spec in loc_species]
-                species_dx_positive_counts = SpeciesDiagnosis.objects.filter(
-                    location_species_id__in=loc_species_ids).values_list('positive_count', flat=True)
-                positive_counts = [dx or 0 for dx in species_dx_positive_counts]
-                instance.affected_count = sum(positive_counts)
-
-        instance.save()
-
-        return instance
-
-    class Meta:
-        model = Event
-        fields = ('id', 'event_type', 'event_type_string', 'event_reference', 'complete', 'start_date', 'end_date',
-                  'affected_count', 'staff', 'staff_string', 'event_status', 'event_status_string',
-                  'legal_status', 'legal_status_string', 'legal_number', 'quality_check', 'public',
-                  'read_collaborators', 'write_collaborators', 'eventgroups', 'organizations', 'contacts', 'comments',
-                  'new_read_collaborators', 'new_write_collaborators','new_event_diagnoses', 'new_organizations',
-                  'new_comments', 'new_event_locations', 'new_eventgroups', 'new_service_request', 'created_date',
-                  'created_by', 'created_by_string', 'modified_date', 'modified_by', 'modified_by_string',
-                  'service_request_email', 'permissions', 'permission_source',)
-
-
-class EventEventGroupPublicSerializer(serializers.ModelSerializer):
-
-    def validate(self, data):
-
-        message_complete = "EventEventGroup for a complete event may not be changed"
-        message_complete += " unless the event is first re-opened by the event owner or an administrator."
-
-        # TODO: determine if this is true
-        # if this is a new EventEventGroup check if the Event is complete
-        if not self.instance and 'FULL_EVENT_CHAIN_CREATE' not in self.initial_data and data['event'].complete:
-            raise serializers.ValidationError(message_complete)
-
-        # else this is an existing EventEventGroup, check if parent Event is complete
-        elif self.instance and self.instance.event.complete:
-            raise serializers.ValidationError(message_complete)
-
-        return data
-
-    class Meta:
-        model = EventEventGroup
-        fields = ('id', 'event', 'eventgroup',)
-
-
-class EventEventGroupSerializer(serializers.ModelSerializer):
-    created_by_string = serializers.StringRelatedField(source='created_by')
-    modified_by_string = serializers.StringRelatedField(source='modified_by')
-
-    def validate(self, data):
-
-        # TODO: determine if this is true
-        if data['event'].complete:
-            message = "EventEventGroup for a complete event may not be changed"
-            message += " unless the event is first re-opened by the event owner or an administrator."
-            raise serializers.ValidationError(message)
-
-        return data
-
-    class Meta:
-        model = EventEventGroup
-        fields = ('id', 'event', 'eventgroup', 'created_date', 'created_by', 'created_by_string',
-                  'modified_date', 'modified_by', 'modified_by_string',)
-
-
-class EventGroupPublicSerializer(serializers.ModelSerializer):
-    events = serializers.SerializerMethodField()
-
-    def get_events(self, obj):
-        return list(Event.objects.filter(public=True, eventgroups=obj.id).values_list('id', flat=True))
-
-    class Meta:
-        model = EventGroup
-        fields = ('id', 'name', 'events',)
-
-
-class EventGroupSerializer(serializers.ModelSerializer):
-    created_by_string = serializers.StringRelatedField(source='created_by')
-    modified_by_string = serializers.StringRelatedField(source='modified_by')
-    comments = CommentSerializer(many=True, read_only=True)
-    new_comment = serializers.CharField(write_only=True, required=True, allow_blank=False)
-    new_events = serializers.ListField(write_only=True, required=True)
->>>>>>> 64048899
 
     def create(self, validated_data):
         if 'new_events' in validated_data and len(validated_data['new_events']) < 2:
@@ -2519,7 +1607,6 @@
 
         return instance
 
-<<<<<<< HEAD
     def __init__(self, *args, **kwargs):
         user = None
         if 'context' in kwargs and 'request' in kwargs['context'] and hasattr(kwargs['context']['request'], 'user'):
@@ -2545,13 +1632,6 @@
     class Meta:
         model = EventGroup
         fields = '__all__'
-=======
-    class Meta:
-        model = EventGroup
-        fields = ('id', 'name', 'category', 'comments', 'events', "new_events", 'new_comment',
-                  'created_date', 'created_by', 'created_by_string',
-                  'modified_date', 'modified_by', 'modified_by_string',)
->>>>>>> 64048899
 
 
 class EventGroupCategorySerializer(serializers.ModelSerializer):
