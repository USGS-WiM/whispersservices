--- conflicted
+++ resolved
@@ -479,7 +479,6 @@
             #  Automatic, toggles between nwhc-epi@usgs or HFS AND user who made the request and event owner
             if comment.created_by.id in [hfs_epi_user.id, madison_epi_user.id]:
                 msg_tmp = NotificationMessageTemplate.objects.filter(name='Service Request Comment').first()
-<<<<<<< HEAD
                 if not msg_tmp:
                     send_missing_notification_template_message_email('commentserializer_create',
                                                                      'Service Request Comment')
@@ -499,46 +498,6 @@
                     email_to = [service_request.created_by.email, service_request.event.created_by.email, ]
                     generate_notification.delay(recipients, source, event_id, 'event', subject, body, True, email_to)
             else:
-=======
-                # TODO: add protection here for when subject or body encounters a KeyError exception (see scheduled_tasks.py for examples)
-                subject = msg_tmp.subject_template.format(event_id=event_id)
-                body = msg_tmp.body_template.format(event_id=event_id)
-                from whispersservices.immediate_tasks import generate_notification
-                generate_notification.delay(recipients, source, event_id, 'event', subject, body, True, email_to)
-            else:
-                # determine which epi user to notify, based on location
-                evt_locs = EventLocation.objects.filter(event=event_id)
-                hfs_locations_str = Configuration.objects.filter(name='hfs_locations').first().value.split(',')
-                hfs_locations = [int(hfs_loc) for hfs_loc in hfs_locations_str]
-                if hfs_locations and any(
-                        [evt_loc.administrative_level_one.id in hfs_locations for evt_loc in evt_locs]):
-                    epi_user = hfs_epi_user
-                else:
-                    epi_user = madison_epi_user
-                # comment created by service request creator and service request event's creator
-                if (comment.created_by.id == service_request.event.created_by.id
-                        and comment.created_by.id == service_request.created_by.id):
-                    recipients = [epi_user.id, ]
-                    email_to = [epi_user.email, ]
-                # comment service request event's creator but not created by service request creator
-                elif (comment.created_by.id == service_request.event.created_by.id
-                      and comment.created_by.id != service_request.created_by.id):
-                    recipients = [epi_user.id, service_request.created_by.id, ]
-                    email_to = [epi_user.email, service_request.created_by.email, ]
-                # comment created by service request creator but not service request event's creator
-                elif (comment.created_by.id != service_request.event.created_by.id
-                      and comment.created_by.id == service_request.created_by.id):
-                    recipients = [epi_user.id, service_request.event.created_by.id, ]
-                    email_to = [epi_user.email, service_request.event.created_by.email, ]
-                # comment created by by neither service request creator nor service request event's creator
-                else:
-                    recipients = [epi_user.id, service_request.created_by.id,
-                                  service_request.event.created_by.id, ]
-                    email_to = [epi_user.email, service_request.created_by.email,
-                                service_request.event.created_by.email, ]
-                source = comment.created_by.username
-                # TODO: add protection here for when the msg_tmp is not found (see scheduled_tasks.py for examples)
->>>>>>> 6e292c3e
                 msg_tmp = NotificationMessageTemplate.objects.filter(name='Service Request Comment').first()
                 if not msg_tmp:
                     send_missing_notification_template_message_email('commentserializer_create',
@@ -577,10 +536,10 @@
                         email_to = [epi_user.email, service_request.event.created_by.email, ]
                     # comment created by by neither service request creator nor service request event's creator
                     else:
-                        recipients = list({[epi_user.id, service_request.created_by.id,
-                                            service_request.event.created_by.id, ]})
-                        email_to = list({[epi_user.email, service_request.created_by.email,
-                                          service_request.event.created_by.email, ]})
+                        recipients = [epi_user.id, service_request.created_by.id,
+                                      service_request.event.created_by.id, ]
+                        email_to = [epi_user.email, service_request.created_by.email,
+                                    service_request.event.created_by.email, ]
                     source = comment.created_by.username
                     generate_notification.delay(recipients, source, event_id, 'event', subject, body, True, email_to)
 
