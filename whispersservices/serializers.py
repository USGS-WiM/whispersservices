import re
import requests
import json
from operator import itemgetter
from datetime import datetime, timedelta
from django.core.mail import EmailMessage, EmailMultiAlternatives
from django.db.models import F, Q, Sum
from django.db.models.functions import Coalesce
from django.forms.models import model_to_dict
from rest_framework import serializers, validators
from rest_framework.settings import api_settings
from whispersservices.models import *
from dry_rest_permissions.generics import DRYPermissionsField

# TODO: implement required field validations for nested objects
# TODO: consider implementing type checking for nested objects
# TODO: turn every ListField into a set to prevent errors caused by duplicates

COMMENT_CONTENT_TYPES = ['event', 'eventgroup', 'eventlocation', 'servicerequest']
GEONAMES_USERNAME = settings.GEONAMES_USERNAME
GEONAMES_API = 'http://api.geonames.org/'
FLYWAYS_API = 'https://services.arcgis.com/'
FLYWAYS_API += 'QVENGdaPbd4LUkLV/ArcGIS/rest/services/FWS_HQ_MB_Waterfowl_Flyway_Boundaries/FeatureServer/0/query'


def jsonify_errors(data):
    if isinstance(data, list) or isinstance(data, str):
        # Errors raised as a list are non-field errors.
        if hasattr(settings, 'NON_FIELD_ERRORS_KEY'):
            key = settings.NON_FIELD_ERRORS_KEY
        else:
            key = api_settings.NON_FIELD_ERRORS_KEY
        return {key: data}
    else:
        return data


def decode_json(response):
    try:
        content = response.json()
    except ValueError:
        content = {}
    return content


def get_user(context, initial_data):
    # TODO: figure out if this logic is necessary
    #  see: https://www.django-rest-framework.org/api-guide/requests/#user
    if 'request' in context and hasattr(context['request'], 'user'):
        user = context['request'].user
    elif 'created_by' in initial_data:
        user = User.objects.filter(id=initial_data['created_by']).first()
    else:
        raise serializers.ValidationError(
            jsonify_errors("User could not be identified, please contact the administrator."))
    return user


def determine_permission_source(user, obj):
    if not user.is_authenticated:
        permission_source = ''
    elif user.id == obj.created_by.id:
        permission_source = 'user'
    elif user.organization.id == obj.created_by.organization.id:
        permission_source = 'organization'
    elif ContentType.objects.get_for_model(obj, for_concrete_model=True).model == 'event':
        write_collaborators = list(User.objects.filter(writeevents__in=[obj.id]).values_list('id', flat=True))
        read_collaborators = list(User.objects.filter(readevents__in=[obj.id]).values_list('id', flat=True))
        if user.id in write_collaborators:
            permission_source = 'write_collaborators'
        elif user.id in read_collaborators:
            permission_source = 'read_collaborators'
        else:
            permission_source = ''
    else:
        permission_source = ''
    return permission_source


def construct_service_request_email(event_id, requester_org_name, request_type_name, requester_email, comments):
    # construct and send the request email
    event_id_string = str(event_id)
    url = settings.APP_WHISPERS_URL + 'event/' + event_id_string
    subject = "Service request for Event " + event_id_string
    body = "A user (" + requester_email + ") with organization " + requester_org_name + " has requested "
    body += "<strong>" + request_type_name + "</strong> for event " + event_id_string + "."
    if comments:
        body += "<br><br>Comments:"
        for comment in comments:
            body += "<br>&nbsp;&nbsp;&nbsp;&nbsp;" + comment
    body += "<br><br>Event Details:<br>&nbsp;&nbsp;&nbsp;&nbsp;"
    html_body = body + "<a href='" + url + "/'>" + url + "/</a>"
    body = body.replace('<strong>', '').replace('</strong>', '').replace('<br>', '    ').replace('&nbsp;', ' ')
    body += url + "/"
    from_address = settings.EMAIL_WHISPERS
    if settings.ENVIRONMENT == 'production':
        to_list = [settings.EMAIL_NWHC_EPI, ]
    else:
        to_list = [settings.EMAIL_WHISPERS, ]
    bcc_list = []
    reply_list = [requester_email, ]
    headers = None  # {'Message-ID': 'foo'}
    email = EmailMultiAlternatives(subject, body, from_address, to_list, bcc_list, reply_to=reply_list, headers=headers)
    email.attach_alternative(html_body, "text/html")
    if settings.ENVIRONMENT in ['production', 'test']:
        try:
            email.send(fail_silently=False)
        except TypeError:
            message = "Service Request saved but send email failed, please contact the administrator."
            raise serializers.ValidationError(jsonify_errors(message))
    return email


def construct_user_request_email(requester_email, message):
    # construct and send the request email
    subject = "Assistance Request"
    body = "A person (" + requester_email + ") has requested assistance:\r\n\r\n"
    body += message
    from_address = settings.EMAIL_WHISPERS
    to_list = [settings.EMAIL_WHISPERS, ]
    bcc_list = []
    reply_list = [requester_email, ]
    headers = None  # {'Message-ID': 'foo'}
    email = EmailMessage(subject, body, from_address, to_list, bcc_list, reply_to=reply_list, headers=headers)
    if settings.ENVIRONMENT in ['production', 'test']:
        try:
            email.send(fail_silently=False)
        except TypeError:
            message = "User saved but send email failed, please contact the administrator."
            raise serializers.ValidationError(jsonify_errors(message))
    return email


def construct_email(subject, message):
    # construct and send the email
    subject = subject
    body = message
    from_address = settings.EMAIL_WHISPERS
    to_list = [settings.EMAIL_WHISPERS, ]
    bcc_list = []
    reply_list = []
    headers = None
    email = EmailMessage(subject, body, from_address, to_list, bcc_list, reply_to=reply_list, headers=headers)
    if settings.ENVIRONMENT in ['production', 'test']:
        try:
            email.send(fail_silently=False)
        except TypeError:
            message = "Send email failed, please contact the administrator."
            raise serializers.ValidationError(jsonify_errors(message))
    return email


def confirm_geonames_api_responsive(endpoint):
    responsive = False
    r = None
    if endpoint == 'extendedFindNearbyJSON':
        payload = {'lat': '-90.0', 'lng': '45.0', 'username': GEONAMES_USERNAME}
        r = requests.get(GEONAMES_API + endpoint, params=payload, verify=settings.SSL_CERT)
        content = decode_json(r)
        if 'address' in content or 'geonames' in content:
            responsive = True
    elif endpoint == 'countryInfoJSON':
        payload = {'country': 'US', 'username': GEONAMES_USERNAME}
        r = requests.get(GEONAMES_API + endpoint, params=payload, verify=settings.SSL_CERT)
        content = decode_json(r)
        if ('geonames' in content and content['geonames'] is not None
                and len(content['geonames']) > 0 and 'isoAlpha3' in content['geonames'][0]):
            responsive = True
    elif endpoint == 'searchJSON':
        payload = {'name': 'Dane', 'featureCode': 'ADM2', 'maxRows': 1, 'username': GEONAMES_USERNAME}
        r = requests.get(GEONAMES_API + endpoint, params=payload, verify=settings.SSL_CERT)
        content = decode_json(r)
        if ('geonames' in content and content['geonames'] is not None
                and len(content['geonames']) > 0
                and 'lng' in content['geonames'][0] and 'lat' in content['geonames'][0]):
            responsive = True
    else:
        message = "The Geonames API is unresponsive (the following query returned an unexpected format).\r\n\r\n"
        message += r.url + "\r\n\r\n"
        message += "This API is used by WHISPers for Event Location validation"
        message += " and so validation for latitude, longitude, country, and administrative levels was skipped."
        construct_email("Geonames API Unresponsive", message)
    return responsive


def calculate_priority_event_organization(instance):

    # calculate the priority value:
    # Sort by owner organization first, then by order of entry.
    priority = 1
    evt_orgs = EventOrganization.objects.filter(organization=instance.organization).order_by('id')
    for evt_org in evt_orgs:
        if evt_org.id == instance.id:
            instance.priority = priority
        else:
            evt_org.priority = priority
            evt_org.save()
        priority += 1

    return instance.priority


def calculate_priority_event_diagnosis(instance):

    # calculate the priority value:
    # TODO: following rule cannot be applied because cause field does not exist on this model
    # Order event diagnoses by causal (cause of death first, then cause of sickness,
    # then incidental findings, then unknown) and within each causal category...
    # (TODO: NOTE following rule is valid and enforceable right now:)
    # ...by diagnosis name (alphabetical).
    priority = 1
    self_priority_updated = False
    # get all event_diagnoses for the parent event except self, and sort by diagnosis name ascending
    evtdiags = EventDiagnosis.objects.filter(
        event=instance.event).exclude(id=instance.id).order_by('diagnosis__name')
    for evtdiag in evtdiags:
        # if self has not been updated and self diagnosis less than or equal to this evtdiag diagnosis name,
        # first update self priority then update this evtdiag priority
        if not self_priority_updated and instance.diagnosis.name <= evtdiag.diagnosis.name:
            instance.priority = priority
            priority += 1
            self_priority_updated = True
        evtdiag.priority = priority
        evtdiag.save()
        priority += 1

    return instance.priority if self_priority_updated else priority


def calculate_priority_event_location(instance):

    # calculate the priority value:
    # Group by county first. Order counties by decreasing number of sick plus dead (for morbidity/mortality events)
    # or number_positive (for surveillance). Order locations within counties similarly.
    # TODO: figure out the following rule:
    # If no numbers provided then order by country, state, and county (alphabetical).
    priority = 1
    self_priority_updated = False
    # get all event_locations for the parent event except self, and sort by county name asc and affected count desc
    evtlocs = EventLocation.objects.filter(
        event=instance.event.id
    ).exclude(
        id=instance.id
    ).annotate(
        sick_ct=Sum('locationspecies__sick_count', filter=Q(event__event_type__exact=1))
    ).annotate(
        sick_ct_est=Sum('locationspecies__sick_count_estimated', filter=Q(event__event_type__exact=1))
    ).annotate(
        dead_ct=Sum('locationspecies__dead_count', filter=Q(event__event_type__exact=1))
    ).annotate(
        dead_ct_est=Sum('locationspecies__dead_count_estimated', filter=Q(event__event_type__exact=1))
    ).annotate(
        positive_ct=Sum('locationspecies__speciesdiagnoses__positive_count',
                        filter=Q(event__event_type__exact=2))
    ).annotate(
        affected_count=(Coalesce(F('sick_ct'), 0) + Coalesce(F('sick_ct_est'), 0) + Coalesce(F('dead_ct'), 0)
                        + Coalesce(F('dead_ct_est'), 0) + Coalesce(F('positive_ct'), 0))
    ).order_by('administrative_level_two__name', '-affected_count')
    if not evtlocs:
        instance.priority = priority
    else:
        location_species = LocationSpecies.objects.filter(event_location=instance.id)
        sick_dead_counts = [max(spec.dead_count_estimated or 0, spec.dead_count or 0)
                            + max(spec.sick_count_estimated or 0, spec.sick_count or 0)
                            for spec in location_species]
        self_sick_dead_count = sum(sick_dead_counts)
        loc_species_ids = [spec.id for spec in location_species]
        species_dx_positive_counts = SpeciesDiagnosis.objects.filter(
            location_species_id__in=loc_species_ids).values_list(
            'positive_count', flat=True).exclude(positive_count__isnull=True)
        self_positive_count = sum(species_dx_positive_counts)
        for evtloc in evtlocs:
            # if self has not been updated,
            # and self county name is less than or equal to this evtloc county name,
            # and self affected count is greater than or equal to this evtloc affected count
            # first update self priority then update this evtloc priority
            if (not self_priority_updated
                    and instance.administrative_level_two.name <= evtloc.administrative_level_two.name):
                if instance.event.event_type.id == 1:
                    if self_sick_dead_count >= (evtloc.affected_count or 0):
                        instance.priority = priority
                        priority += 1
                        self_priority_updated = True
                elif instance.event.event_type.id == 2:
                    if self_positive_count >= (evtloc.affected_count or 0):
                        instance.priority = priority
                        priority += 1
                        self_priority_updated = True
            evtloc.priority = priority
            evtloc.save()
            priority += 1

    return instance.priority if self_priority_updated else priority


def calculate_priority_location_species(instance):

    # calculate the priority value:
    # Order species by decreasing number of sick plus dead (for morbidity/mortality events)
    # or number_positive (for surveillance).
    # If no numbers were provided then order by SpeciesName (alphabetical).
    priority = 1
    self_priority_updated = False
    # get all location_species for the parent event_location except self, and sort by affected count desc
    locspecs = LocationSpecies.objects.filter(
        event_location=instance.event_location.id
    ).exclude(
        id=instance.id
    ).annotate(
        sick_dead_ct=(Coalesce(F('sick_count'), 0) + Coalesce(F('sick_count_estimated'), 0)
                      + Coalesce(F('dead_count'), 0) + Coalesce(F('dead_count_estimated'), 0))
    ).annotate(
        positive_ct=Sum('speciesdiagnoses__positive_count', filter=Q(event_location__event__event_type__exact=2))
    ).annotate(
        affected_count=Coalesce(F('sick_dead_ct'), 0) + Coalesce(F('positive_ct'), 0)
    ).order_by('-affected_count', 'species__name')
    if not locspecs:
        instance.priority = priority
    else:
        self_sick_dead_count = (max(instance.dead_count_estimated or 0, instance.dead_count or 0)
                                + max(instance.sick_count_estimated or 0, instance.sick_count or 0))
        species_dx_positive_counts = SpeciesDiagnosis.objects.filter(
            location_species_id__exact=instance.id).values_list(
            'positive_count', flat=True).exclude(positive_count__isnull=True)
        self_positive_count = sum(species_dx_positive_counts)
        for locspec in locspecs:
            # if self has not been updated,
            # and self affected count is greater than or equal to this locspec affected count,
            # first update self priority then update this locspec priority
            if not self_priority_updated:
                if instance.event_location.event.event_type.id == 1:
                    if self_sick_dead_count >= (locspec.affected_count or 0):
                        instance.priority = priority
                        priority += 1
                        self_priority_updated = True
                elif instance.event_location.event.event_type.id == 2:
                    if self_positive_count >= (locspec.affected_count or 0):
                        instance.priority = priority
                        priority += 1
                        self_priority_updated = True
            locspec.priority = priority
            locspec.save()
            priority += 1

    return instance.priority if self_priority_updated else priority


def calculate_priority_species_diagnosis(instance):

    # calculate the priority value:
    # TODO: the following...
    # Order species diagnoses by causal
    # (cause of death first, then cause of sickness, then incidental findings, then unknown)
    # and within each causal category by diagnosis name (alphabetical).
    priority = 1
    self_priority_updated = False
    # get all species_diagnoses for the parent location_species except self, and sort by diagnosis cause then name
    specdiags = SpeciesDiagnosis.objects.filter(
        location_species=instance.location_species).exclude(
        id=instance.id).order_by('cause__id', 'diagnosis__name')
    for specdiag in specdiags:
        # if self has not been updated and self diagnosis cause equal to or less than this specdiag diagnosis cause,
        # and self diagnosis name equal to or less than this specdiag diagnosis name
        # first update self priority then update this specdiag priority
        if not self_priority_updated:
            # first check if self diagnosis cause is equal to this specdiag diagnosis cause
            if instance.cause and specdiag.cause and instance.cause.id == specdiag.cause.id:
                if instance.diagnosis.name == specdiag.diagnosis.name:
                    instance.priority = priority
                    priority += 1
                    self_priority_updated = True
                elif instance.diagnosis.name < specdiag.diagnosis.name:
                    instance.priority = priority
                    priority += 1
                    self_priority_updated = True
            # else check if self diagnosis cause is less than this specdiag diagnosis cause
            elif instance.cause and specdiag.cause and instance.cause.id < specdiag.cause.id:
                if instance.diagnosis.name == specdiag.diagnosis.name:
                    instance.priority = priority
                    priority += 1
                    self_priority_updated = True
                elif instance.diagnosis.name < specdiag.diagnosis.name:
                    instance.priority = priority
                    priority += 1
                    self_priority_updated = True
                    # else check if both self diagnosis cause and this specdiag diagnosis cause are null
            elif instance.cause is None and specdiag.cause is None:
                if instance.diagnosis.name == specdiag.diagnosis.name:
                    instance.priority = priority
                    priority += 1
                    self_priority_updated = True
                elif instance.diagnosis.name < specdiag.diagnosis.name:
                    instance.priority = priority
                    priority += 1
                    self_priority_updated = True
        specdiag.priority = priority
        specdiag.save()
        priority += 1

    return instance.priority if self_priority_updated else priority


######
#
#  Misc
#
######


class CommentSerializer(serializers.ModelSerializer):
    def get_content_type_string(self, obj):
        return obj.content_type.model

    created_by_string = serializers.StringRelatedField(source='created_by')
    modified_by_string = serializers.StringRelatedField(source='modified_by')
    created_by_first_name = serializers.StringRelatedField(source='created_by.first_name')
    created_by_last_name = serializers.StringRelatedField(source='created_by.last_name')
    created_by_organization = serializers.StringRelatedField(source='created_by.organization.id')
    created_by_organization_string = serializers.StringRelatedField(source='created_by.organization.name')
    content_type_string = serializers.SerializerMethodField()
    new_content_type = serializers.CharField(write_only=True, required=False)

    def validate(self, data):
        if not self.instance:
            if 'object_id' not in data or data['object_id'] is None:
                raise serializers.ValidationError("object_id is required.")
            if 'new_content_type' not in data or data['new_content_type'] is None:
                raise serializers.ValidationError("new_content_type is required.")
            elif data['new_content_type'] not in COMMENT_CONTENT_TYPES:
                raise serializers.ValidationError("new_content_type mut be one of: " + ", ".join(COMMENT_CONTENT_TYPES))
        return data

    def create(self, validated_data):
        new_content_type = validated_data.pop('new_content_type')
        content_type = ContentType.objects.filter(app_label='whispersservices', model=new_content_type).first()
        content_object = content_type.model_class().objects.filter(id=validated_data['object_id']).first()
        if not content_object:
            message = "An object of type (" + str(new_content_type)
            message += ") and ID (" + str(validated_data['object_id']) + ") could not be found."
            raise serializers.ValidationError(jsonify_errors(message))
        comment = Comment.objects.create(**validated_data, content_object=content_object)
        return comment

    def update(self, instance, validated_data):
        user = get_user(self.context, self.initial_data)

        # Do not allow the user to change the related content_type of object_id;
        # if they really need to make such a change, they should delete the comment and create a new one
        instance.comment = validated_data.get('comment', instance.comment)
        instance.comment_type = validated_data.get('comment_type', instance.comment_type)
        instance.modified_by = user if user else validated_data.get('modified_by', instance.modifed_by)

        instance.save()
        return instance

    class Meta:
        model = Comment
        fields = ('id', 'comment', 'comment_type', 'object_id', 'content_type_string', 'new_content_type',
                  'created_date', 'created_by', 'created_by_string', 'created_by_first_name', 'created_by_last_name',
                  'created_by_organization', 'created_by_organization_string',
                  'modified_date', 'modified_by', 'modified_by_string',)
        extra_kwargs = {'object_id': {'required': False}}


class CommentTypeSerializer(serializers.ModelSerializer):
    created_by_string = serializers.StringRelatedField(source='created_by')
    modified_by_string = serializers.StringRelatedField(source='modified_by')

    class Meta:
        model = CommentType
        fields = ('id', 'name', 'created_date', 'created_by', 'created_by_string',
                  'modified_date', 'modified_by', 'modified_by_string',)


class ArtifactSerializer(serializers.ModelSerializer):
    created_by_string = serializers.StringRelatedField(source='created_by')
    modified_by_string = serializers.StringRelatedField(source='modified_by')

    class Meta:
        model = Artifact
        fields = ('id', 'filename', 'keywords', 'created_date', 'created_by', 'created_by_string',
                  'modified_date', 'modified_by', 'modified_by_string',)


######
#
#  Events
#
######


class EventPublicSerializer(serializers.ModelSerializer):
    permissions = DRYPermissionsField()
    permission_source = serializers.SerializerMethodField()
    event_type_string = serializers.StringRelatedField(source='event_type')
    event_status_string = serializers.StringRelatedField(source='event_status')

    def get_permission_source(self, obj):
        return determine_permission_source(self.context['request'].user, obj)

    class Meta:
        model = Event
        fields = ('id', 'event_type', 'event_type_string', 'complete', 'start_date', 'end_date', 'affected_count',
                  'event_status', 'event_status_string', 'permissions', 'permission_source',)


# TODO: allow read-only staff field for event owner org
# TODO: validate expected fields and field data types for all submitted nested objects
class EventSerializer(serializers.ModelSerializer):
    created_by_string = serializers.StringRelatedField(source='created_by')
    modified_by_string = serializers.StringRelatedField(source='modified_by')
    permissions = DRYPermissionsField()
    permission_source = serializers.SerializerMethodField()
    event_type_string = serializers.StringRelatedField(source='event_type')
    event_status_string = serializers.StringRelatedField(source='event_status')
    comments = CommentSerializer(many=True, read_only=True)
    new_event_diagnoses = serializers.ListField(write_only=True, required=False)
    new_organizations = serializers.ListField(write_only=True, required=False)
    new_comments = serializers.ListField(write_only=True, required=False)
    new_event_locations = serializers.ListField(write_only=True, required=False)
    new_eventgroups = serializers.ListField(write_only=True, required=False)
    new_service_request = serializers.JSONField(write_only=True, required=False)
    new_read_collaborators = serializers.ListField(write_only=True, required=False)
    new_write_collaborators = serializers.ListField(write_only=True, required=False)
    service_request_email = serializers.JSONField(read_only=True)

    def get_permission_source(self, obj):
        return determine_permission_source(self.context['request'].user, obj)

    def validate(self, data):

        # if this is a new Event
        if not self.instance:
            if 'new_event_locations' not in data:
                raise serializers.ValidationError("new_event_locations is a required field")
            # 1. Not every location needs a start date at initiation, but at least one location must.
            # 2. Not every location needs a species at initiation, but at least one location must.
            # 3. location_species Population >= max(estsick, knownsick) + max(estdead, knowndead)
            # 4. For morbidity/mortality events, there must be at least one number between sick, dead, estimated_sick,
            #    and estimated_dead for at least one species in the event at the time of event initiation.
            #    (sick + dead + estimated_sick + estimated_dead >= 1)
            # 5. If present, estimated_sick must be higher than known sick (estimated_sick > sick).
            # 6. If present, estimated dead must be higher than known dead (estimated_dead > dead).
            # 7. Every location needs at least one comment, which must be one of the following types:
            #    Site description, History, Environmental factors, Clinical signs
            # 8. Standardized lat/long format (e.g., decimal degrees WGS84). Update county, state, and country
            #    if county is null.  Update state and country if state is null. If don't enter country, state, and
            #    county at initiation, then have to enter lat/long, which would autopopulate country, state, and county.
            # 9. Ensure admin level 2 actually belongs to admin level 1 which actually belongs to country.
            # 10. Location start date cannot be after today if event type is Mortality/Morbidity
            # 11. Location end date must be equal to or greater than start date.
            # 12: Non-suspect diagnosis cannot have basis_of_dx = 1,2, or 4.  If 3 is selected user must provide a lab.
            # 13: A diagnosis can only be used once for a location-species-labID combination
            if 'new_event_locations' in data:
                country_admin_is_valid = True
                latlng_is_valid = True
                latlng_matches_county = True
                latlng_matches_admin_l1 = True
                latlng_matches_admin_21 = True
                comments_is_valid = []
                required_comment_types = ['site_description', 'history', 'environmental_factors', 'clinical_signs']
                min_start_date = False
                start_date_is_valid = True
                end_date_is_valid = True
                min_location_species = False
                min_species_count = False
                pop_is_valid = []
                est_sick_is_valid = True
                est_dead_is_valid = True
                specdiag_nonsuspect_basis_is_valid = True
                specdiag_lab_is_valid = True
                details = []
                mortality_morbidity = EventType.objects.filter(name='Mortality/Morbidity').first()
                for item in data['new_event_locations']:
                    if [i for i in required_comment_types if i in item and item[i]]:
                        comments_is_valid.append(True)
                    else:
                        comments_is_valid.append(False)
                    if 'start_date' in item and item['start_date'] is not None:
                        try:
                            datetime.strptime(item['start_date'], '%Y-%m-%d').date()
                        except ValueError:
                            details.append("All start_date values must be valid dates in ISO format ('YYYY-MM-DD').")
                        min_start_date = True
                        if (data['event_type'].id == mortality_morbidity.id
                                and datetime.strptime(item['start_date'], '%Y-%m-%d').date() > date.today()):
                            start_date_is_valid = False
                        if ('end_date' in item and item['end_date'] is not None
                                and item['end_date'] < item['start_date']):
                            end_date_is_valid = False
                    elif 'end_date' in item and item['end_date'] is not None:
                        end_date_is_valid = False
                    if ('country' in item and item['country'] is not None and 'administrative_level_one' in item
                            and item['administrative_level_one'] is not None):
                        country = Country.objects.filter(id=item['country']).first()
                        admin_l1 = AdministrativeLevelOne.objects.filter(id=item['administrative_level_one']).first()
                        if country.id != admin_l1.country.id:
                            country_admin_is_valid = False
                        if 'administrative_level_two' in item and item['administrative_level_two'] is not None:
                            admin_l2 = AdministrativeLevelTwo.objects.filter(
                                id=item['administrative_level_two']).first()
                            if admin_l1.id != admin_l2.administrative_level_one.id:
                                country_admin_is_valid = False
                    if (('country' not in item or item['country'] is None or 'administrative_level_one' not in item
                         or item['administrative_level_one'] is None)
                            and ('latitude' not in item or item['latitude'] is None
                                 or 'longitude' not in item and item['longitude'] is None)):
                        message = "country and administrative_level_one are required if latitude or longitude is null."
                        details.append(message)
                    if ('latitude' in item and item['latitude'] is not None
                            and not re.match(r"(-?)([\d]{1,2})(\.)(\d+)", str(item['latitude']))):
                        latlng_is_valid = False
                    if ('longitude' in item and item['longitude'] is not None
                            and not re.match(r"(-?)([\d]{1,3})(\.)(\d+)", str(item['longitude']))):
                        latlng_is_valid = False
                    geonames_endpoint = 'extendedFindNearbyJSON'
                    if confirm_geonames_api_responsive(geonames_endpoint):
                        if ('latitude' in item and item['latitude'] is not None
                                and 'longitude' in item and item['longitude'] is not None):
                            payload = {'lat': item['latitude'], 'lng': item['longitude'],
                                       'username': GEONAMES_USERNAME}
                            r = requests.get(GEONAMES_API + geonames_endpoint, params=payload, verify=settings.SSL_CERT)
                            content = decode_json(r)
                            if 'address' not in content and 'geonames' not in content:
                                latlng_is_valid = False
                        if (latlng_is_valid and 'latitude' in item and item['latitude'] is not None
                                and 'longitude' in item and item['longitude'] is not None
                                and 'country' in item and item['country'] is not None):
                            payload = {'lat': item['latitude'], 'lng': item['longitude'], 'username': GEONAMES_USERNAME}
                            r = requests.get(GEONAMES_API + geonames_endpoint, params=payload, verify=settings.SSL_CERT)
                            geonames_object_list = decode_json(r)
                            if 'address' in geonames_object_list:
                                address = geonames_object_list['address']
                                if 'name' in address:
                                    address['adminName2'] = address['name']
                            elif 'geonames' in geonames_object_list:
                                geonames_objects_adm2 = [item for item in geonames_object_list['geonames'] if
                                                         item['fcode'] == 'ADM2']
                                address = geonames_objects_adm2[0]
                            else:
                                # the response from the Geonames web service is in an unexpected format
                                address = None
                            geonames_endpoint = 'countryInfoJSON'
                            if address and confirm_geonames_api_responsive(geonames_endpoint):
                                country_code = address['countryCode']
                                if len(country_code) == 2:
                                    payload = {'country': country_code, 'username': GEONAMES_USERNAME}
                                    r = requests.get(GEONAMES_API + geonames_endpoint, params=payload,
                                                     verify=settings.SSL_CERT)
                                    content = decode_json(r)
                                    if ('geonames' in content and content['geonames'] is not None
                                            and len(content['geonames']) > 0
                                            and 'isoAlpha3' in content['geonames'][0]):
                                        alpha3 = content['geonames'][0]['isoAlpha3']
                                        country = Country.objects.filter(abbreviation=alpha3).first()
                                else:
                                    country = Country.objects.filter(abbreviation=country_code).first()
                                if int(item['country']) != country.id:
                                    latlng_matches_county = False
                                elif ('administrative_level_one' in item
                                      and item['administrative_level_one'] is not None):
                                    admin_l1 = AdministrativeLevelOne.objects.filter(
                                        name=address['adminName1']).first()
                                    if int(item['administrative_level_one']) != admin_l1.id:
                                        latlng_matches_admin_l1 = False
                                    elif ('administrative_level_two' in item
                                          and item['administrative_level_two'] is not None):
                                        a2 = address['adminName2'] if 'adminName2' in address else address['name']
                                        admin_l2 = AdministrativeLevelTwo.objects.filter(name=a2).first()
                                        if int(item['administrative_level_two']) != admin_l2.id:
                                            latlng_matches_admin_21 = False
                    if 'new_location_species' in item:
                        for spec in item['new_location_species']:
                            if 'species' in spec and spec['species'] is not None:
                                if Species.objects.filter(id=spec['species']).first() is None:
                                    message = "A submitted species ID (" + str(spec['species'])
                                    message += ") in new_location_species was not found in the database."
                                    details.append(message)
                                else:
                                    min_location_species = True
                            if 'population_count' in spec and spec['population_count'] is not None:
                                dead_count = 0
                                sick_count = 0
                                if 'dead_count_estimated' in spec or 'dead_count' in spec:
                                    dead_count = max(spec.get('dead_count_estimated') or 0, spec.get('dead_count') or 0)
                                if 'sick_count_estimated' in spec or 'sick_count' in spec:
                                    sick_count = max(spec.get('sick_count_estimated') or 0, spec.get('sick_count') or 0)
                                if spec['population_count'] >= dead_count + sick_count:
                                    pop_is_valid.append(True)
                                else:
                                    pop_is_valid.append(False)
                            if ('sick_count_estimated' in spec and spec['sick_count_estimated'] is not None
                                    and 'sick_count' in spec and spec['sick_count'] is not None
                                    and not spec['sick_count_estimated'] > spec['sick_count']):
                                est_sick_is_valid = False
                            if ('dead_count_estimated' in spec and spec['dead_count_estimated'] is not None
                                    and 'dead_count' in spec and spec['dead_count'] is not None
                                    and not spec['dead_count_estimated'] > spec['dead_count']):
                                est_dead_is_valid = False
                            if data['event_type'].id == mortality_morbidity.id:
                                if ('dead_count_estimated' in spec and spec['dead_count_estimated'] is not None
                                        and spec['dead_count_estimated'] > 0):
                                    min_species_count = True
                                elif ('dead_count' in spec and spec['dead_count'] is not None
                                      and spec['dead_count'] > 0):
                                    min_species_count = True
                                elif ('sick_count_estimated' in spec and spec['sick_count_estimated'] is not None
                                      and spec['sick_count_estimated'] > 0):
                                    min_species_count = True
                                elif ('sick_count' in spec and spec['sick_count'] is not None
                                      and spec['sick_count'] > 0):
                                    min_species_count = True
                            if 'new_species_diagnoses' in spec and spec['new_species_diagnoses'] is not None:
                                specdiag_labs = []
                                for specdiag in spec['new_species_diagnoses']:
                                    [specdiag_labs.append((specdiag['diagnosis'], specdiag_lab)) for specdiag_lab in
                                     specdiag['new_species_diagnosis_organizations']]
                                    if not specdiag['suspect']:
                                        if specdiag['basis'] in [1, 2, 4]:
                                            specdiag_nonsuspect_basis_is_valid = False
                                        elif specdiag['basis'] == 3:
                                            if ('new_species_diagnosis_organizations' in specdiag
                                                    and specdiag['new_species_diagnosis_organizations'] is not None):
                                                for org_id in specdiag['new_species_diagnosis_organizations']:
                                                    org = Organization.objects.filter(id=org_id).first()
                                                    if not org or not org.laboratory:
                                                        specdiag_nonsuspect_basis_is_valid = False
                                if len(specdiag_labs) != len(set(specdiag_labs)):
                                    specdiag_lab_is_valid = False
                    if 'new_location_contacts' in item and item['new_location_contacts'] is not None:
                        for loc_contact in item['new_location_contacts']:
                            if 'contact' not in loc_contact or loc_contact['contact'] is None:
                                message = "A required contact ID was not included in new_location_contacts."
                                details.append(message)
                            elif Contact.objects.filter(id=loc_contact['contact']).first() is None:
                                message = "A submitted contact ID (" + str(loc_contact['contact'])
                                message += ") in new_location_contacts was not found in the database."
                                details.append(message)
                if not country_admin_is_valid:
                    message = "administrative_level_one must belong to the submitted country,"
                    message += " and administrative_level_two must belong to the submitted administrative_level_one."
                    details.append(message)
                if not start_date_is_valid:
                    message = "If event_type is 'Mortality/Morbidity'"
                    message += " start_date for a new event_location must be current date or earlier."
                    details.append(message)
                if not end_date_is_valid:
                    details.append("end_date may not be before start_date.")
                if not latlng_is_valid:
                    message = "latitude and longitude must be in decimal degrees and represent a point in a country."
                    details.append(message)
                if not latlng_matches_county:
                    message = "latitude and longitude are not in the user-specified country."
                    details.append(message)
                if not latlng_matches_admin_l1:
                    message = "latitude and longitude are not in the user-specified administrative level one."
                    details.append(message)
                if not latlng_matches_admin_21:
                    message = "latitude and longitude are not in the user-specified administrative level two."
                    details.append(message)
                if False in comments_is_valid:
                    message = "Each new_event_location requires at least one new_comment, which must be one of"
                    message += " the following types: Site description, History, Environmental factors, Clinical signs"
                    details.append(message)
                if not min_start_date:
                    details.append("start_date is required for at least one new event_location.")
                if not min_location_species:
                    details.append("Each new_event_location requires at least one new_location_species.")
                if False in pop_is_valid:
                    message = "new_location_species population_count cannot be less than the sum of dead_count"
                    message += " and sick_count (where those counts are the maximum of the estimated or known count)."
                    details.append(message)
                if data['event_type'].id == mortality_morbidity.id and not min_species_count:
                    message = "For Mortality/Morbidity events, at least one new_location_species requires"
                    message += " at least one species count in any of the following fields:"
                    message += " dead_count_estimated, dead_count, sick_count_estimated, sick_count."
                    details.append(message)
                if not est_sick_is_valid:
                    details.append("Estimated sick count must always be more than known sick count.")
                if not est_dead_is_valid:
                    details.append("Estimated dead count must always be more than known dead count.")
                if not specdiag_nonsuspect_basis_is_valid:
                    message = "A non-suspect diagnosis can only have a basis of"
                    message += " 'Necropsy and/or ancillary tests performed at a diagnostic laboratory'"
                    message += " and only if that diagnosis has a related laboratory"
                    details.append(message)
                if not specdiag_lab_is_valid:
                    message = "A diagnosis can only be used once for any combination of a location, species, and lab."
                    details.append(message)
                if details:
                    raise serializers.ValidationError(details)

            # 1. End Date is Mandatory for event to be marked as 'Complete'. Should always be same or after Start Date.
            # 2. For morbidity/mortality events, there must be at least one number between sick, dead, estimated_sick,
            #   and estimated_dead per species at the time of event completion.
            #   (sick + dead + estimated_sick + estimated_dead >= 1)
            if 'complete' in data and data['complete'] is True:
                location_message = "The event may not be marked complete until all of its locations have an end date"
                location_message += " and each location's end date is same as or after that location's start date."
                end_date_is_valid = True
                species_count_is_valid = []
                est_sick_is_valid = True
                est_dead_is_valid = True
                specdiag_basis_is_valid = True
                specdiag_cause_is_valid = True
                details = []
                mortality_morbidity = EventType.objects.filter(name='Mortality/Morbidity').first()
                for item in data['new_event_locations']:
                    if ('start_date' in item and item['start_date'] is not None
                            and 'end_date' in item and item['end_date'] is not None):
                        try:
                            start_date = datetime.strptime(item['start_date'], '%Y-%m-%d').date()
                        except ValueError:
                            # use a fake date to prevent type comparison error in "if not start_date < end_date"
                            start_date = datetime.now().date
                            details.append("All start_date values must be valid ISO format dates (YYYY-MM-DD).")
                        try:
                            end_date = datetime.strptime(item['end_date'], '%Y-%m-%d').date()
                        except ValueError:
                            # use a fake date to prevent type comparison error in "if not start_date < end_date"
                            end_date = datetime.now().date() + timedelta(days=1)
                            details.append("All end_date values must be valid ISO format dates (YYYY-MM-DD).")
                        if not start_date <= end_date:
                            end_date_is_valid = False
                    else:
                        end_date_is_valid = False
                    for spec in item['new_location_species']:
                        if ('sick_count_estimated' in spec and spec['sick_count_estimated'] is not None
                                and 'sick_count' in spec and spec['sick_count'] is not None
                                and not spec['sick_count_estimated'] > spec['sick_count']):
                            est_sick_is_valid = False
                        if ('dead_count_estimated' in spec and spec['dead_count_estimated'] is not None
                                and 'dead_count' in spec and spec['dead_count'] is not None
                                and not spec['dead_count_estimated'] > spec['dead_count']):
                            est_dead_is_valid = False
                        if data['event_type'].id == mortality_morbidity.id:
                            if ('dead_count_estimated' in spec and spec['dead_count_estimated'] is not None
                                    and spec['dead_count_estimated'] > 0):
                                species_count_is_valid.append(True)
                            elif ('dead_count' in spec and spec['dead_count'] is not None
                                  and spec['dead_count'] > 0):
                                species_count_is_valid.append(True)
                            elif ('sick_count_estimated' in spec and spec['sick_count_estimated'] is not None
                                  and spec['sick_count_estimated'] > 0):
                                species_count_is_valid.append(True)
                            elif ('sick_count' in spec and spec['sick_count'] is not None
                                  and spec['sick_count'] > 0):
                                species_count_is_valid.append(True)
                            else:
                                species_count_is_valid.append(False)
                        if 'new_species_diagnoses' in spec and spec['new_species_diagnoses'] is not None:
                            for specdiag in spec['new_species_diagnoses']:
                                if 'basis' not in specdiag or specdiag['basis'] is None:
                                    specdiag_basis_is_valid = False
                                if 'cause' not in specdiag or specdiag['cause'] is None:
                                    specdiag_cause_is_valid = False
                        else:
                            specdiag_basis_is_valid = False
                            specdiag_cause_is_valid = False
                if not end_date_is_valid:
                    details.append(location_message)
                if False in species_count_is_valid:
                    message = "Each new_location_species requires at least one species count in any of these"
                    message += " fields: dead_count_estimated, dead_count, sick_count_estimated, sick_count."
                    details.append(message)
                if not est_sick_is_valid:
                    details.append("Estimated sick count must always be more than known sick count.")
                if not est_dead_is_valid:
                    details.append("Estimated dead count must always be more than known dead count.")
                if not specdiag_basis_is_valid:
                    details.append("Each new_location_species requires a basis of diagnosis")
                if not specdiag_cause_is_valid:
                    details.append("Each new_location_species requires a significance of diagnosis for species (cause)")
                if details:
                    raise serializers.ValidationError(details)
        return data

    def create(self, validated_data):
        # set the FULL_EVENT_CHAIN_CREATE variable to True in case there is an error somewhere in the chain
        # and all objects created by this request before the error need to be deleted
        FULL_EVENT_CHAIN_CREATE = True

        # pull out child event diagnoses list from the request
        new_event_diagnoses = validated_data.pop('new_event_diagnoses', None)

        # pull out child organizations list from the request
        new_organizations = validated_data.pop('new_organizations', None)

        # pull out child comments list from the request
        new_comments = validated_data.pop('new_comments', None)

        # pull out child event_locations list from the request
        new_event_locations = validated_data.pop('new_event_locations', None)

        # pull out child eventgroups list from the request
        new_eventgroups = validated_data.pop('new_eventgroups', None)

        # pull out child service request from the request
        new_service_request = validated_data.pop('new_service_request', None)

        # pull out user ID list from the request
        if 'new_read_collaborators' in validated_data:
            new_read_collaborators = validated_data.pop('new_read_collaborators', None)
            new_read_user_ids_prelim = set(new_read_collaborators) if new_read_collaborators else set([])
        else:
            new_read_user_ids_prelim = set([])
        if 'new_write_collaborators' in validated_data:
            new_write_collaborators = validated_data.pop('new_write_collaborators', None)
            new_write_user_ids = set(new_write_collaborators) if new_write_collaborators else set([])
        else:
            new_write_user_ids = set([])

        # remove users from the read list if they are also in the write list (these lists are already unique sets)
        new_read_user_ids = new_read_user_ids_prelim - new_write_user_ids

        event = Event.objects.create(**validated_data)

        # create the child event_locations for this event
        if new_event_locations is not None:
            is_valid = True
            valid_data = []
            errors = []
            for event_location in new_event_locations:
                if event_location is not None:
                    # use event to populate event field on event_location
                    event_location['event'] = event.id
                    event_location['created_by'] = event.created_by.id
                    event_location['modified_by'] = event.modified_by.id
                    event_location['FULL_EVENT_CHAIN_CREATE'] = FULL_EVENT_CHAIN_CREATE
                    evt_loc_serializer = EventLocationSerializer(data=event_location)
                    if evt_loc_serializer.is_valid():
                        valid_data.append(evt_loc_serializer)
                    else:
                        is_valid = False
                        errors.append(evt_loc_serializer.errors)
            if is_valid:
                # now that all items are proven valid, save and return them to the user
                for item in valid_data:
                    item.save()
            else:
                # delete this event (related collaborators, organizations, eventgroups, service requests,
                # contacts, and comments will be cascade deleted automatically if any exist)
                event.delete()
                raise serializers.ValidationError(jsonify_errors(errors))

        user = get_user(self.context, self.initial_data)

        # create the child collaborators for this event
        if new_read_user_ids is not None:
            for read_user_id in new_read_user_ids:
                read_user = User.objects.filter(id=read_user_id).first()
                if read_user is not None:
                    EventReadUser.objects.create(user=read_user, event=event, created_by=user, modified_by=user)

        if new_write_user_ids is not None:
            for write_user_id in new_write_user_ids:
                write_user = User.objects.filter(id=write_user_id).first()
                if write_user is not None:
                    EventWriteUser.objects.create(user=write_user, event=event, created_by=user, modified_by=user)

        # create the child organizations for this event
        if new_organizations is not None:
            # only create unique records (silently ignore duplicates submitted by user)
            new_unique_organizations = list(set(new_organizations))
            for org_id in new_unique_organizations:
                if org_id is not None:
                    org = Organization.objects.filter(id=org_id).first()
                    if org is not None:
                        event_org = EventOrganization.objects.create(event=event, organization=org,
                                                                     created_by=user, modified_by=user)
                        event_org.priority = calculate_priority_event_organization(event_org)
                        event_org.save()
        else:
            event_org = EventOrganization.objects.create(event=event, organization=user.organization,
                                                         created_by=user, modified_by=user)
            event_org.priority = calculate_priority_event_organization(event_org)
            event_org.save()

        # create the child comments for this event
        if new_comments is not None:
            for comment in new_comments:
                if comment is not None:
                    if 'comment_type' in comment and comment['comment_type'] is not None:
                        comment_type = CommentType.objects.filter(id=comment['comment_type']).first()
                        if comment_type is not None:
                            Comment.objects.create(content_object=event, comment=comment['comment'],
                                                   comment_type=comment_type,
                                                   created_by=user, modified_by=user)

        # create the child eventgroups for this event
        if new_eventgroups is not None:
            for eventgroup_id in new_eventgroups:
                if eventgroup_id is not None:
                    eventgroup = EventGroup.objects.filter(id=eventgroup_id).first()
                    if eventgroup is not None:
                        EventEventGroup.objects.create(event=event, eventgroup=eventgroup,
                                                       created_by=user, modified_by=user)

        # create the child event diagnoses for this event
        pending = list(Diagnosis.objects.filter(name='Pending').values_list('id', flat=True))[0]
        undetermined = list(Diagnosis.objects.filter(name='Undetermined').values_list('id', flat=True))[0]
        existing_evt_diag_ids = list(EventDiagnosis.objects.filter(event=event.id).values_list('diagnosis', flat=True))
        if len(existing_evt_diag_ids) > 0 and undetermined in existing_evt_diag_ids:
            remove_diagnoses = [pending, undetermined]
        else:
            remove_diagnoses = [pending, ]

        # remove Pending if in the list because it should never be submitted by the user
        # and remove Undetermined if in the list and the event already has an Undetermined
        [new_event_diagnoses.remove(x) for x in new_event_diagnoses if int(x['diagnosis']) in remove_diagnoses]

        if new_event_diagnoses:
            is_valid = True
            valid_data = []
            errors = []
            for event_diagnosis in new_event_diagnoses:
                if event_diagnosis is not None:
                    # use event to populate event field on event_diagnosis
                    event_diagnosis['event'] = event.id
                    event_diagnosis['created_by'] = event.created_by.id
                    event_diagnosis['modified_by'] = event.modified_by.id
                    event_diagnosis['FULL_EVENT_CHAIN_CREATE'] = FULL_EVENT_CHAIN_CREATE
                    evt_diag_serializer = EventDiagnosisSerializer(data=event_diagnosis)
                    if evt_diag_serializer.is_valid():
                        valid_data.append(evt_diag_serializer)
                    else:
                        is_valid = False
                        errors.append(evt_diag_serializer.errors)
            if is_valid:
                # now that all items are proven valid, save and return them to the user
                for item in valid_data:
                    item.save()
            else:
                # delete this event (related collaborators, organizations, eventgroups, service requests,
                # contacts, and comments will be cascade deleted automatically if any exist)
                event.delete()
                raise serializers.ValidationError(jsonify_errors(errors))

            # # Can only use diagnoses that are already used by this event's species diagnoses
            # valid_diagnosis_ids = list(SpeciesDiagnosis.objects.filter(
            #     location_species__event_location__event=event.id
            # ).exclude(id__in=[pending, undetermined]).values_list('diagnosis', flat=True).distinct())
            # # If any new event diagnoses have a matching species diagnosis, then continue, else ignore
            # if valid_diagnosis_ids is not None:
            #     new_event_diagnoses_created = []
            #     for event_diagnosis in new_event_diagnoses:
            #         diagnosis_id = event_diagnosis.pop('diagnosis', None)
            #         if diagnosis_id in valid_diagnosis_ids:
            #             # ensure this new event diagnosis has the correct suspect value
            #             # (false if any matching species diagnoses are false, otherwise true)
            #             diagnosis = Diagnosis.objects.filter(pk=diagnosis_id).first()
            #             matching_specdiags_suspect = SpeciesDiagnosis.objects.filter(
            #                 location_species__event_location__event=event.id, diagnosis=diagnosis_id
            #             ).values_list('suspect', flat=True)
            #             suspect = False if False in matching_specdiags_suspect else True
            #             event_diagnosis = EventDiagnosis.objects.create(**event_diagnosis, event=event,
            #                                                             diagnosis=diagnosis, suspect=suspect,
            #                                                             created_by=user, modified_by=user)
            #             event_diagnosis.priority = calculate_priority_event_diagnosis(event_diagnosis)
            #             event_diagnosis.save()
            #             new_event_diagnoses_created.append(event_diagnosis)
            #     # If any new event diagnoses were created, check for existing Pending record and delete it
            #     if len(new_event_diagnoses_created) > 0:
            #         event_diagnoses = EventDiagnosis.objects.filter(event=event.id)
            #         [diag.delete() for diag in event_diagnoses if diag.diagnosis.id == pending]

        # Create the child service requests for this event
        if new_service_request is not None:
            if ('request_type' in new_service_request and new_service_request['request_type'] is not None
                    and new_service_request['request_type'] in [1, 2]):
                new_comments = new_service_request.pop('new_comments', None)
                request_type = ServiceRequestType.objects.filter(id=new_service_request['request_type']).first()
                request_response = ServiceRequestResponse.objects.filter(name='Pending').first()
                admin = User.objects.filter(id=1).first()
                service_request = ServiceRequest.objects.create(event=event, request_type=request_type,
                                                                request_response=request_response, response_by=admin,
                                                                created_by=user, modified_by=user)
                service_request_comments = []

                # create the child comments for this service request
                if new_comments is not None:
                    for comment in new_comments:
                        if comment is not None:
                            if 'comment_type' in comment and comment['comment_type'] is not None:
                                comment_type = CommentType.objects.filter(id=comment['comment_type']).first()
                                if not comment_type:
                                    comment_type = CommentType.objects.filter(name='Diagnostic').first()
                            else:
                                comment_type = CommentType.objects.filter(name='Diagnostic').first()
                            Comment.objects.create(content_object=service_request, comment=comment['comment'],
                                                   comment_type=comment_type, created_by=user, modified_by=user)
                            service_request_comments.append(comment['comment'])

                # construct and send the request email
                service_request_email = construct_service_request_email(service_request.event.id,
                                                                        user.organization.name,
                                                                        service_request.request_type.name,
                                                                        user.email,
                                                                        service_request_comments)
                if settings.ENVIRONMENT not in ['production', 'test']:
                    event.service_request_email = service_request_email.__dict__

        return event

    # on update, any submitted nested objects (new_organizations, new_comments, new_event_locations) will be ignored
    def update(self, instance, validated_data):
        user = get_user(self.context, self.initial_data)

        new_complete = validated_data.get('complete', None)

        # check if Event is complete
        if instance.complete:
            # only event owner or higher roles can re-open ('un-complete') a closed ('completed') event
            # but if the complete field is not included or set to True, the event cannot be changed
            if new_complete is None or (new_complete and (user.id == instance.created_by.id or (
                    user.organization.id == instance.created_by.organization.id and (
                    user.role.is_partneradmin or user.role.is_partnermanager)))):
                message = "Complete events may only be changed by the event owner or an administrator"
                message += " if the 'complete' field is set to False."
                raise serializers.ValidationError(jsonify_errors(message))
            elif (user != instance.created_by
                  or (user.organization.id != instance.created_by.organization.id
                      and not (user.role.is_partneradmin or user.role.is_partnermanager))):
                message = "Complete events may not be changed"
                message += " unless first re-opened by the event owner or an administrator."
                raise serializers.ValidationError(jsonify_errors(message))

        # otherwise if the Event is not complete but being set to complete, apply business rules
        if not instance.complete and new_complete and (user.id == instance.created_by.id or (
                user.organization.id == instance.created_by.organization.id and (
                user.role.is_partneradmin or user.role.is_partnermanager))):
            # only let the status be changed to 'complete=True' if
            # 1. All child locations have an end date and each location's end date is later than its start date
            # 2. For morbidity/mortality events, there must be at least one number between sick, dead, estimated_sick,
            #   and estimated_dead per species at the time of event completion.
            #   (sick + dead + estimated_sick + estimated_dead >= 1)
            # 3. All child species diagnoses must have a basis and a cause
            locations = EventLocation.objects.filter(event=instance.id)
            location_message = "The event may not be marked complete until all of its locations have an end date"
            location_message += " and each location's end date is after that location's start date."
            if locations is not None:
                species_count_is_valid = []
                est_count_gt_known_count = True
                species_diagnosis_basis_is_valid = []
                species_diagnosis_cause_is_valid = []
                details = []
                mortality_morbidity = EventType.objects.filter(name='Mortality/Morbidity').first()
                for location in locations:
                    if not location.end_date or not location.start_date or not location.end_date >= location.start_date:
                        raise serializers.ValidationError(jsonify_errors(location_message))
                    if instance.event_type.id == mortality_morbidity.id:
                        location_species = LocationSpecies.objects.filter(event_location=location.id)
                        for spec in location_species:
                            if spec.dead_count_estimated is not None and spec.dead_count_estimated > 0:
                                species_count_is_valid.append(True)
                                if (spec.dead_count is not None and spec.dead_count > 0
                                        and not spec.dead_count_estimated > spec.dead_count):
                                    est_count_gt_known_count = False
                            elif spec.dead_count is not None and spec.dead_count > 0:
                                species_count_is_valid.append(True)
                            elif spec.sick_count_estimated is not None and spec.sick_count_estimated > 0:
                                species_count_is_valid.append(True)
                                if spec.sick_count > 0 and not spec.sick_count_estimated > spec.sick_count:
                                    est_count_gt_known_count = False
                            elif spec.sick_count is not None and spec.sick_count > 0:
                                species_count_is_valid.append(True)
                            else:
                                species_count_is_valid.append(False)
                            species_diagnoses = SpeciesDiagnosis.objects.filter(location_species=spec.id)
                            for specdiag in species_diagnoses:
                                if specdiag.basis:
                                    species_diagnosis_basis_is_valid.append(True)
                                else:
                                    species_diagnosis_basis_is_valid.append(False)
                                if specdiag.cause:
                                    species_diagnosis_cause_is_valid.append(True)
                                else:
                                    species_diagnosis_cause_is_valid.append(False)
                if False in species_count_is_valid:
                    message = "Each location_species requires at least one species count in any of the following"
                    message += " fields: dead_count_estimated, dead_count, sick_count_estimated, sick_count."
                    details.append(message)
                if not est_count_gt_known_count:
                    message = "Estimated sick or dead counts must always be more than known sick or dead counts."
                    details.append(message)
                if False in species_diagnosis_basis_is_valid:
                    message = "The event may not be marked complete until all of its location species diagnoses"
                    message += " have a basis of diagnosis."
                    details.append(message)
                if False in species_diagnosis_cause_is_valid:
                    message = "The event may not be marked complete until all of its location species diagnoses"
                    message += " have a cause."
                    details.append(message)
                if details:
                    raise serializers.ValidationError(jsonify_errors(details))
            else:
                raise serializers.ValidationError(jsonify_errors(location_message))

        # remove child event diagnoses list from the request
        if 'new_event_diagnoses' in validated_data:
            validated_data.pop('new_event_diagnoses')

        # remove child organizations list from the request
        if 'new_organizations' in validated_data:
            validated_data.pop('new_organizations')

        # remove child comments list from the request
        if 'new_comments' in validated_data:
            validated_data.pop('new_comments')

        # remove child event_locations list from the request
        if 'new_event_locations' in validated_data:
            validated_data.pop('new_event_locations')

        # remove child service_requests list from the request
        if 'new_service_requests' in validated_data:
            validated_data.pop('new_service_requests')

        # pull out read and write collaborators ID lists from the request
        if 'new_read_collaborators' in validated_data:
            new_read_collaborators = validated_data.pop('new_read_collaborators', None)
            new_read_user_ids_prelim = set(new_read_collaborators) if new_read_collaborators else set([])
        else:
            new_read_user_ids_prelim = []
        if 'new_write_collaborators' in validated_data:
            new_write_collaborators = validated_data.pop('new_write_collaborators', None)
            new_write_user_ids = set(new_write_collaborators) if new_write_collaborators else set([])
        else:
            new_write_user_ids = []

        request_method = self.context['request'].method

        # update the read_collaborators list if new_read_collaborators submitted
        if request_method == 'PUT' or (new_read_user_ids_prelim and request_method == 'PATCH'):
            # get the old (current) read collaborator ID list for this event
            old_read_users = User.objects.filter(readevents=instance.id)
            # remove users from the read list if they are also in the write list (these lists are already unique sets)
            new_read_user_ids = new_read_user_ids_prelim - new_write_user_ids
            # get the new (submitted) read collaborator ID list for this event
            new_read_users = User.objects.filter(id__in=new_read_user_ids)

            # identify and delete relates where user IDs are present in old read list but not new read list
            delete_read_users = list(set(old_read_users) - set(new_read_users))
            for user_id in delete_read_users:
                delete_user = EventReadUser.objects.filter(user=user_id, event=instance)
                delete_user.delete()

            # identify and create relates where user IDs are present in new read list but not old read list
            add_read_users = list(set(new_read_users) - set(old_read_users))
            for user_id in add_read_users:
                EventReadUser.objects.create(user=user_id, event=instance, created_by=user, modified_by=user)

        # update the write_collaborators list if new_write_user_ids submitted
        if request_method == 'PUT' or (new_write_user_ids and request_method == 'PATCH'):
            # get the old (current) write collaborator ID list for this event
            old_write_users = User.objects.filter(writeevents=instance.id)
            # get the new (submitted) write collaborator ID list for this event
            new_write_users = User.objects.filter(id__in=new_write_user_ids)

            # identify and delete relates where user IDs are present in old write list but not new write list
            delete_write_users = list(set(old_write_users) - set(new_write_users))
            for user_id in delete_write_users:
                delete_user = EventWriteUser.objects.filter(user=user_id, event=instance)
                delete_user.delete()

            # identify and create relates where user IDs are present in new write list but not old write list
            add_write_users = list(set(new_write_users) - set(old_write_users))
            for user_id in add_write_users:
                EventWriteUser.objects.create(user=user_id, event=instance, created_by=user, modified_by=user)

        # update the Event object
        instance.event_type = validated_data.get('event_type', instance.event_type)
        instance.event_reference = validated_data.get('event_reference', instance.event_reference)
        instance.complete = validated_data.get('complete', instance.complete)
        instance.public = validated_data.get('public', instance.public)
        instance.modified_by = user if user else validated_data.get('modified_by', instance.modified_by)

        # affected_count
        # If EventType = Morbidity/Mortality
        # then Sum(Max(estimated_dead, dead) + Max(estimated_sick, sick)) from location_species table
        # If Event Type = Surveillance then Sum(number_positive) from species_diagnosis table
        event_type_id = instance.event_type.id
        if event_type_id not in [1, 2]:
            instance.affected_count = None
        else:
            locations = EventLocation.objects.filter(event=instance.id).values('id', 'start_date', 'end_date')
            loc_ids = [loc['id'] for loc in locations]
            loc_species = LocationSpecies.objects.filter(
                event_location_id__in=loc_ids).values(
                'id', 'dead_count_estimated', 'dead_count', 'sick_count_estimated', 'sick_count')
            if event_type_id == 1:
                affected_counts = [max(spec.get('dead_count_estimated') or 0, spec.get('dead_count') or 0)
                                   + max(spec.get('sick_count_estimated') or 0, spec.get('sick_count') or 0)
                                   for spec in loc_species]
                instance.affected_count = sum(affected_counts)
            elif event_type_id == 2:
                loc_species_ids = [spec['id'] for spec in loc_species]
                species_dx_positive_counts = SpeciesDiagnosis.objects.filter(
                    location_species_id__in=loc_species_ids).values_list('positive_count', flat=True)
                positive_counts = [dx or 0 for dx in species_dx_positive_counts]
                instance.affected_count = sum(positive_counts)

        instance.save()

        return instance

    class Meta:
        model = Event
        fields = ('id', 'event_type', 'event_type_string', 'event_reference', 'complete', 'start_date', 'end_date',
                  'affected_count', 'event_status', 'event_status_string', 'public', 'read_collaborators',
                  'write_collaborators', 'organizations', 'contacts', 'comments', 'new_event_diagnoses',
                  'new_organizations', 'new_comments', 'new_event_locations', 'new_eventgroups',
                  'new_service_request', 'new_read_collaborators', 'new_write_collaborators', 'created_date',
                  'created_by', 'created_by_string', 'modified_date', 'modified_by', 'modified_by_string',
                  'service_request_email', 'permissions', 'permission_source',)


class EventAdminSerializer(serializers.ModelSerializer):
    created_by_string = serializers.StringRelatedField(source='created_by')
    modified_by_string = serializers.StringRelatedField(source='modified_by')
    permissions = DRYPermissionsField()
    permission_source = serializers.SerializerMethodField()
    event_type_string = serializers.StringRelatedField(source='event_type')
    staff_string = serializers.StringRelatedField(source='staff')
    event_status_string = serializers.StringRelatedField(source='event_status')
    legal_status_string = serializers.StringRelatedField(source='legal_status')
    comments = CommentSerializer(many=True, read_only=True)
    new_event_diagnoses = serializers.ListField(write_only=True, required=False)
    new_organizations = serializers.ListField(write_only=True, required=False)
    new_comments = serializers.ListField(write_only=True, required=False)
    new_event_locations = serializers.ListField(write_only=True, required=False)
    new_eventgroups = serializers.ListField(write_only=True, required=False)
    new_service_request = serializers.JSONField(write_only=True, required=False)
    new_read_collaborators = serializers.ListField(write_only=True, required=False)
    new_write_collaborators = serializers.ListField(write_only=True, required=False)
    service_request_email = serializers.JSONField(read_only=True)

    def get_permission_source(self, obj):
        return determine_permission_source(self.context['request'].user, obj)

    def validate(self, data):

        # if this is a new Event
        if not self.instance:
            if 'new_event_locations' not in data:
                raise serializers.ValidationError("new_event_locations is a required field")
            # 1. Not every location needs a start date at initiation, but at least one location must.
            # 2. Not every location needs a species at initiation, but at least one location must.
            # 3. location_species Population >= max(estsick, knownsick) + max(estdead, knowndead)
            # 4. For morbidity/mortality events, there must be at least one number between sick, dead, estimated_sick,
            #    and estimated_dead for at least one species in the event at the time of event initiation.
            #    (sick + dead + estimated_sick + estimated_dead >= 1)
            # 5. If present, estimated_sick must be higher than known sick (estimated_sick > sick).
            # 6. If present, estimated dead must be higher than known dead (estimated_dead > dead).
            # 7. Every location needs at least one comment, which must be one of the following types:
            #    Site description, History, Environmental factors, Clinical signs
            # 8. Standardized lat/long format (e.g., decimal degrees WGS84). Update county, state, and country
            #    if county is null.  Update state and country if state is null. If don't enter country, state, and
            #    county at initiation, then have to enter lat/long, which would autopopulate country, state, and county.
            # 9. Ensure admin level 2 actually belongs to admin level 1 which actually belongs to country.
            # 10. Location start date cannot be after today if event type is Mortality/Morbidity
            # 11. Location end date must be equal to or greater than start date.
            # 12: Non-suspect diagnosis cannot have basis_of_dx = 1,2, or 4.  If 3 is selected user must provide a lab.
            # 13: A diagnosis can only be used once for a location-species-labID combination
            if 'new_event_locations' in data:
                country_admin_is_valid = True
                latlng_is_valid = True
                latlng_matches_county = True
                latlng_matches_admin_l1 = True
                latlng_matches_admin_21 = True
                comments_is_valid = []
                required_comment_types = ['site_description', 'history', 'environmental_factors', 'clinical_signs']
                min_start_date = False
                start_date_is_valid = True
                end_date_is_valid = True
                min_location_species = False
                min_species_count = False
                pop_is_valid = []
                est_sick_is_valid = True
                est_dead_is_valid = True
                specdiag_nonsuspect_basis_is_valid = True
                specdiag_lab_is_valid = True
                details = []
                mortality_morbidity = EventType.objects.filter(name='Mortality/Morbidity').first()
                for item in data['new_event_locations']:
                    if [i for i in required_comment_types if i in item and item[i]]:
                        comments_is_valid.append(True)
                    else:
                        comments_is_valid.append(False)
                    if 'start_date' in item and item['start_date'] is not None:
                        try:
                            datetime.strptime(item['start_date'], '%Y-%m-%d').date()
                        except ValueError:
                            details.append("All start_date values must be valid dates in ISO format ('YYYY-MM-DD').")
                        min_start_date = True
                        if (data['event_type'].id == mortality_morbidity.id
                                and datetime.strptime(item['start_date'], '%Y-%m-%d').date() > date.today()):
                            start_date_is_valid = False
                        if ('end_date' in item and item['end_date'] is not None
                                and item['end_date'] < item['start_date']):
                            end_date_is_valid = False
                    elif 'end_date' in item and item['end_date'] is not None:
                        end_date_is_valid = False
                    if ('country' in item and item['country'] is not None and 'administrative_level_one' in item
                            and item['administrative_level_one'] is not None):
                        country = Country.objects.filter(id=item['country']).first()
                        admin_l1 = AdministrativeLevelOne.objects.filter(id=item['administrative_level_one']).first()
                        if country.id != admin_l1.country.id:
                            country_admin_is_valid = False
                        if 'administrative_level_two' in item and item['administrative_level_two'] is not None:
                            admin_l2 = AdministrativeLevelTwo.objects.filter(
                                id=item['administrative_level_two']).first()
                            if admin_l1.id != admin_l2.administrative_level_one.id:
                                country_admin_is_valid = False
                    if (('country' not in item or item['country'] is None or 'administrative_level_one' not in item
                         or item['administrative_level_one'] is None)
                            and ('latitude' not in item or item['latitude'] is None
                                 or 'longitude' not in item and item['longitude'] is None)):
                        message = "country and administrative_level_one are required if latitude or longitude is null."
                        details.append(message)
                    if ('latitude' in item and item['latitude'] is not None
                            and not re.match(r"(-?)([\d]{1,2})(\.)(\d+)", str(item['latitude']))):
                        latlng_is_valid = False
                    if ('longitude' in item and item['longitude'] is not None
                            and not re.match(r"(-?)([\d]{1,3})(\.)(\d+)", str(item['longitude']))):
                        latlng_is_valid = False
                    geonames_endpoint = 'extendedFindNearbyJSON'
                    if confirm_geonames_api_responsive(geonames_endpoint):
                        if ('latitude' in item and item['latitude'] is not None
                                and 'longitude' in item and item['longitude'] is not None):
                            payload = {'lat': item['latitude'], 'lng': item['longitude'],
                                       'username': GEONAMES_USERNAME}
                            r = requests.get(GEONAMES_API + geonames_endpoint, params=payload, verify=settings.SSL_CERT)
                            content = decode_json(r)
                            if 'address' not in content and 'geonames' not in content:
                                latlng_is_valid = False
                        if (latlng_is_valid and 'latitude' in item and item['latitude'] is not None
                                and 'longitude' in item and item['longitude'] is not None
                                and 'country' in item and item['country'] is not None):
                            payload = {'lat': item['latitude'], 'lng': item['longitude'], 'username': GEONAMES_USERNAME}
                            r = requests.get(GEONAMES_API + geonames_endpoint, params=payload, verify=settings.SSL_CERT)
                            geonames_object_list = decode_json(r)
                            if 'address' in geonames_object_list:
                                address = geonames_object_list['address']
                                if 'name' in address:
                                    address['adminName2'] = address['name']
                            elif 'geonames' in geonames_object_list:
                                geonames_objects_adm2 = [item for item in geonames_object_list['geonames'] if
                                                         item['fcode'] == 'ADM2']
                                address = geonames_objects_adm2[0]
                            else:
                                # the response from the Geonames web service is in an unexpected format
                                address = None
                            geonames_endpoint = 'countryInfoJSON'
                            if address and confirm_geonames_api_responsive(geonames_endpoint):
                                country_code = address['countryCode']
                                if len(country_code) == 2:
                                    payload = {'country': country_code, 'username': GEONAMES_USERNAME}
                                    r = requests.get(GEONAMES_API + geonames_endpoint, params=payload,
                                                     verify=settings.SSL_CERT)
                                    content = decode_json(r)
                                    if ('geonames' in content and content['geonames'] is not None
                                            and len(content['geonames']) > 0 and 'isoAlpha3' in content['geonames'][0]):
                                        alpha3 = content['geonames'][0]['isoAlpha3']
                                        country = Country.objects.filter(abbreviation=alpha3).first()
                                else:
                                    country = Country.objects.filter(abbreviation=country_code).first()
                                if int(item['country']) != country.id:
                                    latlng_matches_county = False
                                elif ('administrative_level_one' in item
                                      and item['administrative_level_one'] is not None):
                                    admin_l1 = AdministrativeLevelOne.objects.filter(name=address['adminName1']).first()
                                    if int(item['administrative_level_one']) != admin_l1.id:
                                        latlng_matches_admin_l1 = False
                                    elif 'administrative_level_two' in item and item[
                                        'administrative_level_two'] is not None:
                                        a2 = address['adminName2'] if 'adminName2' in address else address['name']
                                        admin_l2 = AdministrativeLevelTwo.objects.filter(name=a2).first()
                                        if int(item['administrative_level_two']) != admin_l2.id:
                                            latlng_matches_admin_21 = False
                    if 'new_location_species' in item:
                        for spec in item['new_location_species']:
                            if 'species' in spec and spec['species'] is not None:
                                if Species.objects.filter(id=spec['species']).first() is None:
                                    message = "A submitted species ID (" + str(spec['species'])
                                    message += ") in new_location_species was not found in the database."
                                    details.append(message)
                                else:
                                    min_location_species = True
                            if 'population_count' in spec and spec['population_count'] is not None:
                                dead_count = 0
                                sick_count = 0
                                if 'dead_count_estimated' in spec or 'dead_count' in spec:
                                    dead_count = max(spec.get('dead_count_estimated') or 0, spec.get('dead_count') or 0)
                                if 'sick_count_estimated' in spec or 'sick_count' in spec:
                                    sick_count = max(spec.get('sick_count_estimated') or 0, spec.get('sick_count') or 0)
                                if spec['population_count'] >= dead_count + sick_count:
                                    pop_is_valid.append(True)
                                else:
                                    pop_is_valid.append(False)
                            if ('sick_count_estimated' in spec and spec['sick_count_estimated'] is not None
                                    and 'sick_count' in spec and spec['sick_count'] is not None
                                    and not spec['sick_count_estimated'] > spec['sick_count']):
                                est_sick_is_valid = False
                            if ('dead_count_estimated' in spec and spec['dead_count_estimated'] is not None
                                    and 'dead_count' in spec and spec['dead_count'] is not None
                                    and not spec['dead_count_estimated'] > spec['dead_count']):
                                est_dead_is_valid = False
                            if data['event_type'].id == mortality_morbidity.id:
                                if ('dead_count_estimated' in spec and spec['dead_count_estimated'] is not None
                                        and spec['dead_count_estimated'] > 0):
                                    min_species_count = True
                                elif ('dead_count' in spec and spec['dead_count'] is not None
                                      and spec['dead_count'] > 0):
                                    min_species_count = True
                                elif ('sick_count_estimated' in spec and spec['sick_count_estimated'] is not None
                                      and spec['sick_count_estimated'] > 0):
                                    min_species_count = True
                                elif ('sick_count' in spec and spec['sick_count'] is not None
                                      and spec['sick_count'] > 0):
                                    min_species_count = True
                            if 'new_species_diagnoses' in spec and spec['new_species_diagnoses'] is not None:
                                specdiag_labs = []
                                for specdiag in spec['new_species_diagnoses']:
                                    [specdiag_labs.append((specdiag['diagnosis'], specdiag_lab)) for specdiag_lab in
                                     specdiag['new_species_diagnosis_organizations']]
                                    if not specdiag['suspect']:
                                        if specdiag['basis'] in [1, 2, 4]:
                                            specdiag_nonsuspect_basis_is_valid = False
                                        elif specdiag['basis'] == 3:
                                            if ('new_species_diagnosis_organizations' in specdiag
                                                    and specdiag['new_species_diagnosis_organizations'] is not None):
                                                for org_id in specdiag['new_species_diagnosis_organizations']:
                                                    org = Organization.objects.filter(id=org_id).first()
                                                    if not org or not org.laboratory:
                                                        specdiag_nonsuspect_basis_is_valid = False
                                if len(specdiag_labs) != len(set(specdiag_labs)):
                                    specdiag_lab_is_valid = False
                    if 'new_location_contacts' in item and item['new_location_contacts'] is not None:
                        for loc_contact in item['new_location_contacts']:
                            if 'contact' not in loc_contact or loc_contact['contact'] is None:
                                message = "A required contact ID was not included in new_location_contacts."
                                details.append(message)
                            elif Contact.objects.filter(id=loc_contact['contact']).first() is None:
                                message = "A submitted contact ID (" + str(loc_contact['contact'])
                                message += ") in new_location_contacts was not found in the database."
                                details.append(message)
                if not country_admin_is_valid:
                    message = "administrative_level_one must belong to the submitted country,"
                    message += " and administrative_level_two must belong to the submitted administrative_level_one."
                    details.append(message)
                if not start_date_is_valid:
                    message = "If event_type is 'Mortality/Morbidity'"
                    message += " start_date for a new event_location must be current date or earlier."
                    details.append(message)
                if not end_date_is_valid:
                    details.append("end_date may not be before start_date.")
                if not latlng_is_valid:
                    message = "latitude and longitude must be in decimal degrees and represent a point in a country."
                    details.append(message)
                if not latlng_matches_county:
                    message = "latitude and longitude are not in the user-specified country."
                    details.append(message)
                if not latlng_matches_admin_l1:
                    message = "latitude and longitude are not in the user-specified administrative level one."
                    details.append(message)
                if not latlng_matches_admin_21:
                    message = "latitude and longitude are not in the user-specified administrative level two."
                    details.append(message)
                if False in comments_is_valid:
                    message = "Each new_event_location requires at least one new_comment, which must be one of"
                    message += " the following types: Site description, History, Environmental factors, Clinical signs"
                    details.append(message)
                if not min_start_date:
                    details.append("start_date is required for at least one new event_location.")
                if not min_location_species:
                    details.append("Each new_event_location requires at least one new_location_species.")
                if False in pop_is_valid:
                    message = "new_location_species population_count cannot be less than the sum of dead_count"
                    message += " and sick_count (where those counts are the maximum of the estimated or known count)."
                    details.append(message)
                if data['event_type'].id == mortality_morbidity.id and not min_species_count:
                    message = "For Mortality/Morbidity events, at least one new_location_species requires"
                    message += " at least one species count in any of the following fields:"
                    message += " dead_count_estimated, dead_count, sick_count_estimated, sick_count."
                    details.append(message)
                if not est_sick_is_valid:
                    details.append("Estimated sick count must always be more than known sick count.")
                if not est_dead_is_valid:
                    details.append("Estimated dead count must always be more than known dead count.")
                if not specdiag_nonsuspect_basis_is_valid:
                    message = "A non-suspect diagnosis can only have a basis of"
                    message += " 'Necropsy and/or ancillary tests performed at a diagnostic laboratory'"
                    message += " and only if that diagnosis has a related laboratory"
                    details.append(message)
                if not specdiag_lab_is_valid:
                    message = "A diagnosis can only be used once for any combination of a location, species, and lab."
                    details.append(message)
                if details:
                    raise serializers.ValidationError(details)

            # 1. End Date is Mandatory for event to be marked as 'Complete'. Should always be same or after Start Date.
            # 2. For morbidity/mortality events, there must be at least one number between sick, dead, estimated_sick,
            #   and estimated_dead per species at the time of event completion.
            #   (sick + dead + estimated_sick + estimated_dead >= 1)
            if 'complete' in data and data['complete'] is True:
                location_message = "The event may not be marked complete until all of its locations have an end date"
                location_message += " and each location's end date is after that location's start date."
                end_date_is_valid = True
                species_count_is_valid = []
                est_sick_is_valid = True
                est_dead_is_valid = True
                specdiag_basis_is_valid = True
                specdiag_cause_is_valid = True
                details = []
                mortality_morbidity = EventType.objects.filter(name='Mortality/Morbidity').first()
                for item in data['new_event_locations']:
                    if ('start_date' in item and item['start_date'] is not None
                            and 'end_date' in item and item['end_date'] is not None):
                        try:
                            start_date = datetime.strptime(item['start_date'], '%Y-%m-%d').date()
                        except ValueError:
                            # use a fake date to prevent type comparison error in "if not start_date < end_date"
                            start_date = datetime.now().date
                            details.append("All start_date values must be valid ISO format dates (YYYY-MM-DD).")
                        try:
                            end_date = datetime.strptime(item['end_date'], '%Y-%m-%d').date()
                        except ValueError:
                            # use a fake date to prevent type comparison error in "if not start_date < end_date"
                            end_date = datetime.now().date() + timedelta(days=1)
                            details.append("All end_date values must be valid ISO format dates (YYYY-MM-DD).")
                        if not start_date <= end_date:
                            end_date_is_valid = False
                    else:
                        end_date_is_valid = False
                    for spec in item['new_location_species']:
                        if ('sick_count_estimated' in spec and spec['sick_count_estimated'] is not None
                                and 'sick_count' in spec and spec['sick_count'] is not None
                                and not spec['sick_count_estimated'] > spec['sick_count']):
                            est_sick_is_valid = False
                        if ('dead_count_estimated' in spec and spec['dead_count_estimated'] is not None
                                and 'dead_count' in spec and spec['dead_count'] is not None
                                and not spec['dead_count_estimated'] > spec['dead_count']):
                            est_dead_is_valid = False
                        if data['event_type'] == mortality_morbidity.id:
                            if ('dead_count_estimated' in spec and spec['dead_count_estimated'] is not None
                                    and spec['dead_count_estimated'] > 0):
                                species_count_is_valid.append(True)
                            elif ('dead_count' in spec and spec['dead_count'] is not None
                                  and spec['dead_count'] > 0):
                                species_count_is_valid.append(True)
                            elif ('sick_count_estimated' in spec and spec['sick_count_estimated'] is not None
                                  and spec['sick_count_estimated'] > 0):
                                species_count_is_valid.append(True)
                            elif ('sick_count' in spec and spec['sick_count'] is not None
                                  and spec['sick_count'] > 0):
                                species_count_is_valid.append(True)
                            else:
                                species_count_is_valid.append(False)
                        if 'new_species_diagnoses' in spec and spec['new_species_diagnoses'] is not None:
                            for specdiag in spec['new_species_diagnoses']:
                                if 'basis' not in specdiag or specdiag['basis'] is None:
                                    specdiag_basis_is_valid = False
                                if 'cause' not in specdiag or specdiag['cause'] is None:
                                    specdiag_cause_is_valid = False
                        else:
                            specdiag_basis_is_valid = False
                            specdiag_cause_is_valid = False
                if not end_date_is_valid:
                    details.append(location_message)
                if False in species_count_is_valid:
                    message = "Each new_location_species requires at least one species count in any of these"
                    message += " fields: dead_count_estimated, dead_count, sick_count_estimated, sick_count."
                    details.append(message)
                if not est_sick_is_valid:
                    details.append("Estimated sick count must always be more than known sick count.")
                if not est_dead_is_valid:
                    details.append("Estimated dead count must always be more than known dead count.")
                if not specdiag_basis_is_valid:
                    details.append("Each new_location_species requires a basis of diagnosis")
                if not specdiag_cause_is_valid:
                    details.append("Each new_location_species requires a significance of diagnosis for species (cause)")
                if details:
                    raise serializers.ValidationError(details)

        return data

    def create(self, validated_data):
        # set the FULL_EVENT_CHAIN_CREATE variable to True in case there is an error somewhere in the chain
        # and all objects created by this request before the error need to be deleted
        FULL_EVENT_CHAIN_CREATE = True

        # pull out child event diagnoses list from the request
        new_event_diagnoses = validated_data.pop('new_event_diagnoses', None)

        # pull out child organizations list from the request
        new_organizations = validated_data.pop('new_organizations', None)

        # pull out child comments list from the request
        new_comments = validated_data.pop('new_comments', None)

        # pull out child event_locations list from the request
        new_event_locations = validated_data.pop('new_event_locations', None)

        # pull out child eventgroups list from the request
        new_eventgroups = validated_data.pop('new_eventgroups', None)

        # pull out child service request from the request
        new_service_request = validated_data.pop('new_service_request', None)

        # pull out user ID list from the request
        if 'new_read_collaborators' in validated_data:
            new_read_collaborators = validated_data.pop('new_read_collaborators', None)
            new_read_user_ids_prelim = set(new_read_collaborators) if new_read_collaborators else set([])
        else:
            new_read_user_ids_prelim = set([])
        if 'new_write_collaborators' in validated_data:
            new_write_collaborators = validated_data.pop('new_write_collaborators', None)
            new_write_user_ids = set(new_write_collaborators) if new_write_collaborators else set([])
        else:
            new_write_user_ids = set([])

        # remove users from the read list if they are also in the write list (these lists are already unique sets)
        new_read_user_ids = new_read_user_ids_prelim - new_write_user_ids

        event = Event.objects.create(**validated_data)

        # create the child event_locations for this event
        if new_event_locations is not None:
            is_valid = True
            valid_data = []
            errors = []
            for event_location in new_event_locations:
                if event_location is not None:
                    # use event to populate event field on event_location
                    event_location['event'] = event.id
                    event_location['created_by'] = event.created_by.id
                    event_location['modified_by'] = event.modified_by.id
                    event_location['FULL_EVENT_CHAIN_CREATE'] = FULL_EVENT_CHAIN_CREATE
                    evt_loc_serializer = EventLocationSerializer(data=event_location)
                    if evt_loc_serializer.is_valid():
                        valid_data.append(evt_loc_serializer)
                    else:
                        is_valid = False
                        errors.append(evt_loc_serializer.errors)
            if is_valid:
                # now that all items are proven valid, save and return them to the user
                for item in valid_data:
                    item.save()
            else:
                # delete this event (related collaborators, organizations, eventgroups, service requests,
                # contacts, and comments will be cascade deleted automatically if any exist)
                event.delete()
                raise serializers.ValidationError(jsonify_errors(errors))

        user = get_user(self.context, self.initial_data)

        # create the child collaborators for this event
        if new_read_user_ids is not None:
            for read_user_id in new_read_user_ids:
                read_user = User.objects.filter(id=read_user_id).first()
                if read_user is not None:
                    EventReadUser.objects.create(user=read_user, event=event, created_by=user, modified_by=user)

        if new_write_user_ids is not None:
            for write_user_id in new_write_user_ids:
                write_user = User.objects.filter(id=write_user_id).first()
                if write_user is not None:
                    EventWriteUser.objects.create(user=write_user, event=event, created_by=user, modified_by=user)

        # create the child organizations for this event
        if new_organizations is not None:
            # only create unique records (silently ignore duplicates submitted by user)
            new_unique_organizations = list(set(new_organizations))
            for org_id in new_unique_organizations:
                if org_id is not None:
                    org = Organization.objects.filter(id=org_id).first()
                    if org is not None:
                        event_org = EventOrganization.objects.create(event=event, organization=org,
                                                                     created_by=user, modified_by=user)
                        event_org.priority = calculate_priority_event_organization(event_org)
                        event_org.save()
        else:
            event_org = EventOrganization.objects.create(event=event, organization=user.organization,
                                                         created_by=user, modified_by=user)
            event_org.priority = calculate_priority_event_organization(event_org)
            event_org.save()

        # create the child comments for this event
        if new_comments is not None:
            for comment in new_comments:
                if comment is not None:
                    if 'comment_type' in comment and comment['comment_type'] is not None:
                        comment_type = CommentType.objects.filter(id=comment['comment_type']).first()
                        if comment_type is not None:
                            Comment.objects.create(content_object=event, comment=comment['comment'],
                                                   comment_type=comment_type, created_by=user, modified_by=user)

        # create the child eventgroups for this event
        if new_eventgroups is not None:
            for eventgroup_id in new_eventgroups:
                if eventgroup_id is not None:
                    eventgroup = EventGroup.objects.filter(id=eventgroup_id).first()
                    if eventgroup is not None:
                        EventEventGroup.objects.create(event=event, eventgroup=eventgroup,
                                                       created_by=user, modified_by=user)

        # create the child event diagnoses for this event
        pending = list(Diagnosis.objects.filter(name='Pending').values_list('id', flat=True))[0]
        undetermined = list(Diagnosis.objects.filter(name='Undetermined').values_list('id', flat=True))[0]
        existing_evt_diag_ids = list(EventDiagnosis.objects.filter(event=event.id).values_list('diagnosis', flat=True))
        if len(existing_evt_diag_ids) > 0 and undetermined in existing_evt_diag_ids:
            remove_diagnoses = [pending, undetermined]
        else:
            remove_diagnoses = [pending, ]

        # remove Pending if in the list because it should never be submitted by the user
        # and remove Undetermined if in the list and the event already has an Undetermined
        [new_event_diagnoses.remove(x) for x in new_event_diagnoses if int(x['diagnosis']) in remove_diagnoses]

        if new_event_diagnoses:
            is_valid = True
            valid_data = []
            errors = []
            for event_diagnosis in new_event_diagnoses:
                if event_diagnosis is not None:
                    # use event to populate event field on event_diagnosis
                    event_diagnosis['event'] = event.id
                    event_diagnosis['created_by'] = event.created_by.id
                    event_diagnosis['modified_by'] = event.modified_by.id
                    event_diagnosis['FULL_EVENT_CHAIN_CREATE'] = FULL_EVENT_CHAIN_CREATE
                    evt_diag_serializer = EventDiagnosisSerializer(data=event_diagnosis)
                    if evt_diag_serializer.is_valid():
                        valid_data.append(evt_diag_serializer)
                    else:
                        is_valid = False
                        errors.append(evt_diag_serializer.errors)
            if is_valid:
                # now that all items are proven valid, save and return them to the user
                for item in valid_data:
                    item.save()
            else:
                # delete this event (related collaborators, organizations, eventgroups, service requests,
                # contacts, and comments will be cascade deleted automatically if any exist)
                event.delete()
                raise serializers.ValidationError(jsonify_errors(errors))

            # # Can only use diagnoses that are already used by this event's species diagnoses
            # valid_diagnosis_ids = list(SpeciesDiagnosis.objects.filter(
            #     location_species__event_location__event=event.id
            # ).exclude(id__in=[pending, undetermined]).values_list('diagnosis', flat=True).distinct())
            # # If any new event diagnoses have a matching species diagnosis, then continue, else ignore
            # if valid_diagnosis_ids is not None:
            #     new_event_diagnoses_created = []
            #     for event_diagnosis in new_event_diagnoses:
            #         diagnosis_id = int(event_diagnosis.pop('diagnosis', None))
            #         if diagnosis_id in valid_diagnosis_ids:
            #             # ensure this new event diagnosis has the correct suspect value
            #             # (false if any matching species diagnoses are false, otherwise true)
            #             diagnosis = Diagnosis.objects.filter(pk=diagnosis_id).first()
            #             matching_specdiags_suspect = SpeciesDiagnosis.objects.filter(
            #                 location_species__event_location__event=event.id, diagnosis=diagnosis_id
            #             ).values_list('suspect', flat=True)
            #             suspect = False if False in matching_specdiags_suspect else True
            #             event_diagnosis = EventDiagnosis.objects.create(**event_diagnosis, event=event,
            #                                                             diagnosis=diagnosis, suspect=suspect,
            #                                                             created_by=user, modified_by=user)
            #             event_diagnosis.priority = calculate_priority_event_diagnosis(event_diagnosis)
            #             event_diagnosis.save()
            #             new_event_diagnoses_created.append(event_diagnosis)
            #     # If any new event diagnoses were created, check for existing Pending record and delete it
            #     if len(new_event_diagnoses_created) > 0:
            #         event_diagnoses = EventDiagnosis.objects.filter(event=event.id)
            #         [diag.delete() for diag in event_diagnoses if diag.diagnosis.id == pending]

        # Create the child service requests for this event
        if new_service_request is not None:
            if ('request_type' in new_service_request and new_service_request['request_type'] is not None
                    and new_service_request['request_type'] in [1, 2]):
                new_comments = new_service_request.pop('new_comments', None)
                request_type = ServiceRequestType.objects.filter(id=new_service_request['request_type']).first()
                request_response = ServiceRequestResponse.objects.filter(name='Pending').first()
                admin = User.objects.filter(id=1).first()
                service_request = ServiceRequest.objects.create(event=event, request_type=request_type,
                                                                request_response=request_response, response_by=admin,
                                                                created_by=user, modified_by=user)
                service_request_comments = []

                # create the child comments for this service request
                if new_comments is not None:
                    for comment in new_comments:
                        if comment is not None:
                            if 'comment_type' in comment and comment['comment_type'] is not None:
                                comment_type = CommentType.objects.filter(id=comment['comment_type']).first()
                                if not comment_type:
                                    comment_type = CommentType.objects.filter(name='Diagnostic').first()
                            else:
                                comment_type = CommentType.objects.filter(name='Diagnostic').first()
                            Comment.objects.create(content_object=service_request, comment=comment['comment'],
                                                   comment_type=comment_type, created_by=user, modified_by=user)
                            service_request_comments.append(comment['comment'])

                # construct and send the request email
                service_request_email = construct_service_request_email(service_request.event.id,
                                                                        user.organization.name,
                                                                        service_request.request_type.name,
                                                                        user.email,
                                                                        service_request_comments)
                if settings.ENVIRONMENT not in ['production', 'test']:
                    event.service_request_email = service_request_email.__dict__

        return event

    # on update, any submitted nested objects (new_organizations, new_comments, new_event_locations) will be ignored
    def update(self, instance, validated_data):
        new_complete = validated_data.get('complete', None)
        quality_check = validated_data.get('quality_check', None)

        # if event is complete only a few things are permitted (admin can set quality_check or reopen event)
        if instance.complete:
            # if the event is complete and the quality_check field is included and set to a date,
            # update the quality_check field and return the event
            # (ignoring any other submitted changes since the event is 'locked' by virtue of being complete)
            if quality_check:
                instance.quality_check = quality_check
                instance.modified_by = validated_data.get('modified_by', instance.modified_by)
                instance.save()
                return instance
            # if the event is complete and the complete field is not included or True, the event cannot be changed
            if new_complete is None or new_complete:
                message = "Complete events may only be changed by the event owner or an administrator"
                message += " if the 'complete' field is set to False in the request."
                raise serializers.ValidationError(jsonify_errors(message))

        # otherwise event is not yet complete
        if not instance.complete and new_complete:
            # only let the status be changed to 'complete=True' if
            # 1. All child locations have an end date and each location's end date is later than its start date
            # 2. For morbidity/mortality events, there must be at least one number between sick, dead, estimated_sick,
            #   and estimated_dead per species at the time of event completion.
            #   (sick + dead + estimated_sick + estimated_dead >= 1)
            # 3. All child species diagnoses must have a basis and a cause
            locations = EventLocation.objects.filter(event=instance.id)
            location_message = "The event may not be marked complete until all of its locations have an end date"
            location_message += " and each location's end date is after that location's start date."
            if locations is not None:
                species_count_is_valid = []
                est_count_gt_known_count = True
                species_diagnosis_basis_is_valid = []
                species_diagnosis_cause_is_valid = []
                details = []
                mortality_morbidity = EventType.objects.filter(name='Mortality/Morbidity').first()
                for location in locations:
                    if not location.end_date or not location.start_date or not location.end_date >= location.start_date:
                        raise serializers.ValidationError(jsonify_errors(location_message))
                    if instance.event_type.id == mortality_morbidity.id:
                        location_species = LocationSpecies.objects.filter(event_location=location.id)
                        for spec in location_species:
                            if spec.dead_count_estimated is not None and spec.dead_count_estimated > 0:
                                species_count_is_valid.append(True)
                                if (spec.dead_count is not None and spec.dead_count > 0
                                        and not spec.dead_count_estimated > spec.dead_count):
                                    est_count_gt_known_count = False
                            elif spec.dead_count is not None and spec.dead_count > 0:
                                species_count_is_valid.append(True)
                            elif spec.sick_count_estimated is not None and spec.sick_count_estimated > 0:
                                species_count_is_valid.append(True)
                                if (spec.sick_count or 0) > 0 and spec.sick_count_estimated <= (
                                        spec.sick_count or 0):
                                    est_count_gt_known_count = False
                            elif spec.sick_count is not None and spec.sick_count > 0:
                                species_count_is_valid.append(True)
                            else:
                                species_count_is_valid.append(False)
                            species_diagnoses = SpeciesDiagnosis.objects.filter(location_species=spec.id)
                            for specdiag in species_diagnoses:
                                if specdiag.basis:
                                    species_diagnosis_basis_is_valid.append(True)
                                else:
                                    species_diagnosis_basis_is_valid.append(False)
                                if specdiag.cause:
                                    species_diagnosis_cause_is_valid.append(True)
                                else:
                                    species_diagnosis_cause_is_valid.append(False)
                if False in species_count_is_valid:
                    message = "Each location_species requires at least one species count in any of the following"
                    message += " fields: dead_count_estimated, dead_count, sick_count_estimated, sick_count."
                    details.append(message)
                if not est_count_gt_known_count:
                    message = "Estimated sick or dead counts must always be more than known sick or dead counts."
                    details.append(message)
                if False in species_diagnosis_basis_is_valid:
                    message = "The event may not be marked complete until all of its location species diagnoses"
                    message += " have a basis of diagnosis."
                    details.append(message)
                if False in species_diagnosis_cause_is_valid:
                    message = "The event may not be marked complete until all of its location species diagnoses"
                    message += " have a cause."
                    details.append(message)
                if details:
                    raise serializers.ValidationError(jsonify_errors(details))
            else:
                raise serializers.ValidationError(jsonify_errors(location_message))

        # remove child event diagnoses list from the request
        if 'new_event_diagnoses' in validated_data:
            validated_data.pop('new_event_diagnoses')

        # remove child organizations list from the request
        if 'new_organizations' in validated_data:
            validated_data.pop('new_organizations')

        # remove child comments list from the request
        if 'new_comments' in validated_data:
            validated_data.pop('new_comments')

        # remove child event_locations list from the request
        if 'new_event_locations' in validated_data:
            validated_data.pop('new_event_locations')

        # remove child service_requests list from the request
        if 'new_service_requests' in validated_data:
            validated_data.pop('new_service_requests')

        # pull out read and write collaborators ID lists from the request
        if 'new_read_collaborators' in validated_data:
            new_read_collaborators = validated_data.pop('new_read_collaborators', None)
            new_read_user_ids_prelim = set(new_read_collaborators) if new_read_collaborators else set([])
        else:
            new_read_user_ids_prelim = set([])
        if 'new_write_collaborators' in validated_data:
            new_write_collaborators = validated_data.pop('new_write_collaborators', None)
            new_write_user_ids = set(new_write_collaborators) if new_write_collaborators else set([])
        else:
            new_write_user_ids = set([])

        user = get_user(self.context, self.initial_data)
        request_method = self.context['request'].method

        # update the read_collaborators list if new_read_collaborators submitted
        if request_method == 'PUT' or (new_read_user_ids_prelim and request_method == 'PATCH'):
            # get the old (current) read collaborator ID list for this event
            old_read_users = User.objects.filter(readevents=instance.id)
            # remove users from the read list if they are also in the write list (these lists are already unique sets)
            new_read_user_ids = new_read_user_ids_prelim - new_write_user_ids
            # get the new (submitted) read collaborator ID list for this event
            new_read_users = User.objects.filter(id__in=new_read_user_ids)

            # identify and delete relates where user IDs are present in old read list but not new read list
            delete_read_users = list(set(old_read_users) - set(new_read_users))
            for user_id in delete_read_users:
                delete_user = EventReadUser.objects.filter(user=user_id, event=instance)
                delete_user.delete()

            # identify and create relates where user IDs are present in new read list but not old read list
            add_read_users = list(set(new_read_users) - set(old_read_users))
            for user_id in add_read_users:
                EventReadUser.objects.create(user=user_id, event=instance, created_by=user, modified_by=user)

        # update the write_collaborators list if new_write_user_ids submitted
        if request_method == 'PUT' or (new_write_user_ids and request_method == 'PATCH'):
            # get the old (current) write collaborator ID list for this event
            old_write_users = User.objects.filter(writeevents=instance.id)
            # get the new (submitted) write collaborator ID list for this event
            new_write_users = User.objects.filter(id__in=new_write_user_ids)

            # identify and delete relates where user IDs are present in old write list but not new write list
            delete_write_users = list(set(old_write_users) - set(new_write_users))
            for user_id in delete_write_users:
                delete_user = EventWriteUser.objects.filter(user=user_id, event=instance)
                delete_user.delete()

            # identify and create relates where user IDs are present in new write list but not old write list
            add_write_users = list(set(new_write_users) - set(old_write_users))
            for user_id in add_write_users:
                EventWriteUser.objects.create(user=user_id, event=instance, created_by=user, modified_by=user)

        # update the Event object
        instance.event_type = validated_data.get('event_type', instance.event_type)
        instance.event_reference = validated_data.get('event_reference', instance.event_reference)
        instance.complete = validated_data.get('complete', instance.complete)
        instance.staff = validated_data.get('staff', instance.staff)
        instance.event_status = validated_data.get('event_status', instance.event_status)
        instance.quality_check = validated_data.get('quality_check', instance.quality_check)
        instance.legal_status = validated_data.get('legal_status', instance.legal_status)
        instance.legal_number = validated_data.get('legal_number', instance.legal_number)
        instance.public = validated_data.get('public', instance.public)
        instance.modified_by = user if user else validated_data.get('modified_by', instance.modified_by)

        # affected_count
        # If EventType = Morbidity/Mortality
        # then Sum(Max(estimated_dead, dead) + Max(estimated_sick, sick)) from location_species table
        # If Event Type = Surveillance then Sum(number_positive) from species_diagnosis table
        event_type_id = instance.event_type.id
        if event_type_id not in [1, 2]:
            instance.affected_count = None
        else:
            locations = EventLocation.objects.filter(event=instance.id).values('id', 'start_date', 'end_date')
            loc_ids = [loc['id'] for loc in locations]
            loc_species = LocationSpecies.objects.filter(
                event_location_id__in=loc_ids).values(
                'id', 'dead_count_estimated', 'dead_count', 'sick_count_estimated', 'sick_count')
            if event_type_id == 1:
                affected_counts = [max(spec.get('dead_count_estimated') or 0, spec.get('dead_count') or 0)
                                   + max(spec.get('sick_count_estimated') or 0, spec.get('sick_count') or 0)
                                   for spec in loc_species]
                instance.affected_count = sum(affected_counts)
            elif event_type_id == 2:
                loc_species_ids = [spec['id'] for spec in loc_species]
                species_dx_positive_counts = SpeciesDiagnosis.objects.filter(
                    location_species_id__in=loc_species_ids).values_list('positive_count', flat=True)
                positive_counts = [dx or 0 for dx in species_dx_positive_counts]
                instance.affected_count = sum(positive_counts)

        instance.save()

        return instance

    class Meta:
        model = Event
        fields = ('id', 'event_type', 'event_type_string', 'event_reference', 'complete', 'start_date', 'end_date',
                  'affected_count', 'staff', 'staff_string', 'event_status', 'event_status_string',
                  'legal_status', 'legal_status_string', 'legal_number', 'quality_check', 'public',
                  'read_collaborators', 'write_collaborators', 'eventgroups', 'organizations', 'contacts', 'comments',
                  'new_read_collaborators', 'new_write_collaborators','new_event_diagnoses', 'new_organizations',
                  'new_comments', 'new_event_locations', 'new_eventgroups', 'new_service_request', 'created_date',
                  'created_by', 'created_by_string', 'modified_date', 'modified_by', 'modified_by_string',
                  'service_request_email', 'permissions', 'permission_source',)


class EventEventGroupPublicSerializer(serializers.ModelSerializer):

    def validate(self, data):

        message_complete = "EventEventGroup for a complete event may not be changed"
        message_complete += " unless the event is first re-opened by the event owner or an administrator."

        # TODO: determine if this is true
        # if this is a new EventEventGroup check if the Event is complete
        if not self.instance and 'FULL_EVENT_CHAIN_CREATE' not in self.initial_data and data['event'].complete:
            raise serializers.ValidationError(message_complete)

        # else this is an existing EventEventGroup, check if parent Event is complete
        elif self.instance and self.instance.event.complete:
            raise serializers.ValidationError(message_complete)

        return data

    class Meta:
        model = EventEventGroup
        fields = ('id', 'event', 'eventgroup',)


class EventEventGroupSerializer(serializers.ModelSerializer):
    created_by_string = serializers.StringRelatedField(source='created_by')
    modified_by_string = serializers.StringRelatedField(source='modified_by')

    def validate(self, data):

        # TODO: determine if this is true
        if data['event'].complete:
            message = "EventEventGroup for a complete event may not be changed"
            message += " unless the event is first re-opened by the event owner or an administrator."
            raise serializers.ValidationError(message)

        return data

    class Meta:
        model = EventEventGroup
        fields = ('id', 'event', 'eventgroup', 'created_date', 'created_by', 'created_by_string',
                  'modified_date', 'modified_by', 'modified_by_string',)


class EventGroupPublicSerializer(serializers.ModelSerializer):
    events = serializers.SerializerMethodField()

    def get_events(self, obj):
        return list(Event.objects.filter(public=True, eventgroups=obj.id).values_list('id', flat=True))

    class Meta:
        model = EventGroup
        fields = ('id', 'name', 'events',)


class EventGroupSerializer(serializers.ModelSerializer):
    created_by_string = serializers.StringRelatedField(source='created_by')
    modified_by_string = serializers.StringRelatedField(source='modified_by')
    comments = CommentSerializer(many=True, read_only=True)
    new_comment = serializers.CharField(write_only=True, required=True, allow_blank=False)
    new_events = serializers.ListField(write_only=True, required=True)

    def create(self, validated_data):
        if 'new_events' in validated_data and len(validated_data['new_events']) < 2:
            raise serializers.ValidationError(jsonify_errors("An EventGroup must have at least two Events"))

        # pull out event ID list from the request
        new_event_ids = set(validated_data.pop('new_events', []))
        event_ids = set(list(Event.objects.filter(id__in=new_event_ids).values_list('id', flat=True)))
        not_event_ids = list(new_event_ids - event_ids)
        if not_event_ids:
            raise serializers.ValidationError(jsonify_errors("No Events were found with IDs of " + str(not_event_ids)))

        # pull out comment from the request
        new_comment = validated_data.pop("new_comment")

        eventgroup = EventGroup.objects.create(**validated_data)

        user = get_user(self.context, self.initial_data)

        # create the related comment
        comment_type = CommentType.objects.filter(name='Event Group').first()
        Comment.objects.create(content_object=eventgroup, comment=new_comment,
                               comment_type=comment_type, created_by=user, modified_by=user)

        # create the related event-eventgroups
        for event_id in new_event_ids:
            event = Event.objects.filter(id=event_id).first()
            if event:
                EventEventGroup.objects.create(eventgroup=eventgroup, event=event, created_by=user, modified_by=user)

        return eventgroup

    def update(self, instance, validated_data):
        if 'new_events' in validated_data and len(validated_data['new_events']) < 2:
            raise serializers.ValidationError(jsonify_errors("An EventGroup must have at least two Events"))

        # pull out event ID list from the request
        new_event_ids = set(validated_data.pop('new_events', []))
        event_ids = set(list(Event.objects.filter(id__in=new_event_ids).values_list('id', flat=True)))
        not_event_ids = list(new_event_ids - event_ids)
        if not_event_ids:
            raise serializers.ValidationError(jsonify_errors("No Events were found with IDs of " + str(not_event_ids)))

        user = get_user(self.context, self.initial_data)

        # update the comment
        new_comment = validated_data.pop("new_comment", None)
        if new_comment:
            content_type = ContentType.objects.get_for_model(self.Meta.model)
            comment = Comment.objects.filter(object_id=instance.id, content_type=content_type).first()
            comment.comment = new_comment
            comment.save()

        if new_event_ids:
            # get the old (current) event ID list for this Event Group
            old_event_ids = list(EventEventGroup.objects.filter(
                eventgroup=instance.id).values_list('event_id', flat=True))

            # identify and delete relates where event IDs are present in old list but not new list
            delete_event_ids = list(set(old_event_ids) - set(new_event_ids))
            for event_id in delete_event_ids:
                delete_event = EventEventGroup.objects.filter(eventgroup=instance.id, event=event_id)
                delete_event.delete()

            # identify and create relates where sample IDs are present in new list but not old list
            add_event_ids = list(set(new_event_ids) - set(old_event_ids))
            for event_id in add_event_ids:
                event = Event.objects.filter(id=event_id).first()
                if event:
                    EventEventGroup.objects.create(eventgroup=instance, event=event, created_by=user, modified_by=user)

        instance.category = validated_data.get('category', instance.category)
        instance.modified_by = user if user else validated_data.get('modified_by', instance.modified_by)

        instance.save()

        return instance

    class Meta:
        model = EventGroup
        fields = ('id', 'name', 'category', 'comments', 'events', "new_events", 'new_comment',
                  'created_date', 'created_by', 'created_by_string',
                  'modified_date', 'modified_by', 'modified_by_string',)


class EventGroupCategorySerializer(serializers.ModelSerializer):
    created_by_string = serializers.StringRelatedField(source='created_by')
    modified_by_string = serializers.StringRelatedField(source='modified_by')

    class Meta:
        model = EventGroupCategory
        fields = ('id', 'name', 'created_date', 'created_by', 'created_by_string',
                  'modified_date', 'modified_by', 'modified_by_string',)


class EventTypeSerializer(serializers.ModelSerializer):
    created_by_string = serializers.StringRelatedField(source='created_by')
    modified_by_string = serializers.StringRelatedField(source='modified_by')

    class Meta:
        model = EventType
        fields = ('id', 'name', 'created_date', 'created_by', 'created_by_string',
                  'modified_date', 'modified_by', 'modified_by_string',)


class StaffSerializer(serializers.ModelSerializer):
    created_by_string = serializers.StringRelatedField(source='created_by')
    modified_by_string = serializers.StringRelatedField(source='modified_by')

    class Meta:
        model = Staff
        fields = ('id', 'first_name', 'last_name', 'role', 'active',
                  'created_date', 'created_by', 'created_by_string',
                  'modified_date', 'modified_by', 'modified_by_string',)


class LegalStatusSerializer(serializers.ModelSerializer):
    created_by_string = serializers.StringRelatedField(source='created_by')
    modified_by_string = serializers.StringRelatedField(source='modified_by')

    class Meta:
        model = LegalStatus
        fields = ('id', 'name', 'created_date', 'created_by', 'created_by_string',
                  'modified_date', 'modified_by', 'modified_by_string',)


class EventStatusSerializer(serializers.ModelSerializer):
    created_by_string = serializers.StringRelatedField(source='created_by')
    modified_by_string = serializers.StringRelatedField(source='modified_by')

    class Meta:
        model = EventStatus
        fields = ('id', 'name', 'created_date', 'created_by', 'created_by_string',
                  'modified_date', 'modified_by', 'modified_by_string',)


class EventAbstractSerializer(serializers.ModelSerializer):
    created_by_string = serializers.StringRelatedField(source='created_by')
    modified_by_string = serializers.StringRelatedField(source='modified_by')

    def validate(self, data):

        if data['event'].complete:
            message = "Abstracts from a complete event may not be changed"
            message += " unless the event is first re-opened by the event owner or an administrator."
            raise serializers.ValidationError(message)

        return data

    class Meta:
        model = EventAbstract
        fields = ('id', 'event', 'text', 'lab_id', 'created_date', 'created_by', 'created_by_string',
                  'modified_date', 'modified_by', 'modified_by_string',)


class EventCaseSerializer(serializers.ModelSerializer):
    created_by_string = serializers.StringRelatedField(source='created_by')
    modified_by_string = serializers.StringRelatedField(source='modified_by')

    def validate(self, data):

        if data['event'].complete:
            message = "Cases from a complete event may not be changed"
            message += " unless the event is first re-opened by the event owner or an administrator."
            raise serializers.ValidationError(message)

        return data

    class Meta:
        model = EventCase
        fields = ('id', 'event', 'case', 'created_date', 'created_by', 'created_by_string',
                  'modified_date', 'modified_by', 'modified_by_string',)


class EventLabsiteSerializer(serializers.ModelSerializer):
    created_by_string = serializers.StringRelatedField(source='created_by')
    modified_by_string = serializers.StringRelatedField(source='modified_by')

    def validate(self, data):

        if data['event'].complete:
            message = "Labsites from a complete event may not be changed"
            message += " unless the event is first re-opened by the event owner or an administrator."
            raise serializers.ValidationError(message)

        return data

    class Meta:
        model = EventLabsite
        fields = ('id', 'event', 'lab_id', 'created_date', 'created_by', 'created_by_string',
                  'modified_date', 'modified_by', 'modified_by_string',)


class EventOrganizationPublicSerializer(serializers.ModelSerializer):

    class Meta:
        model = EventOrganization
        fields = ('event', 'organization',)


class EventOrganizationSerializer(serializers.ModelSerializer):
    created_by_string = serializers.StringRelatedField(source='created_by')
    modified_by_string = serializers.StringRelatedField(source='modified_by')

    def validate(self, data):

        message_complete = "Organizations from a complete event may not be changed"
        message_complete += " unless the event is first re-opened by the event owner or an administrator."

        # if this is a new EventOrganization check if the Event is complete
        if not self.instance and 'FULL_EVENT_CHAIN_CREATE' not in self.initial_data and data['event'].complete:
            raise serializers.ValidationError(message_complete)

        # else this is an existing EventOrganization, check if parent Event is complete
        elif self.instance and self.instance.event.complete:
            raise serializers.ValidationError(message_complete)

        return data

    def create(self, validated_data):

        event_organization = EventOrganization.objects.create(**validated_data)

        # calculate the priority value:
        event_organization.priority = calculate_priority_event_organization(event_organization)
        event_organization.save()

        return event_organization

    def update(self, instance, validated_data):
        user = get_user(self.context, self.initial_data)

        instance.organization = validated_data.get('organization', instance.organization)
        instance.modified_by = user if user else validated_data.get('modified_by', instance.modified_by)

        # calculate the priority value:
        instance.priority = calculate_priority_event_organization(instance)
        instance.save()

        return instance

    class Meta:
        model = EventOrganization
        fields = ('id', 'event', 'organization', 'priority',
                  'created_date', 'created_by', 'created_by_string',
                  'modified_date', 'modified_by', 'modified_by_string',)


class EventContactSerializer(serializers.ModelSerializer):
    created_by_string = serializers.StringRelatedField(source='created_by')
    modified_by_string = serializers.StringRelatedField(source='modified_by')

    def validate(self, data):

        if data['event'].complete:
            message = "Contacts from a complete event may not be changed"
            message += " unless the event is first re-opened by the event owner or an administrator."
            raise serializers.ValidationError(message)

        return data

    class Meta:
        model = EventContact
        fields = ('id', 'event', 'contact', 'created_date', 'created_by', 'created_by_string',
                  'modified_date', 'modified_by', 'modified_by_string',)


######
#
#  Locations
#
######


class EventLocationPublicSerializer(serializers.ModelSerializer):
    administrative_level_two_string = serializers.StringRelatedField(source='administrative_level_two')
    administrative_level_one_string = serializers.StringRelatedField(source='administrative_level_one')
    country_string = serializers.StringRelatedField(source='country')

    class Meta:
        model = EventLocation
        fields = ('start_date', 'end_date', 'country', 'country_string', 'administrative_level_one',
                  'administrative_level_one_string', 'administrative_level_two', 'administrative_level_two_string',
                  'county_multiple', 'county_unknown', 'flyways',)


class EventLocationSerializer(serializers.ModelSerializer):
    created_by_string = serializers.StringRelatedField(source='created_by')
    modified_by_string = serializers.StringRelatedField(source='modified_by')
    administrative_level_two_string = serializers.StringRelatedField(source='administrative_level_two')
    administrative_level_one_string = serializers.StringRelatedField(source='administrative_level_one')
    country_string = serializers.StringRelatedField(source='country')
    comments = CommentSerializer(many=True, read_only=True)
    new_location_contacts = serializers.ListField(write_only=True, required=False)
    new_location_species = serializers.ListField(write_only=True, required=False)
    site_description = serializers.CharField(write_only=True, required=False, allow_blank=True)
    history = serializers.CharField(write_only=True, required=False, allow_blank=True)
    environmental_factors = serializers.CharField(write_only=True, required=False, allow_blank=True)
    clinical_signs = serializers.CharField(write_only=True, required=False, allow_blank=True)
    comment = serializers.CharField(write_only=True, required=False, allow_blank=True)

    # find the centroid coordinates (lng/lat) for a state or equivalent
    def search_geonames_adm1(self, adm1_name, country_code):
        coords = None
        geonames_endpoint = 'searchJSON'
        gn = 'geonames'
        lng = 'lng'
        lat = 'lat'
        geonames_params = {'name': adm1_name, 'featureCode': 'ADM1', 'country': country_code}
        geonames_params.update({'maxRows': 1, 'username': GEONAMES_USERNAME})
        gr = requests.get(GEONAMES_API + geonames_endpoint, params=geonames_params)
        grj = gr.json()
        if gn in grj and len(grj[gn]) > 0 and lng in grj[gn][0] and lat in grj[gn][0]:
            coords = {lng: grj[gn][0][lng], lat: grj[gn][0][lat]}
        return coords

    # find the centroid coordinates (lng/lat) for a county or equivalent
    def search_geonames_adm2(self, adm2_name, adm1_name, adm1_code, country_code):
        geonames_endpoint = 'searchJSON'
        gn = 'geonames'
        lng = 'lng'
        lat = 'lat'
        geonames_params = {'name': adm2_name, 'featureCode': 'ADM2'}
        geonames_params.update({'adminCode1': adm1_code, 'country': country_code})
        geonames_params.update({'maxRows': 1, 'username': GEONAMES_USERNAME})
        gr = requests.get(GEONAMES_API + geonames_endpoint, params=geonames_params)
        grj = gr.json()
        if gn in grj and len(grj[gn]) > 0 and lng in grj[gn][0] and lat in grj[gn][0]:
            coords = {lng: grj[gn][0][lng], lat: grj[gn][0][lat]}
        else:
            # adm2 search failed so look up the adm1 coordinates as a fallback
            coords = self.search_geonames_adm1(adm1_name, country_code)
        return coords

    def validate(self, data):

        message_complete = "Locations from a complete event may not be changed"
        message_complete += " unless the event is first re-opened by the event owner or an administrator."

        # if this is a new EventLocation
        if not self.instance:
            # check if the Event is complete
            if data['event'].complete and 'FULL_EVENT_CHAIN_CREATE' not in self.initial_data:
                raise serializers.ValidationError(message_complete)
            # otherwise the Event is not complete (or complete but created in this chain), so apply business rules
            else:
                # 3. location_species Population >= max(estsick, knownsick) + max(estdead, knowndead)
                # 4. For morbidity/mortality events, there must be at least one number between sick, dead,
                #    estimated_sick, and estimated_dead for at least one species in the event
                #    at the time of event initiation. (sick + dead + estimated_sick + estimated_dead >= 1)
                # 5. If present, estimated_sick must be higher than known sick (estimated_sick > sick).
                # 6. If present, estimated dead must be higher than known dead (estimated_dead > dead).
                # 7. Every location needs at least one comment, which must be one of the following types:
                #    Site description, History, Environmental factors, Clinical signs
                # 8. Standardized lat/long format (e.g., decimal degrees WGS84). Update county, state, and country
                #    if county is null. Update state and country if state is null. If don't enter country, state, and
                #    county at initiation, then have to enter lat/long, which autopopulates country, state, and county.
                # 9. Ensure admin level 2 actually belongs to admin level 1 which actually belongs to country.
                # 10. Location start date cannot be after today if event type is Mortality/Morbidity
                # 11. Location end date must be equal to or greater than start date.
                # 12: Non-suspect diagnosis cannot have basis_of_dx = 1,2, or 4.  If 3, user must provide a lab.
                # 13: A diagnosis can only be used once for a location-species-labID combination
                country_admin_is_valid = True
                latlng_is_valid = True
                latlng_matches_county = True
                latlng_matches_admin_l1 = True
                latlng_matches_admin_21 = True
                comments_is_valid = []
                required_comment_types = ['site_description', 'history', 'environmental_factors', 'clinical_signs']
                start_date_is_valid = True
                end_date_is_valid = True
                min_species_count = False
                pop_is_valid = []
                est_sick_is_valid = True
                est_dead_is_valid = True
                specdiag_nonsuspect_basis_is_valid = True
                specdiag_lab_is_valid = True
                details = []
                mortality_morbidity = EventType.objects.filter(name='Mortality/Morbidity').first()
                if [i for i in required_comment_types if i in data and data[i]]:
                    comments_is_valid.append(True)
                else:
                    comments_is_valid.append(False)
                if 'start_date' in data and data['start_date'] is not None:
                    min_start_date = True
                    if data['event'].event_type.id == mortality_morbidity.id and data['start_date'] > date.today():
                        start_date_is_valid = False
                    if 'end_date' in data and data['end_date'] is not None and data['end_date'] < data['start_date']:
                        end_date_is_valid = False
                elif 'end_date' in data and data['end_date'] is not None:
                    end_date_is_valid = False
                if ('country' in data and data['country'] is not None and 'administrative_level_one' in data
                        and data['administrative_level_one'] is not None):
                    admin_l1 = data['administrative_level_one']
                    if data['country'].id != admin_l1.country.id:
                        country_admin_is_valid = False
                    if 'administrative_level_two' in data and data['administrative_level_two'] is not None:
                        if admin_l1.id != data['administrative_level_two'].administrative_level_one.id:
                            country_admin_is_valid = False
                if (('country' not in data or data['country'] is None or 'administrative_level_one' not in data
                     or data['administrative_level_one'] is None)
                        and ('latitude' not in data or data['latitude'] is None
                             or 'longitude' not in data and data['longitude'] is None)):
                    message = "country and administrative_level_one are required if latitude or longitude is null."
                    details.append(message)
                if ('latitude' in data and data['latitude'] is not None
                        and not re.match(r"(-?)([\d]{1,2})(\.)(\d+)", str(data['latitude']))):
                    latlng_is_valid = False
                if ('longitude' in data and data['longitude'] is not None
                        and not re.match(r"(-?)([\d]{1,3})(\.)(\d+)", str(data['longitude']))):
                    latlng_is_valid = False
                geonames_endpoint = 'extendedFindNearbyJSON'
                if confirm_geonames_api_responsive(geonames_endpoint):
                    if ('latitude' in data and data['latitude'] is not None
                            and 'longitude' in data and data['longitude'] is not None):
                        payload = {'lat': data['latitude'], 'lng': data['longitude'], 'username': GEONAMES_USERNAME}
                        r = requests.get(GEONAMES_API + geonames_endpoint, params=payload, verify=settings.SSL_CERT)
                        content = decode_json(r)
                        if 'address' not in content and 'geonames' not in content:
                            latlng_is_valid = False
                    if (latlng_is_valid and 'latitude' in data and data['latitude'] is not None
                            and 'longitude' in data and data['longitude'] is not None
                            and 'country' in data and data['country'] is not None):
                        payload = {'lat': data['latitude'], 'lng': data['longitude'], 'username': GEONAMES_USERNAME}
                        r = requests.get(GEONAMES_API + geonames_endpoint, params=payload, verify=settings.SSL_CERT)
                        geonames_object_list = decode_json(r)
                        if 'address' in geonames_object_list:
                            address = geonames_object_list['address']
                            if 'name' in address:
                                address['adminName2'] = address['name']
                        elif 'geonames' in geonames_object_list:
                            gn_adm2 = [data for data in geonames_object_list['geonames'] if data['fcode'] == 'ADM2']
                            address = gn_adm2[0]
                        else:
                            # the response from the Geonames web service is in an unexpected format
                            address = None
                        geonames_endpoint = 'countryInfoJSON'
                        if address and confirm_geonames_api_responsive(geonames_endpoint):
                            country_code = address['countryCode']
                            country = None
                            if len(country_code) == 2:
                                payload = {'country': country_code, 'username': GEONAMES_USERNAME}
                                r = requests.get(GEONAMES_API + geonames_endpoint, params=payload,
                                                 verify=settings.SSL_CERT)
                                content = decode_json(r)
                                if ('geonames' in content and content['geonames'] is not None
                                        and len(content['geonames']) > 0 and 'isoAlpha3' in content['geonames'][0]):
                                    alpha3 = content['geonames'][0]['isoAlpha3']
                                    country = Country.objects.filter(abbreviation=alpha3).first()
                            else:
                                country = Country.objects.filter(abbreviation=country_code).first()
                            # TODO: create separate case for when no country found
                            if not country or data['country'].id != country.id:
                                latlng_matches_county = False
                            # TODO: check submitted admin L1 and L2 against lat/lng, not just ids
                            elif ('administrative_level_one' in data
                                  and data['administrative_level_one'] is not None):
                                admin_l1 = AdministrativeLevelOne.objects.filter(name=address['adminName1']).first()
                                if data['administrative_level_one'].id != admin_l1.id:
                                    latlng_matches_admin_l1 = False
                                elif ('administrative_level_two' in data
                                      and data['administrative_level_two'] is not None):
                                    admin2 = address['adminName2'] if 'adminName2' in address else address['name']
                                    admin_l2 = AdministrativeLevelTwo.objects.filter(name=admin2).first()
                                    if data['administrative_level_two'].id != admin_l2.id:
                                        latlng_matches_admin_21 = False
                if 'new_location_species' in data:
                    for spec in data['new_location_species']:
                        if 'species' in spec and spec['species'] is not None:
                            if Species.objects.filter(id=spec['species']).first() is None:
                                message = "A submitted species ID (" + str(spec['species'])
                                message += ") in new_location_species was not found in the database."
                                details.append(message)
                            else:
                                min_location_species = True
                        if 'population_count' in spec and spec['population_count'] is not None:
                            dead_count = 0
                            sick_count = 0
                            if 'dead_count_estimated' in spec or 'dead_count' in spec:
                                dead_count = max(spec.get('dead_count_estimated') or 0, spec.get('dead_count') or 0)
                            if 'sick_count_estimated' in spec or 'sick_count' in spec:
                                sick_count = max(spec.get('sick_count_estimated') or 0, spec.get('sick_count') or 0)
                            if spec['population_count'] >= dead_count + sick_count:
                                pop_is_valid.append(True)
                            else:
                                pop_is_valid.append(False)
                        if ('sick_count_estimated' in spec and spec['sick_count_estimated'] is not None
                                and 'sick_count' in spec and spec['sick_count'] is not None
                                and not spec['sick_count_estimated'] > spec['sick_count']):
                            est_sick_is_valid = False
                        if ('dead_count_estimated' in spec and spec['dead_count_estimated'] is not None
                                and 'dead_count' in spec and spec['dead_count'] is not None
                                and not spec['dead_count_estimated'] > spec['dead_count']):
                            est_dead_is_valid = False
                        if data['event'].event_type.id == mortality_morbidity.id:
                            if ('dead_count_estimated' in spec and spec['dead_count_estimated'] is not None
                                    and spec['dead_count_estimated'] > 0):
                                min_species_count = True
                            elif 'dead_count' in spec and spec['dead_count'] is not None and spec['dead_count'] > 0:
                                min_species_count = True
                            elif ('sick_count_estimated' in spec and spec['sick_count_estimated'] is not None
                                  and spec['sick_count_estimated'] > 0):
                                min_species_count = True
                            elif 'sick_count' in spec and spec['sick_count'] is not None and spec['sick_count'] > 0:
                                min_species_count = True
                        if 'new_species_diagnoses' in spec and spec['new_species_diagnoses'] is not None:
                            specdiag_labs = []
                            for specdiag in spec['new_species_diagnoses']:
                                [specdiag_labs.append((specdiag['diagnosis'], specdiag_lab)) for specdiag_lab in
                                 specdiag['new_species_diagnosis_organizations']]
                                if not specdiag['suspect']:
                                    if specdiag['basis'] in [1, 2, 4]:
                                        specdiag_nonsuspect_basis_is_valid = False
                                    elif specdiag['basis'] == 3:
                                        if ('new_species_diagnosis_organizations' in specdiag
                                                and specdiag['new_species_diagnosis_organizations'] is not None):
                                            for org_id in specdiag['new_species_diagnosis_organizations']:
                                                org = Organization.objects.filter(id=org_id).first()
                                                if not org or not org.laboratory:
                                                    specdiag_nonsuspect_basis_is_valid = False
                            if len(specdiag_labs) != len(set(specdiag_labs)):
                                specdiag_lab_is_valid = False
                    if 'new_location_contacts' in data and data['new_location_contacts'] is not None:
                        for loc_contact in data['new_location_contacts']:
                            if 'contact' not in loc_contact or loc_contact['contact'] is None:
                                message = "A required contact ID was not included in new_location_contacts."
                                details.append(message)
                            elif Contact.objects.filter(id=loc_contact['contact']).first() is None:
                                message = "A submitted contact ID (" + str(loc_contact['contact'])
                                message += ") in new_location_contacts was not found in the database."
                                details.append(message)
                if not country_admin_is_valid:
                    message = "administrative_level_one must belong to the submitted country,"
                    message += " and administrative_level_two must belong to the submitted administrative_level_one."
                    details.append(message)
                if not start_date_is_valid:
                    message = "If event_type is 'Mortality/Morbidity'"
                    message += " start_date for a new event_location must be current date or earlier."
                    details.append(message)
                if not end_date_is_valid:
                    details.append("end_date may not be before start_date.")
                if not latlng_is_valid:
                    message = "latitude and longitude must be in decimal degrees and represent a point in a country."
                    details.append(message)
                if not latlng_matches_county:
                    message = "latitude and longitude are not in the user-specified country."
                    details.append(message)
                if not latlng_matches_admin_l1:
                    message = "latitude and longitude are not in the user-specified administrative level one."
                    details.append(message)
                if not latlng_matches_admin_21:
                    message = "latitude and longitude are not in the user-specified administrative level two."
                    details.append(message)
                if False in comments_is_valid:
                    message = "Each new_event_location requires at least one new_comment, which must be one of"
                    message += " the following types: Site description, History, Environmental factors, Clinical signs"
                    details.append(message)
                if False in pop_is_valid:
                    message = "new_location_species population_count cannot be less than the sum of dead_count"
                    message += " and sick_count (where those counts are the maximum of the estimated or known count)."
                    details.append(message)
                if data['event'].event_type.id == mortality_morbidity.id and not min_species_count:
                    message = "For Mortality/Morbidity events, at least one new_location_species requires"
                    message += " at least one species count in any of the following fields:"
                    message += " dead_count_estimated, dead_count, sick_count_estimated, sick_count."
                    details.append(message)
                if not est_sick_is_valid:
                    details.append("Estimated sick count must always be more than known sick count.")
                if not est_dead_is_valid:
                    details.append("Estimated dead count must always be more than known dead count.")
                if not specdiag_nonsuspect_basis_is_valid:
                    message = "A non-suspect diagnosis can only have a basis of"
                    message += " 'Necropsy and/or ancillary tests performed at a diagnostic laboratory'"
                    message += " and only if that diagnosis has a related laboratory"
                    details.append(message)
                if not specdiag_lab_is_valid:
                    message = "A diagnosis can only be used once for any combination of a location, species, and lab."
                    details.append(message)
                if details:
                    raise serializers.ValidationError(details)

        # else this is an existing EventLocation
        elif self.instance:
            # check if parent Event is complete
            if self.instance.event.complete:
                raise serializers.ValidationError(message_complete)

        return data

    def create(self, validated_data):
        flyway = None

        comment_types = {'site_description': 'Site description', 'history': 'History',
                         'environmental_factors': 'Environmental factors', 'clinical_signs': 'Clinical signs',
                         'other': 'Other'}

        # event = Event.objects.filter(pk=validated_data['event']).first()
        new_location_contacts = validated_data.pop('new_location_contacts', None)
        new_location_species = validated_data.pop('new_location_species', None)

        # create object for comment creation while removing unserialized fields for EventLocation
        comments = {'site_description': validated_data.pop('site_description', None),
                    'history': validated_data.pop('history', None),
                    'environmental_factors': validated_data.pop('environmental_factors', None),
                    'clinical_signs': validated_data.pop('clinical_signs', None),
                    'other': validated_data.pop('comment', None)}

        # if the event_location has no name value but does have a gnis_name value,
        # then copy the value of gnis_name to name
        # this need only happen on creation since the two fields should maintain no durable relationship
        if validated_data['name'] == '' and validated_data['gnis_name'] != '':
            validated_data['name'] = validated_data['gnis_name']

        # if event_location has lat/lng but no country/adminlevelone/adminleveltwo, populate missing fields
        geonames_endpoint = 'extendedFindNearbyJSON'
        if confirm_geonames_api_responsive(geonames_endpoint):
            if ('country' not in validated_data or validated_data['country'] is None
                    or 'administrative_level_one' not in validated_data
                    or validated_data['administrative_level_one'] is None
                    or 'administrative_level_two' not in validated_data
                    or validated_data['administrative_level_two'] is None):
                payload = {'lat': validated_data['latitude'], 'lng': validated_data['longitude'],
                           'username': GEONAMES_USERNAME}
                r = requests.get(GEONAMES_API + geonames_endpoint, params=payload, verify=settings.SSL_CERT)
                geonames_object_list = decode_json(r)
                if 'address' in geonames_object_list:
                    address = geonames_object_list['address']
                    address['adminName2'] = address['name']
                elif 'geonames' in geonames_object_list:
                    gn_adm2 = [item for item in geonames_object_list['geonames'] if item['fcode'] == 'ADM2']
                    address = gn_adm2[0]
                else:
                    # the response from the Geonames web service is in an unexpected format
                    address = None
                geonames_endpoint = 'countryInfoJSON'
                if address and confirm_geonames_api_responsive(geonames_endpoint):
                    if 'country' not in validated_data or validated_data['country'] is None:
                        country_code = address['countryCode']
                        if len(country_code) == 2:
                            payload = {'country': country_code, 'username': GEONAMES_USERNAME}
                            r = requests.get(GEONAMES_API + geonames_endpoint, params=payload, verify=settings.SSL_CERT)
                            content = decode_json(r)
                            if ('geonames' in content and content['geonames'] is not None
                                    and len(content['geonames']) > 0 and 'isoAlpha3' in content['geonames'][0]):
                                alpha3 = content['geonames'][0]['isoAlpha3']
                                validated_data['country'] = Country.objects.filter(abbreviation=alpha3).first()
                        else:
                            validated_data['country'] = Country.objects.filter(abbreviation=country_code).first()
                    if ('administrative_level_one' not in validated_data
                            or validated_data['administrative_level_one'] is None):
                        validated_data['administrative_level_one'] = AdministrativeLevelOne.objects.filter(
                            name=address['adminName1']).first()
                    if ('administrative_level_two' not in validated_data
                            or validated_data['administrative_level_two'] is None):
                        admin2 = address['adminName2'] if 'adminName2' in address else address['name']
                        validated_data['administrative_level_two'] = AdministrativeLevelTwo.objects.filter(
                            name=admin2).first()

        # auto-assign flyway for locations in the USA (exclude territories and minor outlying islands)
        # but first test the FWS flyway web service to confirm it is working
        test_params = {'geometryType': 'esriGeometryPoint', 'returnGeometry': 'false'}
        test_params.update({'outFields': 'NAME', 'f': 'json', 'spatialRel': 'esriSpatialRelIntersects'})
        test_params.update({'geometry': '-90.0,45.0'})
        r = requests.get(FLYWAYS_API, params=test_params, verify=settings.SSL_CERT)
        fws_flyway_service_responsive = True if 'features' in r.json() else False
        if fws_flyway_service_responsive:
            territories = ['PR', 'VI', 'MP', 'AS', 'UM', 'NOPO', 'SOPO']
            country = validated_data['country']
            admin_l1 = validated_data['administrative_level_one']
            admin_l2 = validated_data['administrative_level_two']
            if (country.id == Country.objects.filter(abbreviation='USA').first().id
                    and admin_l1.abbreviation not in territories):
                geonames_endpoint = 'searchJSON'
                params = {'geometryType': 'esriGeometryPoint', 'returnGeometry': 'false',
                          'outFields': 'NAME', 'f': 'json', 'spatialRel': 'esriSpatialRelIntersects'}
                # if lat/lng is present, use it to get the intersecting flyway
                if ('latitude' in validated_data and validated_data['latitude'] is not None
                        and 'longitude' in validated_data and validated_data['longitude'] is not None):
                    geom = str(validated_data['longitude']) + ',' + str(validated_data['latitude'])
                    params.update({'geometry': geom})
                # otherwise if county is present, look up the county centroid and use it to get the intersecting flyway
                elif admin_l2 and confirm_geonames_api_responsive(geonames_endpoint):
                    coords = self.search_geonames_adm2(
                        admin_l2.name, admin_l1.name, admin_l1.abbreviation, country.abbreviation)
                    if coords:
                        params.update({'geometry': coords['lng'] + ',' + coords['lat']})
                # MT, WY, CO, and NM straddle two flyways, and without lat/lng or county info, flyway
                # cannot be determined, otherwise look up the state centroid, then use it to get the intersecting flyway
                elif (admin_l1.abbreviation not in ['MT', 'WY', 'CO', 'NM', 'HI']
                      and confirm_geonames_api_responsive(geonames_endpoint)):
                    coords = self.search_geonames_adm1(admin_l1.name, country.abbreviation)
                    if coords:
                        params.update({'geometry': coords['lng'] + ',' + coords['lat']})
                # HI is not in a flyway, so assign it to Pacific ("Include all of Hawaii in with Pacific Americas")
                elif admin_l1.abbreviation == 'HI':
                    flyway = Flyway.objects.filter(name__contains='Pacific').first()

                if flyway is None and 'geometry' in params:
                    r = requests.get(FLYWAYS_API, params=params, verify=settings.SSL_CERT)
                    rj = r.json()
                    if 'features' in rj and len(rj['features']) > 0:
                        flyway_name = rj['features'][0]['attributes']['NAME'].replace(' Flyway', '')
                        flyway = Flyway.objects.filter(name__contains=flyway_name).first()

        # create the event_location and return object for use in event_location_contacts object
        evt_location = EventLocation.objects.create(**validated_data)

        # Create EventLocationSpecies
        if new_location_species is not None:
            is_valid = True
            valid_data = []
            errors = []
            for new_location_spec in new_location_species:
                if new_location_spec is not None:
                    new_location_spec['event_location'] = evt_location.id
                    new_location_spec['created_by'] = evt_location.created_by.id
                    new_location_spec['modified_by'] = evt_location.modified_by.id
                    if 'FULL_EVENT_CHAIN_CREATE' in self.initial_data:
                        new_location_spec['FULL_EVENT_CHAIN_CREATE'] = self.initial_data['FULL_EVENT_CHAIN_CREATE']
                    loc_spec_serializer = LocationSpeciesSerializer(data=new_location_spec)
                    if loc_spec_serializer.is_valid():
                        valid_data.append(loc_spec_serializer)
                    else:
                        is_valid = False
                        errors.append(loc_spec_serializer.errors)
            if is_valid:
                # now that all items are proven valid, save and return them to the user
                for item in valid_data:
                    item.save()
            else:
                if self.initial_data['FULL_EVENT_CHAIN_CREATE']:
                    # delete the parent event, which will also delete this event location thru a cascade
                    evt_location.event.delete()
                else:
                    # delete this event location
                    # (related contacts and comments will be cascade deleted automatically if any exist)
                    evt_location.delete()
                raise serializers.ValidationError(jsonify_errors(errors))

        user = get_user(self.context, self.initial_data)

        if flyway is not None:
            EventLocationFlyway.objects.create(event_location=evt_location, flyway=flyway,
                                               created_by=user, modified_by=user)

        for key, value in comment_types.items():

            comment_type = CommentType.objects.filter(name=value).first()

            if comments[key] is not None and len(comments[key]) > 0:
                Comment.objects.create(content_object=evt_location, comment=comments[key],
                                       comment_type=comment_type, created_by=user, modified_by=user)

        # Create EventLocationContacts
        if new_location_contacts is not None:
            for location_contact in new_location_contacts:
                location_contact['event_location'] = evt_location

                # Convert ids to ForeignKey objects
                if 'contact' in location_contact and location_contact['contact'] is not None:
                    location_contact['contact'] = Contact.objects.filter(id=location_contact['contact']).first()
                    location_contact['contact_type'] = ContactType.objects.filter(
                        pk=location_contact['contact_type']).first()

                    EventLocationContact.objects.create(created_by=user, modified_by=user, **location_contact)

        # calculate the priority value:
        evt_location.priority = calculate_priority_event_location(evt_location)
        evt_location.save()

        return evt_location

    # on update, any submitted nested objects (new_location_contacts, new_location_species) will be ignored
    # TODO: consider updating flyway if instance had null value and/or when lat/lng or country/state/county change
    def update(self, instance, validated_data):
        user = get_user(self.context, self.initial_data)

        # remove child location_contacts list from the request
        if 'new_location_contacts' in validated_data:
            validated_data.pop('new_location_contacts')

        # remove child location_species list from the request
        if 'new_location_species' in validated_data:
            validated_data.pop('new_location_species')

        # TODO: consider updating flyway if lat/lng or country/state/county change
        # update the EventLocation object
        instance.name = validated_data.get('name', instance.name)
        instance.start_date = validated_data.get('start_date', instance.start_date)
        instance.end_date = validated_data.get('end_date', instance.end_date)
        instance.country = validated_data.get('country', instance.country)
        instance.administrative_level_one = validated_data.get(
            'administrative_level_one', instance.administrative_level_one)
        instance.administrative_level_two = validated_data.get(
            'administrative_level_two', instance.administrative_level_two)
        instance.county_multiple = validated_data.get('county_multiple', instance.county_multiple)
        instance.county_unknown = validated_data.get('county_unknown', instance.county_unknown)
        instance.latitude = validated_data.get('latitude', instance.latitude)
        instance.longitude = validated_data.get('longitude', instance.longitude)
        instance.land_ownership = validated_data.get('land_ownership', instance.land_ownership)
        instance.gnis_name = validated_data.get('gnis_name', instance.gnis_name)
        instance.gnis_id = validated_data.get('gnis_id', instance.gnis_id)
        instance.modified_by = user if user else validated_data.get('modified_by', instance.modified_by)

        # if an event_location has no name value but does have a gnis_name value, copy the value of gnis_name to name
        # this need only happen on creation since the two fields should maintain no durable relationship
        if ('name' in validated_data and 'gnis_name' in validated_data
                and validated_data['name'] == '' and validated_data['gnis_name'] != ''):
            validated_data['name'] = validated_data['gnis_name']

        # calculate the priority value:
        instance.priority = calculate_priority_event_location(instance)
        instance.save()

        return instance

    class Meta:
        model = EventLocation
        fields = ('id', 'name', 'event', 'start_date', 'end_date', 'country', 'country_string',
                  'administrative_level_one', 'administrative_level_one_string', 'administrative_level_two',
                  'administrative_level_two_string', 'county_multiple', 'county_unknown', 'latitude', 'longitude',
                  'priority', 'land_ownership', 'flyways', 'contacts', 'gnis_name', 'gnis_id', 'comments',
                  'site_description', 'history', 'environmental_factors', 'clinical_signs', 'comment',
                  'new_location_contacts', 'new_location_species', 'created_date', 'created_by', 'created_by_string',
                  'modified_date', 'modified_by', 'modified_by_string',)
        extra_kwargs = {
            'country': {'required': False},
            'administrative_level_one': {'required': False}
        }


# TODO: implement check that only a user's org's contacts can be related to the org's event locations
class EventLocationContactSerializer(serializers.ModelSerializer):
    created_by_string = serializers.StringRelatedField(source='created_by')
    modified_by_string = serializers.StringRelatedField(source='modified_by')

    def validate(self, data):

        message_complete = "Contacts from a location from a complete event may not be changed"
        message_complete += " unless the event is first re-opened by the event owner or an administrator."

        # if this is a new EventLocationContact check if the Event is complete
        if not self.instance and data['event_location'].event.complete:
            raise serializers.ValidationError(message_complete)

        # else this is an existing EventLocationContact so check if this is an update and if parent Event is complete
        elif self.instance and self.instance.event_location.event.complete:
            raise serializers.ValidationError(message_complete)

        return data

    class Meta:
        model = EventLocationContact
        fields = ('id', 'event_location', 'contact', 'contact_type',
                  'created_date', 'created_by', 'created_by_string',
                  'modified_date', 'modified_by', 'modified_by_string',)


class CountrySerializer(serializers.ModelSerializer):
    created_by_string = serializers.StringRelatedField(source='created_by')
    modified_by_string = serializers.StringRelatedField(source='modified_by')

    class Meta:
        model = Country
        fields = ('id', 'name', 'abbreviation', 'calling_code',
                  'created_date', 'created_by', 'created_by_string',
                  'modified_date', 'modified_by', 'modified_by_string',)


class AdministrativeLevelOneSerializer(serializers.ModelSerializer):
    created_by_string = serializers.StringRelatedField(source='created_by')
    modified_by_string = serializers.StringRelatedField(source='modified_by')
    country_string = serializers.StringRelatedField(source='country')

    class Meta:
        model = AdministrativeLevelOne
        fields = ('id', 'name', 'country', 'country_string', 'abbreviation',
                  'created_date', 'created_by', 'created_by_string',
                  'modified_date', 'modified_by', 'modified_by_string',)


class AdministrativeLevelOneSlimSerializer(serializers.ModelSerializer):

    class Meta:
        model = AdministrativeLevelOne
        fields = ('id', 'name',)


class AdministrativeLevelTwoSerializer(serializers.ModelSerializer):
    created_by_string = serializers.StringRelatedField(source='created_by')
    modified_by_string = serializers.StringRelatedField(source='modified_by')
    administrative_level_one_string = serializers.StringRelatedField(source='administrative_level_one')

    class Meta:
        model = AdministrativeLevelTwo
        fields = ('id', 'name', 'administrative_level_one', 'administrative_level_one_string', 'points',
                  'centroid_latitude', 'centroid_longitude', 'fips_code',
                  'created_date', 'created_by', 'created_by_string',
                  'modified_date', 'modified_by', 'modified_by_string',)


class AdministrativeLevelTwoSlimSerializer(serializers.ModelSerializer):

    class Meta:
        model = AdministrativeLevelTwo
        fields = ('id', 'name',)


class AdministrativeLevelLocalitySerializer(serializers.ModelSerializer):
    created_by_string = serializers.StringRelatedField(source='created_by')
    modified_by_string = serializers.StringRelatedField(source='modified_by')

    class Meta:
        model = AdministrativeLevelLocality
        fields = ('id', 'country', 'admin_level_one_name', 'admin_level_two_name',
                  'created_date', 'created_by', 'created_by_string',
                  'modified_date', 'modified_by', 'modified_by_string',)


class LandOwnershipSerializer(serializers.ModelSerializer):
    created_by_string = serializers.StringRelatedField(source='created_by')
    modified_by_string = serializers.StringRelatedField(source='modified_by')

    class Meta:
        model = LandOwnership
        fields = ('id', 'name', 'created_date', 'created_by', 'created_by_string',
                  'modified_date', 'modified_by', 'modified_by_string',)


# TODO: implement check that flyway instersects location?
class EventLocationFlywaySerializer(serializers.ModelSerializer):
    created_by_string = serializers.StringRelatedField(source='created_by')
    modified_by_string = serializers.StringRelatedField(source='modified_by')

    def validate(self, data):

        message_complete = "Flyways from a location from a complete event may not be changed"
        message_complete += " unless the event is first re-opened by the event owner or an administrator."

        # if this is a new EventLocationFlyway check if the Event is complete
        if not self.instance and data['event_location'].event.complete:
            raise serializers.ValidationError(message_complete)

        # else this is an existing EventLocationFlyway so check if this is an update and if parent Event is complete
        elif self.instance and self.instance.event_location.event.complete:
            raise serializers.ValidationError(message_complete)

        return data

    class Meta:
        model = EventLocationFlyway
        fields = ('id', 'event_location', 'flyway',
                  'created_date', 'created_by', 'created_by_string',
                  'modified_date', 'modified_by', 'modified_by_string',)


class FlywaySerializer(serializers.ModelSerializer):
    created_by_string = serializers.StringRelatedField(source='created_by')
    modified_by_string = serializers.StringRelatedField(source='modified_by')

    class Meta:
        model = Flyway
        fields = ('id', 'name', 'created_date', 'created_by', 'created_by_string',
                  'modified_date', 'modified_by', 'modified_by_string',)


######
#
#  Species
#
######


class LocationSpeciesPublicSerializer(serializers.ModelSerializer):

    class Meta:
        model = LocationSpecies
        fields = ('species', 'population_count', 'sick_count', 'dead_count', 'sick_count_estimated',
                  'dead_count_estimated', 'captive', 'age_bias', 'sex_bias',)


class LocationSpeciesSerializer(serializers.ModelSerializer):
    created_by_string = serializers.StringRelatedField(source='created_by')
    modified_by_string = serializers.StringRelatedField(source='modified_by')
    new_species_diagnoses = serializers.ListField(write_only=True, required=False)

    def validate(self, data):

        message_complete = "Species from a location from a complete event may not be changed"
        message_complete += " unless the event is first re-opened by the event owner or an administrator."

        # if this is a new LocationSpecies
        if not self.instance:
            #  check if the Event is complete
            if data['event_location'].event.complete and 'FULL_EVENT_CHAIN_CREATE' not in self.initial_data:
                raise serializers.ValidationError(message_complete)
            # otherwise the Event is not complete (or complete but created in this chain), so apply business rules
            else:
                # 1. location_species Population >= max(estsick, knownsick) + max(estdead, knowndead)
                # 2. For morbidity/mortality events, there must be at least one number between sick, dead,
                #    estimated_sick, and estimated_dead for at least one species in the event
                #    at the time of event initiation. (sick + dead + estimated_sick + estimated_dead >= 1)
                # 3. If present, estimated_sick must be higher than known sick (estimated_sick > sick).
                # 4. If present, estimated dead must be higher than known dead (estimated_dead > dead).
                min_species_count = False
                pop_is_valid = True
                est_sick_is_valid = True
                est_dead_is_valid = True
                details = []

                if 'population_count' in data and data['population_count'] is not None:
                    dead_count = 0
                    sick_count = 0
                    if 'dead_count_estimated' in data or 'dead_count' in data:
                        dead_count = max(data.get('dead_count_estimated') or 0, data.get('dead_count') or 0)
                    if 'sick_count_estimated' in data or 'sick_count' in data:
                        sick_count = max(data.get('sick_count_estimated') or 0, data.get('sick_count') or 0)
                    if data['population_count'] < dead_count + sick_count:
                        pop_is_valid = False
                if ('sick_count_estimated' in data and data['sick_count_estimated'] is not None
                        and 'sick_count' in data and data['sick_count'] is not None
                        and not data['sick_count_estimated'] > data['sick_count']):
                    est_sick_is_valid = False
                if ('dead_count_estimated' in data and data['dead_count_estimated'] is not None
                        and 'dead_count' in data and data['dead_count'] is not None
                        and not data['dead_count_estimated'] > data['dead_count']):
                    est_dead_is_valid = False
                mm = EventType.objects.filter(name='Mortality/Morbidity').first()
                mm_lsps = None
                if data['event_location'].event.event_type.id == mm.id:
                    locspecs = LocationSpecies.objects.filter(event_location=data['event_location'].id)
                    mm_lsps = [locspec for locspec in locspecs if locspec.event_location.event.event_type.id == mm.id]
                    if mm_lsps is None:
                        if ('dead_count_estimated' in data and data['dead_count_estimated'] is not None
                                and data['dead_count_estimated'] > 0):
                            min_species_count = True
                        elif 'dead_count' in data and data['dead_count'] is not None and data['dead_count'] > 0:
                            min_species_count = True
                        elif ('sick_count_estimated' in data and data['sick_count_estimated'] is not None
                              and data['sick_count_estimated'] > 0):
                            min_species_count = True
                        elif 'sick_count' in data and data['sick_count'] is not None and data['sick_count'] > 0:
                            min_species_count = True

                if not pop_is_valid:
                    message = "New location_species population_count cannot be less than the sum of dead_count"
                    message += " and sick_count (where those counts are the maximum of the estimated or known count)."
                    details.append(message)
                if data['event_location'].event.event_type.id == mm.id and mm_lsps is None and not min_species_count:
                    message = "For Mortality/Morbidity events, at least one new_location_species requires"
                    message += " at least one species count in any of the following fields:"
                    message += " dead_count_estimated, dead_count, sick_count_estimated, sick_count."
                    details.append(message)
                if not est_sick_is_valid:
                    details.append("Estimated sick count must always be more than known sick count.")
                if not est_dead_is_valid:
                    details.append("Estimated dead count must always be more than known dead count.")
                if details:
                    raise serializers.ValidationError(details)

        # TODO: fix this to test against submitted data!!!
        # else this is an existing LocationSpecies
        elif self.instance:
            # check if parent Event is complete
            if self.instance.event_location.event.complete:
                raise serializers.ValidationError(message_complete)
            else:
                # 1. location_species Population >= max(estsick, knownsick) + max(estdead, knowndead)
                # 2. For morbidity/mortality events, there must be at least one number between sick, dead,
                #    estimated_sick, and estimated_dead for at least one species in the event
                #    at the time of event initiation. (sick + dead + estimated_sick + estimated_dead >= 1)
                # 3. If present, estimated_sick must be higher than known sick (estimated_sick > sick).
                # 4. If present, estimated dead must be higher than known dead (estimated_dead > dead).
                min_species_count = False
                pop_is_valid = True
                est_sick_is_valid = True
                est_dead_is_valid = True
                details = []

                if self.instance.population_count:
                    dead_count = 0
                    sick_count = 0
                    if self.instance.dead_count_estimated or self.instance.dead_count:
                        dead_count = max(self.instance.dead_count_estimated or 0, self.instance.dead_count or 0)
                    if self.instance.sick_count_estimated or self.instance.sick_count:
                        sick_count = max(self.instance.sick_count_estimated or 0, self.instance.sick_count or 0)
                    if self.instance.population_count < dead_count + sick_count:
                        pop_is_valid = False

                if (self.instance.sick_count_estimated and self.instance.sick_count
                        and not self.instance.sick_count_estimated > self.instance.sick_count):
                    est_sick_is_valid = False
                if (self.instance.dead_count_estimated and self.instance.dead_count
                        and not self.instance.dead_count_estimated > self.instance.dead_count):
                    est_dead_is_valid = False
                mm = EventType.objects.filter(name='Mortality/Morbidity').first()
                mm_locspecs = None
                if self.instance.event_location.event.event_type.id == mm.id:
                    locspecs = LocationSpecies.objects.filter(event_location=self.instance.event_location.id)
                    mm_locspecs = [locspec for locspec in locspecs if
                                   locspec.event_location.event.event_type.id == mm.id]
                    if mm_locspecs is None:
                        if self.instance.dead_count_estimated and self.instance.dead_count_estimated > 0:
                            min_species_count = True
                        elif self.instance.dead_count and self.instance.dead_count > 0:
                            min_species_count = True
                        elif self.instance.sick_count_estimated and self.instance.sick_count_estimated > 0:
                            min_species_count = True
                        elif self.instance.sick_count and self.instance.sick_count > 0:
                            min_species_count = True

                if not pop_is_valid:
                    message = "New location_species population_count cannot be less than the sum of dead_count"
                    message += " and sick_count (where those counts are the maximum of the estimated or known count)."
                    details.append(message)
                if (self.instance.event_location.event.event_type.id == mm.id
                        and mm_locspecs is None and not min_species_count):
                    message = "For Mortality/Morbidity events,"
                    message += " at least one new_location_species requires at least one species"
                    message += " count in any of the following fields:"
                    message += " dead_count_estimated, dead_count, sick_count_estimated, sick_count."
                    details.append(message)
                if not est_sick_is_valid:
                    details.append("Estimated sick count must always be more than known sick count.")
                if not est_dead_is_valid:
                    details.append("Estimated dead count must always be more than known dead count.")
                if details:
                    raise serializers.ValidationError(details)

        return data

    def create(self, validated_data):
        new_species_diagnoses = validated_data.pop('new_species_diagnoses', None)

        location_species = LocationSpecies.objects.create(**validated_data)

        if new_species_diagnoses is not None:
            is_valid = True
            valid_data = []
            errors = []
            for spec_diag in new_species_diagnoses:
                if spec_diag is not None:
                    # ensure this species diagnosis does not already exist
                    existing_spec_diag = SpeciesDiagnosis.objects.filter(
                        location_species=location_species.id, diagnosis=spec_diag['diagnosis'])

                    if len(existing_spec_diag) == 0:
                        spec_diag['location_species'] = location_species.id
                        spec_diag['created_by'] = location_species.created_by.id
                        spec_diag['modified_by'] = location_species.modified_by.id
                        if 'FULL_EVENT_CHAIN_CREATE' in self.initial_data:
                            spec_diag['FULL_EVENT_CHAIN_CREATE'] = self.initial_data['FULL_EVENT_CHAIN_CREATE']
                        spec_diag_serializer = SpeciesDiagnosisSerializer(data=spec_diag)
                        if spec_diag_serializer.is_valid():
                            valid_data.append(spec_diag_serializer)
                        else:
                            is_valid = False
                            errors.append(spec_diag_serializer.errors)
            if is_valid:
                # now that all items are proven valid, save and return them to the user
                for item in valid_data:
                    item.save()
            else:
                if self.initial_data['FULL_EVENT_CHAIN_CREATE']:
                    # delete the parent event, which will also delete this location species thru a cascade
                    location_species.event_location.event.delete()
                    # content_type = ContentType.objects.get_for_model(self.Meta.model).model
                    # cascade_delete_event_chain(content_type, location_species.event_location.event.id)
                else:
                    # delete this location species
                    location_species.delete()
                raise serializers.ValidationError(jsonify_errors(errors))

        # calculate the priority value:
        location_species.priority = calculate_priority_location_species(location_species)
        location_species.save()

        return location_species

    def update(self, instance, validated_data):
        user = get_user(self.context, self.initial_data)

        # update the LocationSpecies object
        instance.species = validated_data.get('species', instance.species)
        instance.population_count = validated_data.get('population_count', instance.population_count)
        instance.sick_count = validated_data.get('sick_count', instance.sick_count)
        instance.dead_count = validated_data.get('dead_count', instance.dead_count)
        instance.sick_count_estimated = validated_data.get('sick_count_estimated', instance.sick_count_estimated)
        instance.dead_count_estimated = validated_data.get('dead_count_estimated', instance.dead_count_estimated)
        instance.captive = validated_data.get('captive', instance.captive)
        instance.age_bias = validated_data.get('age_bias', instance.age_bias)
        instance.sex_bias = validated_data.get('sex_bias', instance.sex_bias)
        instance.modified_by = user if user else validated_data.get('modified_by', instance.modified_by)

        # calculate the priority value:
        instance.priority = calculate_priority_location_species(instance)
        instance.save()

        return instance

    class Meta:
        model = LocationSpecies
        fields = ('id', 'event_location', 'species', 'population_count', 'sick_count', 'dead_count',
                  'sick_count_estimated', 'dead_count_estimated', 'priority', 'captive', 'age_bias', 'sex_bias',
                  'new_species_diagnoses', 'created_date', 'created_by', 'created_by_string',
                  'modified_date', 'modified_by', 'modified_by_string',)


class SpeciesSerializer(serializers.ModelSerializer):
    created_by_string = serializers.StringRelatedField(source='created_by')
    modified_by_string = serializers.StringRelatedField(source='modified_by')

    class Meta:
        model = Species
        fields = ('id', 'name', 'class_name', 'order_name', 'family_name', 'sub_family_name', 'genus_name',
                  'species_latin_name', 'subspecies_latin_name', 'tsn',
                  'created_date', 'created_by', 'created_by_string',
                  'modified_date', 'modified_by', 'modified_by_string',)


class SpeciesSlimSerializer(serializers.ModelSerializer):

    class Meta:
        model = Species
        fields = ('id', 'name',)


class AgeBiasSerializer(serializers.ModelSerializer):
    created_by_string = serializers.StringRelatedField(source='created_by')
    modified_by_string = serializers.StringRelatedField(source='modified_by')

    class Meta:
        model = AgeBias
        fields = ('id', 'name', 'created_date', 'created_by', 'created_by_string',
                  'modified_date', 'modified_by', 'modified_by_string',)


class SexBiasSerializer(serializers.ModelSerializer):
    created_by_string = serializers.StringRelatedField(source='created_by')
    modified_by_string = serializers.StringRelatedField(source='modified_by')

    class Meta:
        model = SexBias
        fields = ('id', 'name', 'created_date', 'created_by', 'created_by_string',
                  'modified_date', 'modified_by', 'modified_by_string',)


######
#
#  Diagnoses
#
######


class DiagnosisSerializer(serializers.ModelSerializer):
    created_by_string = serializers.StringRelatedField(source='created_by')
    modified_by_string = serializers.StringRelatedField(source='modified_by')
    diagnosis_type_string = serializers.StringRelatedField(source='diagnosis_type')

    class Meta:
        model = Diagnosis
        fields = ('id', 'name', 'high_impact', 'diagnosis_type', 'diagnosis_type_string',
                  'created_date', 'created_by', 'created_by_string',
                  'modified_date', 'modified_by', 'modified_by_string',)


class DiagnosisTypeSerializer(serializers.ModelSerializer):
    created_by_string = serializers.StringRelatedField(source='created_by')
    modified_by_string = serializers.StringRelatedField(source='modified_by')

    class Meta:
        model = DiagnosisType
        fields = ('id', 'name', 'color', 'created_date', 'created_by', 'created_by_string',
                  'modified_date', 'modified_by', 'modified_by_string',)


class EventDiagnosisPublicSerializer(serializers.ModelSerializer):
    diagnosis_type = serializers.PrimaryKeyRelatedField(source='diagnosis.diagnosis_type', read_only=True)
    diagnosis_type_string = serializers.StringRelatedField(source='diagnosis.diagnosis_type')

    class Meta:
        model = EventDiagnosis
        fields = ('diagnosis', 'diagnosis_string', 'diagnosis_type', 'diagnosis_type_string', 'suspect', 'major',)


class EventDiagnosisSerializer(serializers.ModelSerializer):
    created_by_string = serializers.StringRelatedField(source='created_by')
    modified_by_string = serializers.StringRelatedField(source='modified_by')
    diagnosis_type = serializers.PrimaryKeyRelatedField(source='diagnosis.diagnosis_type', read_only=True)
    diagnosis_type_string = serializers.StringRelatedField(source='diagnosis.diagnosis_type')

    def validate(self, data):

        message_complete = "Diagnosis from a complete event may not be changed"
        message_complete += " unless the event is first re-opened by the event owner or an administrator."
        eventdiags = EventDiagnosis.objects.filter(event=data['event'].id)
        event_specdiags = []

        # if this is a new EventDiagnosis check if the Event is complete
        if not self.instance:
            # check if the Event is complete
            if data['event'].complete and 'FULL_EVENT_CHAIN_CREATE' not in self.initial_data:
                raise serializers.ValidationError(message_complete)

            else:
                diagnosis = data['diagnosis']

                # check that submitted diagnosis is not Pending if even one EventDiagnosis for this event already exists
                if eventdiags and diagnosis.name == 'Pending':
                    message = "A Pending diagnosis for Event Diagnosis is not allowed"
                    message += " when other event diagnoses already exist for this event."
                    raise serializers.ValidationError(message)

                event_specdiags = SpeciesDiagnosis.objects.filter(
                    location_species__event_location__event=data['event'].id
                ).values_list('diagnosis', flat=True).distinct()

        # else this is an existing EventDiagnosis
        elif self.instance:
            # check if parent Event is complete
            if self.instance.event.complete:
                raise serializers.ValidationError(message_complete)

            else:
                diagnosis = data['diagnosis'] if 'diagnosis' in data else self.instance.diagnosis

                # check that submitted diagnosis is not Pending if even one EventDiagnosis for this event already exists
                if eventdiags and diagnosis.name == 'Pending':
                    message = "A Pending diagnosis for Event Diagnosis is not allowed"
                    message += " when other event diagnoses already exist for this event."
                    raise serializers.ValidationError(message)

                event_specdiags = list(SpeciesDiagnosis.objects.filter(
                    location_species__event_location__event=self.instance.event.id).values_list(
                    'diagnosis', flat=True).distinct())

                if 'diagnosis' not in data or data['diagnosis'] is None:
                    data['diagnosis'] = self.instance.diagnosis

        # check that submitted diagnosis is also in this event's species diagnoses
        if ((not event_specdiags or diagnosis.id not in event_specdiags)
                and diagnosis.name not in ['Pending', 'Undetermined']):
            message = "A diagnosis for Event Diagnosis must match a diagnosis of a Species Diagnosis of this event."
            raise serializers.ValidationError(message)

        return data

    def create(self, validated_data):

        # ensure this new event diagnosis has the correct suspect value
        # (false if any matching species diagnoses are false, otherwise true)
        event = validated_data['event']
        diagnosis = validated_data['diagnosis']
        submitted_suspect = validated_data.pop('suspect') if 'suspect' in validated_data else True
        matching_specdiags_suspect = SpeciesDiagnosis.objects.filter(
            location_species__event_location__event=event.id, diagnosis=diagnosis.id
        ).values_list('suspect', flat=True)
        suspect = False if False in matching_specdiags_suspect else submitted_suspect
        event_diagnosis = EventDiagnosis.objects.create(**validated_data, suspect=suspect)
        event_diagnosis.priority = calculate_priority_event_diagnosis(event_diagnosis)
        event_diagnosis.save()

        # Now that we have the new event diagnoses created,
        # check for existing Pending record and delete it
        event_diagnoses = EventDiagnosis.objects.filter(event=event_diagnosis.event.id)
        [diag.delete() for diag in event_diagnoses if diag.diagnosis.name == 'Pending']

        # If the parent event is complete, also check for existing Undetermined record and delete it
        if event_diagnosis.event.complete:
            [diag.delete() for diag in event_diagnoses if diag.diagnosis.name == 'Undetermined']

        # calculate the priority value:
        event_diagnosis.priority = calculate_priority_event_diagnosis(event_diagnosis)
        event_diagnosis.save()

        return event_diagnosis

    def update(self, instance, validated_data):
        user = get_user(self.context, self.initial_data)

        # update the EventDiagnosis object
        instance.diagnosis = validated_data.get('diagnosis', instance.diagnosis)
        instance.major = validated_data.get('major', instance.major)
        instance.modified_by = user if user else validated_data.get('modified_by', instance.modified_by)

        # ensure this event diagnosis has the correct suspect value
        # (false if any matching species diagnoses are false, otherwise true)
        matching_specdiags_suspect = SpeciesDiagnosis.objects.filter(
            location_species__event_location__event=instance.event.id, diagnosis=instance.diagnosis.id
        ).values_list('suspect', flat=True)
        instance.suspect = False if False in matching_specdiags_suspect else True

        # Now that we have the new event diagnoses created, check for existing Pending record and delete it
        event_diagnoses = EventDiagnosis.objects.filter(event=instance.event.id)
        [diag.delete() for diag in event_diagnoses if diag.diagnosis.name == 'Pending']

        # If the parent event is complete, also check for existing Undetermined record and delete it
        if instance.event.complete:
            [diag.delete() for diag in event_diagnoses if diag.diagnosis.name == 'Undetermined']

        # calculate the priority value:
        instance.priority = calculate_priority_event_diagnosis(instance)
        instance.save()

        return instance

    class Meta:
        model = EventDiagnosis
        fields = ('id', 'event', 'diagnosis', 'diagnosis_string', 'diagnosis_type', 'diagnosis_type_string',
                  'suspect', 'major', 'priority', 'created_date', 'created_by', 'created_by_string',
                  'modified_date', 'modified_by', 'modified_by_string',)


class SpeciesDiagnosisPublicSerializer(serializers.ModelSerializer):

    class Meta:
        model = SpeciesDiagnosis
        fields = ('diagnosis', 'diagnosis_string', 'suspect', 'tested_count', 'diagnosis_count', 'positive_count',
                  'suspect_count', 'pooled',)


class SpeciesDiagnosisSerializer(serializers.ModelSerializer):
    created_by_string = serializers.StringRelatedField(source='created_by')
    modified_by_string = serializers.StringRelatedField(source='modified_by')
    new_species_diagnosis_organizations = serializers.ListField(write_only=True, required=False)
    basis_string = serializers.StringRelatedField(source='basis')

    def validate(self, data):

        message_complete = "Diagnoses from a species from a location from a complete event may not be changed"
        message_complete += " unless the event is first re-opened by the event owner or an administrator."

        # if this is a new SpeciesDiagnosis
        if not self.instance:
            # check if this is an update and if parent Event is complete
            if (data['location_species'].event_location.event.complete
                    and 'FULL_EVENT_CHAIN_CREATE' not in self.initial_data):
                raise serializers.ValidationError(message_complete)
            # otherwise the Event is not complete (or complete but created in this chain), so apply business rules
            else:
                suspect = data['suspect'] if 'suspect' in data and data['suspect'] else None
                tested_count = data['tested_count'] if 'tested_count' in data and data[
                    'tested_count'] is not None else None
                suspect_count = data['suspect_count'] if 'suspect_count' in data and data[
                    'suspect_count'] is not None else None
                pos_count = data['positive_count'] if 'positive_count' in data and data[
                    'positive_count'] is not None else None

                # Non-suspect diagnosis cannot have basis_of_dx = 1,2, or 4.
                # TODO: following rule would only work on update due to M:N relate to orgs, so on-hold until further notice
                # If 3 is selected user must provide a lab.
                if suspect and 'basis' in data and data['basis'] in [1, 2, 4]:
                    message = "The basis of diagnosis can only be 'Necropsy and/or ancillary tests performed"
                    message += " at a diagnostic laboratory' when the diagnosis is non-suspect."
                    raise serializers.ValidationError(message)

                if tested_count is not None:
                    # Within each species diagnosis, number_with_diagnosis =< number_tested.
                    if ('diagnosis_count' in data and data['diagnosis_count'] is not None
                            and not data['diagnosis_count'] <= tested_count):
                        raise serializers.ValidationError("The diagnosed count cannot be more than the tested count.")
                    # TODO: temporarily disabling the following three rule per instructions from cooperator (November 2018)
                    # Within each species diagnosis, number_positive+number_suspect =< number_tested
                    # if pos_count and suspect_count and not (pos_count + suspect_count <= tested_count):
                    #     message = "The positive count and suspect count together cannot be more than the diagnosed count."
                    #     raise serializers.ValidationError(message)
                    # elif pos_count and not (pos_count <= tested_count):
                    #     message = "The positive count cannot be more than the diagnosed count."
                    #     raise serializers.ValidationError(message)
                    # elif suspect_count and not (suspect_count <= tested_count):
                    #     message = "The suspect count together cannot be more than the diagnosed count."
                    #     raise serializers.ValidationError(message)
                # Within each species diagnosis, number_with_diagnosis =< number_tested.
                # here, tested_count was not submitted, so if diagnosis_count was submitted and is not null, raise an error
                # elif 'diagnosis_count' in data and data['diagnosis_count'] is not None:
                #     raise serializers.ValidationError("The diagnosed count cannot be more than the tested count.")

                # If diagnosis is non-suspect (suspect=False), then number_positive must be null or greater than zero,
                # else diagnosis is suspect (suspect=True) and so number_positive must be zero
                # TODO: following rule would only work on update due to M:N relate to orgs, so on-hold until further notice
                # Only allowed to enter >0 if provide laboratory name.
                # if not suspect and (not pos_count or pos_count > 0):
                #     raise serializers.ValidationError("The positive count cannot be zero when the diagnosis is non-suspect.")

                # TODO: temporarily disabling this rule
                # if 'pooled' in data and data['pooled'] and tested_count <= 1:
                #     raise serializers.ValidationError("A diagnosis can only be pooled if the tested count is greater than one.")

                # TODO: following rule would only work on update due to M:N relate to orgs, so on-hold until further notice
                # For new data, if no Lab provided, then suspect = True; although all "Pending" and "Undetermined"
                # diagnosis must be confirmed (suspect = False), even if no lab OR some other way of coding this such that we

        # else this is an existing SpeciesDiagnosis
        elif self.instance:
            # check if parent Event is complete
            if self.instance.location_species.event_location.event.complete:
                raise serializers.ValidationError(message_complete)
            else:
                # for positive_count, only allowed to enter >0 if provide laboratory name.
                if self.instance.positive_count and self.instance.positive_count > 0:
                    # get the old (current) org ID list for this Species Diagnosis
                    old_org_ids = list(SpeciesDiagnosisOrganization.objects.filter(
                        species_diagnosis=self.instance.id).values_list('organization_id', flat=True))

                    # pull out org ID list from the request
                    new_org_ids = data['new_species_diagnosis_organizations']

                    if len(old_org_ids) == 0 or len(new_org_ids) == 0:
                        message = "The positive count cannot be greater than zero"
                        message += " if there is no laboratory for this diagnosis."
                        raise serializers.ValidationError(message)

                # a diagnosis can only be used once for a location-species-labID combination
                loc_specdiags = SpeciesDiagnosis.objects.filter(
                    location_species=self.instance.location_species
                ).values('id', 'diagnosis').exclude(id=self.instance.id)
                if self.instance.diagnosis.id in [specdiag['diagnosis'] for specdiag in loc_specdiags]:
                    loc_specdiags_ids = [specdiag['id'] for specdiag in loc_specdiags]
                    loc_specdiags_labs_ids = set(SpeciesDiagnosisOrganization.objects.filter(
                        species_diagnosis__in=loc_specdiags_ids).values_list('id', flat=True))
                    my_labs_ids = [org.id for org in self.instance.organizations.all()]
                    if len([lab_id for lab_id in my_labs_ids if lab_id in loc_specdiags_labs_ids]) > 0:
                        message = "A diagnosis can only be used once for a location-species-laboratory combination."
                        raise serializers.ValidationError(message)

        if 'new_species_diagnosis_organizations' in data and data['new_species_diagnosis_organizations'] is not None:
            for org_id in data['new_species_diagnosis_organizations']:
                org = Organization.objects.filter(id=org_id).first()
                if org and not org.laboratory:
                    raise serializers.ValidationError("SpeciesDiagnosis Organization can only be a laboratory.")

        return data

    def create(self, validated_data):
        new_species_diagnosis_organizations = validated_data.pop('new_species_diagnosis_organizations', None)

        species_diagnosis = SpeciesDiagnosis.objects.create(**validated_data)

        # calculate the priority value:
        species_diagnosis.priority = calculate_priority_species_diagnosis(species_diagnosis)
        species_diagnosis.save()

        if new_species_diagnosis_organizations is not None:
            for org_id in new_species_diagnosis_organizations:
                org = Organization.objects.filter(id=org_id).first()
                if org:
                    user = get_user(self.context, self.initial_data)
                    SpeciesDiagnosisOrganization.objects.create(species_diagnosis=species_diagnosis,
                                                                organization=org, created_by=user, modified_by=user)

        return species_diagnosis

    def update(self, instance, validated_data):
        user = get_user(self.context, self.initial_data)

        # update the SpeciesDiagnosis object
        instance.diagnosis = validated_data.get('diagnosis', instance.diagnosis)
        instance.cause = validated_data.get('cause', instance.cause)
        instance.basis = validated_data.get('basis', instance.basis)
        instance.suspect = validated_data.get('suspect', instance.suspect)
        instance.tested_count = validated_data.get('tested_count', instance.tested_count)
        instance.diagnosis_count = validated_data.get('diagnosis_count', instance.diagnosis_count)
        instance.positive_count = validated_data.get('positive_count', instance.positive_count)
        instance.suspect_count = validated_data.get('suspect_count', instance.suspect_count)
        instance.pooled = validated_data.get('pooled', instance.pooled)
        instance.modified_by = user if user else validated_data.get('modified_by', instance.modified_by)

        # get the old (current) org ID list for this Species Diagnosis
        old_org_ids = list(SpeciesDiagnosisOrganization.objects.filter(
            species_diagnosis=instance.id).values_list('organization_id', flat=True))

        # pull out org ID list from the request
        new_org_ids = validated_data.pop('new_species_diagnosis_organizations', [])

        instance.save()

        # calculate the priority value:
        instance.priority = calculate_priority_species_diagnosis(instance)
        instance.save()

        # identify and delete relates where org IDs are present in old list but not new list
        delete_org_ids = list(set(old_org_ids) - set(new_org_ids))
        for org_id in delete_org_ids:
            delete_org = SpeciesDiagnosisOrganization.objects.filter(species_diagnosis=instance.id, organization=org_id)
            delete_org.delete()

        # identify and create relates where sample IDs are present in new list but not old list
        add_org_ids = list(set(new_org_ids) - set(old_org_ids))
        for org_id in add_org_ids:
            org = Organization.objects.filter(id=org_id).first()
            if org:
                SpeciesDiagnosisOrganization.objects.create(species_diagnosis=instance, organization=org,
                                                            created_by=user, modified_by=user)

        return instance

    class Meta:
        model = SpeciesDiagnosis
        fields = ('id', 'location_species', 'diagnosis', 'diagnosis_string', 'cause', 'cause_string', 'basis',
                  'basis_string', 'suspect', 'priority', 'tested_count', 'diagnosis_count', 'positive_count',
                  'suspect_count', 'pooled', 'organizations', 'new_species_diagnosis_organizations',
                  'created_date', 'created_by', 'created_by_string',
                  'modified_date', 'modified_by', 'modified_by_string',)
        validators = [
            validators.UniqueTogetherValidator(
                queryset=SpeciesDiagnosis.objects.all(),
                fields=('location_species', 'diagnosis')
            )
        ]


class SpeciesDiagnosisOrganizationSerializer(serializers.ModelSerializer):
    created_by_string = serializers.StringRelatedField(source='created_by')
    modified_by_string = serializers.StringRelatedField(source='modified_by')

    def validate(self, data):

        message_complete = "Organizations from a diagnosis from a species from a location from a complete event may not"
        message_complete += " be changed unless the event is first re-opened by the event owner or an administrator."

        # if this is a new SpeciesDiagnosis check if the Event is complete
        if not self.instance:
            # check if the Event is complete
            if data['species_diagnosis'].location_species.event_location.event.complete:
                raise serializers.ValidationError(message_complete)

            if not data['organization'].laboratory:
                raise serializers.ValidationError("SpeciesDiagnosis Organization can only be a laboratory.")

        # else this is an existing SpeciesDiagnosis
        elif self.instance:
            # check if parent Event is complete
            if self.instance.location_species.event_location.event.complete:
                raise serializers.ValidationError(message_complete)

            if 'organization' in data and not data['organization'].laboratory:
                raise serializers.ValidationError("SpeciesDiagnosis Organization can only be a laboratory.")

        # a diagnosis can only be used once for a location-species-labID combination
        # NOTE: this works better as a model unique_together constraint, confirmed with cooperator
        # specdiag = SpeciesDiagnosis.objects.filter(id=data['species_diagnosis'].id).first()
        # other_specdiag_same_locspec_diag_ids = SpeciesDiagnosis.objects.filter(
        #     location_species=specdiag.location_species, diagnosis=specdiag.diagnosis).values_list('id', flat=True)
        # org_combos = SpeciesDiagnosisOrganization.objects.filter(
        #     species_diagnosis__in=other_specdiag_same_locspec_diag_ids).values_list('organization_id', flat=True)
        # if data['organization'].id in org_combos:
        #     message = "A diagnosis can only be used once for a location-species-lab combination."
        #     raise serializers.ValidationError(message)

        return data

    class Meta:
        model = SpeciesDiagnosisOrganization
        fields = ('id', 'species_diagnosis', 'organization',
                  'created_date', 'created_by', 'created_by_string',
                  'modified_date', 'modified_by', 'modified_by_string',)
        validators = [
            validators.UniqueTogetherValidator(
                queryset=SpeciesDiagnosisOrganization.objects.all(),
                fields=('species_diagnosis', 'organization')
            )
        ]


class DiagnosisBasisSerializer(serializers.ModelSerializer):
    created_by_string = serializers.StringRelatedField(source='created_by')
    modified_by_string = serializers.StringRelatedField(source='modified_by')

    class Meta:
        model = DiagnosisBasis
        fields = ('id', 'name', 'created_date', 'created_by', 'created_by_string',
                  'modified_date', 'modified_by', 'modified_by_string',)


class DiagnosisCauseSerializer(serializers.ModelSerializer):
    created_by_string = serializers.StringRelatedField(source='created_by')
    modified_by_string = serializers.StringRelatedField(source='modified_by')

    class Meta:
        model = DiagnosisCause
        fields = ('id', 'name', 'created_date', 'created_by', 'created_by_string',
                  'modified_date', 'modified_by', 'modified_by_string',)


######
#
#  Service Requests
#
######


class ServiceRequestSerializer(serializers.ModelSerializer):
    # comments = serializers.SerializerMethodField()
    comments = CommentSerializer(many=True, read_only=True)
    new_comments = serializers.ListField(write_only=True, required=False)
    service_request_email = serializers.JSONField(read_only=True)

    # def get_comments(self, obj):
    #     content_type = ContentType.objects.get_for_model(self.Meta.model)
    #     comments = Comment.objects.filter(object_id=obj.id, content_type=content_type)
    #     comments_comments = [comment.comment for comment in comments]
    #     return comments_comments

    def validate(self, data):
        if 'new_comments' in data and data['new_comments'] is not None:
            for item in data['new_comments']:
                if 'comment' not in item or not item['comment']:
                    raise serializers.ValidationError("A comment must have comment text.")
                elif 'comment_type' not in item or not item['comment_type']:
                    raise serializers.ValidationError("A comment must have a comment type.")

        return data

    def create(self, validated_data):
        user = get_user(self.context, self.initial_data)

        # pull out child comments list from the request
        new_comments = validated_data.pop('new_comments', None)

        # Only allow NWHC admins to alter the request response
        if 'request_response' in validated_data and validated_data['request_response'] is not None:
            if not (user.role.is_superadmin or user.role.is_admin):
                raise serializers.ValidationError(
                    jsonify_errors("You do not have permission to alter the request response."))
            else:
                validated_data['response_by'] = user

        # if a request_response is not submitted, assign the default
        if 'request_response' not in validated_data or validated_data['request_response'] is None:
            validated_data['request_response'] = ServiceRequestResponse.objects.filter(name='Pending').first()
            validated_data['response_by'] = User.objects.filter(id=1).first()

        service_request = ServiceRequest.objects.create(**validated_data)
        service_request_comments = []

        # create the child comments for this service request
        if new_comments is not None:
            for comment in new_comments:
                if comment is not None:
                    if 'comment_type' in comment and comment['comment_type'] is not None:
                        comment_type = CommentType.objects.filter(id=comment['comment_type']).first()
                        if not comment_type:
                            comment_type = CommentType.objects.filter(name='Diagnostic').first()
                    else:
                        comment_type = CommentType.objects.filter(name='Diagnostic').first()
                    Comment.objects.create(content_object=service_request, comment=comment['comment'],
                                           comment_type=comment_type, created_by=user, modified_by=user)
                    service_request_comments.append(comment['comment'])

        # construct and send the request email
        service_request_email = construct_service_request_email(service_request.event.id,
                                                                user.organization.name,
                                                                service_request.request_type.name, user.email,
                                                                service_request_comments)
        if settings.ENVIRONMENT not in ['production', 'test']:
            service_request.service_request_email = vars(service_request_email)

        return service_request

    def update(self, instance, validated_data):

        # remove child comments list from the request
        if 'new_comments' in validated_data:
            validated_data.pop('new_comments')

        # Only allow NWHC admins to alter the request response
        if 'request_response' in validated_data and validated_data['request_response'] is not None:
            user = get_user(self.context, self.initial_data)

            if not (user.role.is_superadmin or user.role.is_admin):
                raise serializers.ValidationError(
                    jsonify_errors("You do not have permission to alter the request response."))
            else:
                instance.response_by = user
                instance.request_response = validated_data.get('request_response', instance.request_response)

                # capture the service request response as a comment
                cmt = "Service Request Response: " + instance.request_response.name
                cmt_type = CommentType.objects.filter(name='Other').first()
                Comment.objects.create(content_object=instance, comment=cmt,
                                       comment_type=cmt_type, created_by=user, modified_by=user)

        instance.request_type = validated_data.get('request_type', instance.request_type)

        instance.save()
        return instance

    created_by_string = serializers.StringRelatedField(source='created_by')
    modified_by_string = serializers.StringRelatedField(source='modified_by')
    response_by = serializers.StringRelatedField()

    class Meta:
        model = ServiceRequest
        fields = ('id', 'event', 'request_type', 'request_response', 'response_by', 'created_time', 'comments',
                  'new_comments', 'created_date', 'created_by', 'created_by_string',
                  'modified_date', 'modified_by', 'modified_by_string', 'service_request_email')


class ServiceRequestTypeSerializer(serializers.ModelSerializer):
    created_by_string = serializers.StringRelatedField(source='created_by')
    modified_by_string = serializers.StringRelatedField(source='modified_by')

    class Meta:
        model = ServiceRequestType
        fields = ('id', 'name', 'created_date', 'created_by', 'created_by_string',
                  'modified_date', 'modified_by', 'modified_by_string',)


class ServiceRequestResponseSerializer(serializers.ModelSerializer):
    created_by_string = serializers.StringRelatedField(source='created_by')
    modified_by_string = serializers.StringRelatedField(source='modified_by')

    class Meta:
        model = ServiceRequestResponse
        fields = ('id', 'name', 'created_date', 'created_by', 'created_by_string',
                  'modified_date', 'modified_by', 'modified_by_string',)


######
#
#  Users
#
######


class UserPublicSerializer(serializers.ModelSerializer):
    organization_string = serializers.StringRelatedField(source='organization')

    class Meta:
        model = User
        fields = ('id', 'username', 'first_name', 'last_name', 'email', 'organization', 'organization_string',)


# Password must be at least 12 characters long.
# Password cannot contain your username.
# Password cannot have been used in previous 20 passwords.
# Password cannot have been changed less than 24 hours ago.
# Password must satisfy 3 out of the following requirements:
# Contain lowercase letters (a, b, c, ..., z)
# Contain uppercase letters (A, B, C, ..., Z)
# Contain numbers (0, 1, 2, ..., 9)
# Contain symbols (~, !, @, #, etc.)
# TODO: better protect this endpoint: anon and partner users can create a user but should only be able to submit 'username', 'password', 'first_name', 'last_name', 'email', others auto-assigned, admins can submit all except is_superuser
class UserSerializer(serializers.ModelSerializer):
    password = serializers.CharField(write_only=True, allow_blank=True, required=False)
    organization_string = serializers.StringRelatedField(source='organization')
    message = serializers.CharField(write_only=True, allow_blank=True, required=False)
    user_email = serializers.JSONField(read_only=True)

    def validate(self, data):

        if self.context['request'].method == 'POST':
            if 'role' not in data or ('role' in data and data['role'] is None):
                data['role'] = Role.objects.filter(name='Public').first()
            if 'organization' not in data or ('organization' in data and data['organization'] is None):
                data['organization'] = Organization.objects.filter(name='Public').first()
            if 'password' not in data:
                raise serializers.ValidationError("password is required")
        if 'password' in data:
            password = data['password']
            details = []
            char_type_requirements_met = []
            symbols = '~!@#$%^&*'

            username = self.initial_data['username'] if 'username' in self.initial_data else self.instance.username

            if len(password) < 12:
                details.append("Password must be at least 12 characters long.")
            if username.lower() in password.lower():
                details.append("Password cannot contain username.")
            if any(character.islower() for character in password):
                char_type_requirements_met.append('lowercase')
            if any(character.isupper() for character in password):
                char_type_requirements_met.append('uppercase')
            if any(character.isdigit() for character in password):
                char_type_requirements_met.append('number')
            if any(character in password for character in symbols):
                char_type_requirements_met.append('special')
            if len(char_type_requirements_met) < 3:
                message = "Password must satisfy three of the following requirements: "
                message += "Contain lowercase letters (a, b, c, ..., z); "
                message += "Contain uppercase letters (A, B, C, ..., Z); "
                message += "Contain numbers (0, 1, 2, ..., 9); "
                message += "Contain symbols (~, !, @, #, $, %, ^, &, *); "
                details.append(message)
            if details:
                raise serializers.ValidationError(details)

        return data

    # currently only public users can be created through the API
    def create(self, validated_data):
        requesting_user = get_user(self.context, self.initial_data)

        password = validated_data.pop('password', None)
        message = validated_data.pop('message', None)

        # non-admins (not SuperAdmin, Admin, or even PartnerAdmin) cannot create any kind of user other than public
        if (not requesting_user.is_authenticated or requesting_user.role.is_public or requesting_user.role.is_affiliate
                or requesting_user.role.is_partner or requesting_user.role.is_partnermanager):
            requested_org = validated_data.pop('organization')
            requested_role = validated_data.pop('role')
            validated_data['role'] = Role.objects.filter(name='Public').first()
            validated_data['organization'] = Organization.objects.filter(name='Public').first()
            original_message = message
            message = "Please change the role for this user to:" + requested_role.name + "\r\n"
            message += "Please change the organization for this user to:" + requested_org.name + "\r\n"
            message += "\r\n" + original_message

        else:

            # Admins can create users with any org and any role except SuperAdmin
            if requesting_user.role.is_admin:
                if validated_data['role'].name == 'SuperAdmin':
                    message = "You can only assign roles with equal or lower permissions to your own."
                    raise serializers.ValidationError(jsonify_errors(message))

            # PartnerAdmins can only create users in their own org with equal or lower roles
            if requesting_user.role.is_partneradmin:
                if validated_data['role'].name in ['SuperAdmin', 'Admin']:
                    message = "You can only assign roles with equal or lower permissions to your own."
                    raise serializers.ValidationError(jsonify_errors(message))
                validated_data['organization'] = requesting_user.organization

        # only SuperAdmins and Admins can edit is_superuser, is_staff, and is_active fields
        if (requesting_user.is_authenticated
                and not (requesting_user.role.is_superadmin or requesting_user.role.is_admin)):
            validated_data['is_superuser'] = False
            validated_data['is_staff'] = False
            validated_data['is_active'] = True

        user = User.objects.create(**validated_data)
        requesting_user = user if not requesting_user.is_authenticated else requesting_user

        user.set_password(password)
        user.save()

        if message is not None:
            user_email = construct_user_request_email(user.email, message)
            if settings.ENVIRONMENT not in ['production', 'test']:
                user.user_email = user_email.__dict__

        return user

    def update(self, instance, validated_data):
        requesting_user = get_user(self.context, self.initial_data)

        # non-admins (not SuperAdmin, Admin, or even PartnerAdmin) can only edit their first and last names and password
        if not requesting_user.is_authenticated:
            raise serializers.ValidationError(jsonify_errors("You cannot edit user data."))
        elif (requesting_user.role.is_public or requesting_user.role.is_affiliate
                or requesting_user.role.is_partner or requesting_user.role.is_partnermanager):
            if instance.id == requesting_user.id:
                instance.first_name = validated_data.get('first_name', instance.first_name)
                instance.last_name = validated_data.get('last_name', instance.last_name)
            else:
                raise serializers.ValidationError(jsonify_errors("You can only edit your own user information."))

        elif (requesting_user.role.is_superadmin or requesting_user.role.is_admin
              or requesting_user.role.is_partneradmin):
            instance.username = validated_data.get('username', instance.username)
            instance.email = validated_data.get('email', instance.email)

            if requesting_user.role.is_partneradmin:
                if validated_data['role'].name in ['SuperAdmin', 'Admin']:
                    message = "You can only assign roles with equal or lower permissions to your own."
                    raise serializers.ValidationError(jsonify_errors(message))
                instance.role = validated_data.get('role', instance.role)
                instance.organization = requesting_user.organization
            else:
                instance.is_superuser = validated_data.get('is_superuser', instance.is_superuser)
                instance.is_staff = validated_data.get('is_staff', instance.is_staff)
                instance.is_active = validated_data.get('is_active', instance.is_active)
                instance.role = validated_data.get('role', instance.role)
                instance.organization = validated_data.get('organization', instance.organization)
                instance.active_key = validated_data.get('active_key', instance.active_key)
                instance.user_status = validated_data.get('user_status', instance.user_status)

        instance.modified_by = requesting_user

        new_password = validated_data.get('password', None)
        if new_password is not None:
            instance.set_password(new_password)
        instance.save()

        return instance

    class Meta:
        model = User
        fields = ('id', 'username', 'password', 'first_name', 'last_name', 'email', 'is_superuser', 'is_staff',
                  'is_active', 'role', 'organization', 'organization_string', 'circles', 'last_login', 'active_key',
                  'user_status', 'message', 'user_email')


class RoleSerializer(serializers.ModelSerializer):
    created_by_string = serializers.StringRelatedField(source='created_by')
    modified_by_string = serializers.StringRelatedField(source='modified_by')

    class Meta:
        model = Role
        fields = ('id', 'name', 'created_date', 'created_by', 'created_by_string',
                  'modified_date', 'modified_by', 'modified_by_string',)


class CircleSerlializer(serializers.ModelSerializer):
    created_by_string = serializers.StringRelatedField(source='created_by')
    modified_by_string = serializers.StringRelatedField(source='modified_by')
    new_users = serializers.ListField(write_only=True)
    users = UserSerializer(many=True, read_only=True)

    # on create, also create child objects (circle-user M:M relates)
    def create(self, validated_data):
        # pull out user ID list from the request
        new_users = validated_data.pop('new_users', None)

        # create the Circle object
        circle = Circle.objects.create(**validated_data)

        # create a CicleUser object for each User ID submitted
        if new_users:
            user = get_user(self.context, self.initial_data)

            for new_user_id in new_users:
                new_user = User.objects.get(id=new_user_id)
                CircleUser.objects.create(user=new_user, circle=circle, created_by=user, modified_by=user)

        return circle

    # on update, also update child objects (circle-user M:M relates), including additions and deletions
    def update(self, instance, validated_data):
        user = get_user(self.context, self.initial_data)

        # pull out user ID list from the request
        if 'new_users' in validated_data:
            new_user_ids = validated_data.get('new_users')
        else:
            new_user_ids = []

        # update the Circle object
        instance.name = validated_data.get('name', instance.name)
        instance.description = validated_data.get('description', instance.description)
        instance.modified_by = user
        instance.save()

        request_method = self.context['request'].method

        # update circle users if new_users submitted
        if request_method == 'PUT' or (new_user_ids and request_method == 'PATCH'):
            # get the old (current) user list for this circle
            old_users = User.objects.filter(circles=instance.id)
            # get the new (submitted) user list for this circle
            new_users = User.objects.filter(id__in=new_user_ids)

            # identify and delete relates where user IDs are present in old list but not new list
            delete_users = list(set(old_users) - set(new_users))
            for user_id in delete_users:
                delete_user = CircleUser.objects.filter(user=user_id, circle=instance)
                delete_user.delete()

            # identify and add relates where user IDs are present in new list but not old list
            add_users = list(set(new_users) - set(old_users))
            for user_id in add_users:
                CircleUser.objects.create(user=user_id, circle=instance, created_by=user, modified_by=user)

        return instance

    class Meta:
        model = Circle
        fields = ('id', 'name', 'description', 'users', 'new_users',
                  'created_date', 'created_by', 'created_by_string',
                  'modified_date', 'modified_by', 'modified_by_string',)


class OrganizationPublicSerializer(serializers.ModelSerializer):

    class Meta:
        model = Organization
        fields = ('id', 'name', 'address_one', 'address_two', 'city', 'postal_code', 'administrative_level_one',
                  'country', 'phone', 'parent_organization', 'laboratory',)


class OrganizationSerializer(serializers.ModelSerializer):

    class Meta:
        model = Organization
        fields = ('id', 'name', 'private_name', 'address_one', 'address_two', 'city', 'postal_code',
                  'administrative_level_one', 'country', 'phone', 'parent_organization', 'laboratory',)


class OrganizationAdminSerializer(serializers.ModelSerializer):
    created_by_string = serializers.StringRelatedField(source='created_by')
    modified_by_string = serializers.StringRelatedField(source='modified_by')

    class Meta:
        model = Organization
        fields = ('id', 'name', 'private_name', 'address_one', 'address_two', 'city', 'postal_code',
                  'administrative_level_one', 'country', 'phone', 'parent_organization', 'do_not_publish', 'laboratory',
                  'created_date', 'created_by', 'created_by_string',
                  'modified_date', 'modified_by', 'modified_by_string',)


class OrganizationPublicSlimSerializer(serializers.ModelSerializer):

    class Meta:
        model = Organization
        fields = ('id', 'name', 'laboratory',)


class OrganizationSlimSerializer(serializers.ModelSerializer):

    class Meta:
        model = Organization
        fields = ('id', 'name', 'private_name', 'laboratory',)


class ContactSerializer(serializers.ModelSerializer):
    def get_owner_organization_string(self, obj):
        return Organization.objects.filter(id=obj.owner_organization).first().name

    created_by_string = serializers.StringRelatedField(source='created_by')
    modified_by_string = serializers.StringRelatedField(source='modified_by')
    permissions = DRYPermissionsField()
    permission_source = serializers.SerializerMethodField()
    organization_string = serializers.StringRelatedField(source='organization')
    owner_organization_string = serializers.SerializerMethodField()

    def get_permission_source(self, obj):
        return determine_permission_source(self.context['request'].user, obj)

    class Meta:
        model = Contact
        fields = ('id', 'first_name', 'last_name', 'email', 'phone', 'affiliation', 'title', 'position', 'organization',
                  'organization_string', 'owner_organization', 'owner_organization_string',
                  'created_date', 'created_by', 'created_by_string',
                  'modified_date', 'modified_by', 'modified_by_string', 'permissions', 'permission_source',)


class ContactSlimSerializer(serializers.ModelSerializer):
    organization_string = serializers.StringRelatedField(source='organization')

    class Meta:
        model = Contact
        fields = ('id', 'first_name', 'last_name', 'organization_string', )


class ContactTypeSerializer(serializers.ModelSerializer):
    created_by_string = serializers.StringRelatedField(source='created_by')
    modified_by_string = serializers.StringRelatedField(source='modified_by')

    class Meta:
        model = ContactType
        fields = ('id', 'name', 'created_date', 'created_by', 'created_by_string',
                  'modified_date', 'modified_by', 'modified_by_string',)


class SearchPublicSerializer(serializers.ModelSerializer):
    use_count = serializers.IntegerField(read_only=True)

    class Meta:
        model = Search
        fields = ('data', 'use_count',)


class SearchSerializer(serializers.ModelSerializer):
    created_by_string = serializers.StringRelatedField(source='created_by')
    modified_by_string = serializers.StringRelatedField(source='modified_by')
    permissions = DRYPermissionsField()
    permission_source = serializers.SerializerMethodField()

    def get_permission_source(self, obj):
        return determine_permission_source(self.context['request'].user, obj)

    def create(self, validated_data):
        user = get_user(self.context, self.initial_data)

        validated_data['created_by'] = user
        validated_data['modified_by'] = user
        search = Search.objects.create(**validated_data)
        return search

    def update(self, instance, validated_data):
        user = get_user(self.context, self.initial_data)

        instance.name = validated_data.get('name', instance.name)
        instance.modified_by = user if user else validated_data.get('modified_by', instance.modifed_by)
        instance.save()
        return instance

    class Meta:
        model = Search
        fields = ('id', 'name', 'data', 'created_date', 'created_by', 'created_by_string',
                  'modified_date', 'modified_by', 'modified_by_string', 'permissions', 'permission_source',)
        extra_kwargs = {'count': {'read_only': True}}


######
#
#  Special
#
######


class FlatEventSummaryPublicSerializer(serializers.ModelSerializer):
    # a flat (not nested) version of the essential fields of the EventSummaryPublicSerializer, to populate CSV files
    # requested from the EventSummaries Search
    def get_countries(self, obj):
        unique_country_ids = []
        unique_countries = ''
        eventlocations = obj.eventlocations.values()
        if eventlocations is not None:
            for eventlocation in eventlocations:
                country_id = eventlocation.get('country_id')
                if country_id is not None and country_id not in unique_country_ids:
                    unique_country_ids.append(country_id)
                    country = Country.objects.filter(id=country_id).first()
                    unique_countries += '; ' + country.name if unique_countries else country.name
        return unique_countries

    def get_states(self, obj):
        unique_l1_ids = []
        unique_l1s = ''
        eventlocations = obj.eventlocations.values()
        if eventlocations is not None:
            for eventlocation in eventlocations:
                al1_id = eventlocation.get('administrative_level_one_id')
                if al1_id is not None and al1_id not in unique_l1_ids:
                    unique_l1_ids.append(al1_id)
                    al1 = AdministrativeLevelOne.objects.filter(id=al1_id).first()
                    unique_l1s += '; ' + al1.name if unique_l1s else al1.name
        return unique_l1s

    def get_counties(self, obj):
        unique_l2_ids = []
        unique_l2s = ''
        eventlocations = obj.eventlocations.values()
        if eventlocations is not None:
            for eventlocation in eventlocations:
                al2_id = eventlocation.get('administrative_level_two_id')
                if al2_id is not None and al2_id not in unique_l2_ids:
                    unique_l2_ids.append(al2_id)
                    al2 = AdministrativeLevelTwo.objects.filter(id=al2_id).first()
                    if unique_l2s:
                        unique_l2s += '; ' + al2.name + ', ' + al2.administrative_level_one.abbreviation
                    else:
                        unique_l2s += al2.name + ', ' + al2.administrative_level_one.abbreviation
        return unique_l2s

    def get_species(self, obj):
        unique_species_ids = []
        unique_species = ''
        eventlocations = obj.eventlocations.values()
        if eventlocations is not None:
            for eventlocation in eventlocations:
                locationspecies = LocationSpecies.objects.filter(event_location=eventlocation['id'])
                if locationspecies is not None:
                    for alocationspecies in locationspecies:
                        species = Species.objects.filter(id=alocationspecies.species_id).first()
                        if species is not None:
                            if species.id not in unique_species_ids:
                                unique_species_ids.append(species.id)
                                unique_species += '; ' + species.name if unique_species else species.name
        return unique_species

    def get_eventdiagnoses(self, obj):
        event_diagnoses = EventDiagnosis.objects.filter(event=obj.id)
        unique_eventdiagnoses_ids = []
        unique_eventdiagnoses = ''
        for event_diagnosis in event_diagnoses:
            diag_id = event_diagnosis.diagnosis.id if event_diagnosis.diagnosis else None
            if diag_id:
                diag = Diagnosis.objects.get(pk=diag_id).name
                if event_diagnosis.suspect:
                    diag = diag + " suspect"
                if diag_id not in unique_eventdiagnoses_ids:
                    unique_eventdiagnoses_ids.append(diag_id)
                    unique_eventdiagnoses += '; ' + diag if unique_eventdiagnoses else diag
        return unique_eventdiagnoses

    type = serializers.StringRelatedField(source='event_type')
    affected = serializers.IntegerField(source='affected_count', read_only=True)
    states = serializers.SerializerMethodField()
    countries = serializers.SerializerMethodField()
    counties = serializers.SerializerMethodField()
    species = serializers.SerializerMethodField()
    eventdiagnoses = serializers.SerializerMethodField()

    class Meta:
        model = Event
        fields = ('id', 'type', 'affected', 'start_date', 'end_date', 'countries', 'states', 'counties',  'species',
                  'eventdiagnoses',)


# TODO: Make these three EventSummary serializers adhere to DRY Principle
class EventSummaryPublicSerializer(serializers.ModelSerializer):

    # diagnosis = Diagnosis.objects.get(pk=obj.diagnosis.id).name if obj.diagnosis else None
    # if diagnosis:
    #     diagnosis = diagnosis + " suspect" if obj.suspect else diagnosis
    # return diagnosis

    def get_eventdiagnoses(self, obj):
        event_diagnoses = EventDiagnosis.objects.filter(event=obj.id)
        eventdiagnoses = []
        for event_diagnosis in event_diagnoses:
            if event_diagnosis.diagnosis:
                diag_id = event_diagnosis.diagnosis.id
                diag_name = event_diagnosis.diagnosis.name
                if event_diagnosis.suspect:
                    diag_name = diag_name + " suspect"
                diag_type = event_diagnosis.diagnosis.diagnosis_type
                diag_type_id = event_diagnosis.diagnosis.diagnosis_type.id if diag_type else None
                diag_type_name = event_diagnosis.diagnosis.diagnosis_type.name if diag_type else ''
                altered_event_diagnosis = {"id": event_diagnosis.id, "event": event_diagnosis.event.id,
                                           "diagnosis": diag_id, "diagnosis_string": diag_name,
                                           "diagnosis_type": diag_type_id, "diagnosis_type_string": diag_type_name,
                                           "suspect": event_diagnosis.suspect, "major": event_diagnosis.major,
                                           "priority": event_diagnosis.priority}
                eventdiagnoses.append(altered_event_diagnosis)
        return eventdiagnoses

    def get_administrativelevelones(self, obj):
        unique_l1_ids = []
        unique_l1s = []
        eventlocations = obj.eventlocations.values()
        if eventlocations is not None:
            for eventlocation in eventlocations:
                al1_id = eventlocation.get('administrative_level_one_id')
                if al1_id is not None and al1_id not in unique_l1_ids:
                    unique_l1_ids.append(al1_id)
                    al1 = AdministrativeLevelOne.objects.filter(id=al1_id).first()
                    unique_l1s.append(model_to_dict(al1))
        return unique_l1s

    def get_administrativeleveltwos(self, obj):
        unique_l2_ids = []
        unique_l2s = []
        eventlocations = obj.eventlocations.values()
        if eventlocations is not None:
            for eventlocation in eventlocations:
                al2_id = eventlocation.get('administrative_level_two_id')
                if al2_id is not None and al2_id not in unique_l2_ids:
                    unique_l2_ids.append(al2_id)
                    al2_model = AdministrativeLevelTwo.objects.filter(id=al2_id).first()
                    al2_dict = model_to_dict(al2_model)
                    al2_dict.update({'administrative_level_one_string': al2_model.administrative_level_one.name})
                    al2_dict.update({'country': al2_model.administrative_level_one.country.id})
                    al2_dict.update({'country_string': al2_model.administrative_level_one.country.name})
                    unique_l2s.append(al2_dict)
        return unique_l2s

    def get_species(self, obj):
        unique_species_ids = []
        unique_species = []
        eventlocations = obj.eventlocations.values()
        if eventlocations is not None:
            for eventlocation in eventlocations:
                locationspecies = LocationSpecies.objects.filter(event_location=eventlocation['id'])
                if locationspecies is not None:
                    for alocationspecies in locationspecies:
                        species = Species.objects.filter(id=alocationspecies.species_id).first()
                        if species is not None:
                            if species.id not in unique_species_ids:
                                unique_species_ids.append(species.id)
                                unique_species.append(model_to_dict(species))
        return unique_species

    def get_flyways(self, obj):
        unique_flyway_ids = []
        unique_flyways = []
        eventlocations = obj.eventlocations.values()
        if eventlocations is not None:
            for eventlocation in eventlocations:
                flyway_ids = list(EventLocationFlyway.objects.filter(
                    event_location=eventlocation['id']).values_list('flyway_id', flat=True))
                if flyway_ids is not None:
                    for flyway_id in flyway_ids:
                        if flyway_id is not None and flyway_id not in unique_flyway_ids:
                            unique_flyway_ids.append(flyway_id)
                            flyway = Flyway.objects.filter(id=flyway_id).first()
                            unique_flyways.append(model_to_dict(flyway))
        return unique_flyways

    def get_permission_source(self, obj):
        return determine_permission_source(self.context['request'].user, obj)

    # TODO: improve help_text so that all are assigned to variables, not string literals
    # eventdiagnoses = EventDiagnosisSerializer(many=True)
<<<<<<< HEAD
    eventdiagnoses = serializers.SerializerMethodField(help_text='A list of diagnoses determined for this event')
    administrativelevelones = serializers.SerializerMethodField(help_text='A list of administrative level ones in which this event is located')
    administrativeleveltwos = serializers.SerializerMethodField(help_text='A list of administrative level twos in which this event is located')
    flyways = serializers.SerializerMethodField(help_text='A list of flyways in which this event is located')
    species = serializers.SerializerMethodField(help_text='A list of species affected in this event')
    event_type_string = serializers.StringRelatedField(source='event_type', help_text='A string value representing the type of the event')
    event_status_string = serializers.StringRelatedField(source='event_status', help_text='A string value representing the status of the event')
    permissions = DRYPermissionsField(help_text='A list of permissions available to the current user')
    permission_source = serializers.SerializerMethodField(help_text='A string value indicating the source of the permissions assigned to the current user')
=======
    eventdiagnoses = serializers.SerializerMethodField()
    administrativelevelones = serializers.SerializerMethodField()
    administrativeleveltwos = serializers.SerializerMethodField()
    flyways = serializers.SerializerMethodField()
    species = serializers.SerializerMethodField()
    event_type_string = serializers.StringRelatedField(source='event_type')
    event_status_string = serializers.StringRelatedField(source='event_status')
    organizations = OrganizationSerializer(many=True)
    permissions = DRYPermissionsField()
    permission_source = serializers.SerializerMethodField()
>>>>>>> 8eb2e97a

    class Meta:
        model = Event
        fields = ('id', 'affected_count', 'start_date', 'end_date', 'complete', 'event_type', 'event_type_string',
                  'event_status', 'event_status_string', 'eventdiagnoses', 'administrativelevelones',
                  'administrativeleveltwos', 'flyways', 'species', 'organizations', 'permissions', 'permission_source',)


class EventSummarySerializer(serializers.ModelSerializer):

    def get_eventdiagnoses(self, obj):
        event_diagnoses = EventDiagnosis.objects.filter(event=obj.id)
        eventdiagnoses = []
        for event_diagnosis in event_diagnoses:
            if event_diagnosis.diagnosis:
                diag_id = event_diagnosis.diagnosis.id
                diag_name = event_diagnosis.diagnosis.name
                if event_diagnosis.suspect:
                    diag_name = diag_name + " suspect"
                diag_type = event_diagnosis.diagnosis.diagnosis_type
                diag_type_id = event_diagnosis.diagnosis.diagnosis_type.id if diag_type else None
                diag_type_name = event_diagnosis.diagnosis.diagnosis_type.name if diag_type else ''
                created_by = event_diagnosis.created_by.id if event_diagnosis.created_by else None
                created_by_string = event_diagnosis.created_by.username if event_diagnosis.created_by else ''
                modified_by = event_diagnosis.modified_by.id if event_diagnosis.modified_by else None
                modified_by_string = event_diagnosis.modified_by.username if event_diagnosis.modified_by else ''
                altered_event_diagnosis = {"id": event_diagnosis.id, "event": event_diagnosis.event.id,
                                           "diagnosis": diag_id, "diagnosis_string": diag_name,
                                           "diagnosis_type": diag_type_id, "diagnosis_type_string": diag_type_name,
                                           "suspect": event_diagnosis.suspect, "major": event_diagnosis.major,
                                           "priority": event_diagnosis.priority,
                                           "created_by": created_by, "created_by_string": created_by_string,
                                           "modified_date": event_diagnosis.modified_date, "modified_by": modified_by,
                                           "modified_by_string": modified_by_string}
                eventdiagnoses.append(altered_event_diagnosis)
        return eventdiagnoses

    def get_administrativelevelones(self, obj):
        unique_l1_ids = []
        unique_l1s = []
        eventlocations = obj.eventlocations.values()
        if eventlocations is not None:
            for eventlocation in eventlocations:
                al1_id = eventlocation.get('administrative_level_one_id')
                if al1_id is not None and al1_id not in unique_l1_ids:
                    unique_l1_ids.append(al1_id)
                    al1 = AdministrativeLevelOne.objects.filter(id=al1_id).first()
                    unique_l1s.append(model_to_dict(al1))
        return unique_l1s

    def get_administrativeleveltwos(self, obj):
        unique_l2_ids = []
        unique_l2s = []
        eventlocations = obj.eventlocations.values()
        if eventlocations is not None:
            for eventlocation in eventlocations:
                al2_id = eventlocation.get('administrative_level_two_id')
                if al2_id is not None and al2_id not in unique_l2_ids:
                    unique_l2_ids.append(al2_id)
                    al2_model = AdministrativeLevelTwo.objects.filter(id=al2_id).first()
                    al2_dict = model_to_dict(al2_model)
                    al2_dict.update({'administrative_level_one_string': al2_model.administrative_level_one.name})
                    al2_dict.update({'country': al2_model.administrative_level_one.country.id})
                    al2_dict.update({'country_string': al2_model.administrative_level_one.country.name})
                    unique_l2s.append(al2_dict)
        return unique_l2s

    def get_species(self, obj):
        unique_species_ids = []
        unique_species = []
        eventlocations = obj.eventlocations.values()
        if eventlocations is not None:
            for eventlocation in eventlocations:
                locationspecies = LocationSpecies.objects.filter(event_location=eventlocation['id'])
                if locationspecies is not None:
                    for alocationspecies in locationspecies:
                        species = Species.objects.filter(id=alocationspecies.species_id).first()
                        if species is not None:
                            if species.id not in unique_species_ids:
                                unique_species_ids.append(species.id)
                                unique_species.append(model_to_dict(species))
        return unique_species

    def get_flyways(self, obj):
        unique_flyway_ids = []
        unique_flyways = []
        eventlocations = obj.eventlocations.values()
        if eventlocations is not None:
            for eventlocation in eventlocations:
                flyway_ids = list(EventLocationFlyway.objects.filter(
                    event_location=eventlocation['id']).values_list('flyway_id', flat=True))
                if flyway_ids is not None:
                    for flyway_id in flyway_ids:
                        if flyway_id is not None and flyway_id not in unique_flyway_ids:
                            unique_flyway_ids.append(flyway_id)
                            flyway = Flyway.objects.filter(id=flyway_id).first()
                            unique_flyways.append(model_to_dict(flyway))
        return unique_flyways

    def get_permission_source(self, obj):
        return determine_permission_source(self.context['request'].user, obj)

    created_by_string = serializers.StringRelatedField(source='created_by')
    modified_by_string = serializers.StringRelatedField(source='modified_by')
    # eventdiagnoses = EventDiagnosisSerializer(many=True)
    eventdiagnoses = serializers.SerializerMethodField()
    administrativelevelones = serializers.SerializerMethodField()
    administrativeleveltwos = serializers.SerializerMethodField()
    flyways = serializers.SerializerMethodField()
    species = serializers.SerializerMethodField()
    event_type_string = serializers.StringRelatedField(source='event_type')
    event_status_string = serializers.StringRelatedField(source='event_status')
    organizations = OrganizationSerializer(many=True)
    permissions = DRYPermissionsField()
    permission_source = serializers.SerializerMethodField()

    class Meta:
        model = Event
        fields = ('id', 'event_reference', 'affected_count', 'start_date', 'end_date', 'complete', 'event_type',
                  'event_type_string', 'event_status', 'event_status_string', 'public', 'eventdiagnoses',
                  'administrativelevelones', 'administrativeleveltwos', 'flyways', 'species', 'created_date',
                  'created_by', 'created_by_string', 'modified_date', 'modified_by', 'modified_by_string',
                  'organizations', 'permissions', 'permission_source',)


class EventSummaryAdminSerializer(serializers.ModelSerializer):

    def get_eventdiagnoses(self, obj):
        event_diagnoses = EventDiagnosis.objects.filter(event=obj.id)
        eventdiagnoses = []
        for event_diagnosis in event_diagnoses:
            if event_diagnosis.diagnosis:
                diag_id = event_diagnosis.diagnosis.id
                diag_name = event_diagnosis.diagnosis.name
                if event_diagnosis.suspect:
                    diag_name = diag_name + " suspect"
                diag_type = event_diagnosis.diagnosis.diagnosis_type
                diag_type_id = event_diagnosis.diagnosis.diagnosis_type.id if diag_type else None
                diag_type_name = event_diagnosis.diagnosis.diagnosis_type.name if diag_type else ''
                created_by = event_diagnosis.created_by.id if event_diagnosis.created_by else None
                created_by_string = event_diagnosis.created_by.username if event_diagnosis.created_by else ''
                modified_by = event_diagnosis.modified_by.id if event_diagnosis.modified_by else None
                modified_by_string = event_diagnosis.modified_by.username if event_diagnosis.modified_by else ''
                altered_event_diagnosis = {"id": event_diagnosis.id, "event": event_diagnosis.event.id,
                                           "diagnosis": diag_id, "diagnosis_string": diag_name,
                                           "diagnosis_type": diag_type_id, "diagnosis_type_string": diag_type_name,
                                           "suspect": event_diagnosis.suspect, "major": event_diagnosis.major,
                                           "priority": event_diagnosis.priority,
                                           "created_by": created_by, "created_by_string": created_by_string,
                                           "modified_date": event_diagnosis.modified_date, "modified_by": modified_by,
                                           "modified_by_string": modified_by_string}
                eventdiagnoses.append(altered_event_diagnosis)
        return eventdiagnoses

    def get_administrativelevelones(self, obj):
        unique_l1_ids = []
        unique_l1s = []
        eventlocations = obj.eventlocations.values()
        if eventlocations is not None:
            for eventlocation in eventlocations:
                al1_id = eventlocation.get('administrative_level_one_id')
                if al1_id is not None and al1_id not in unique_l1_ids:
                    unique_l1_ids.append(al1_id)
                    al1 = AdministrativeLevelOne.objects.filter(id=al1_id).first()
                    unique_l1s.append(model_to_dict(al1))
        return unique_l1s

    def get_administrativeleveltwos(self, obj):
        unique_l2_ids = []
        unique_l2s = []
        eventlocations = obj.eventlocations.values()
        if eventlocations is not None:
            for eventlocation in eventlocations:
                al2_id = eventlocation.get('administrative_level_two_id')
                if al2_id is not None and al2_id not in unique_l2_ids:
                    unique_l2_ids.append(al2_id)
                    al2_model = AdministrativeLevelTwo.objects.filter(id=al2_id).first()
                    al2_dict = model_to_dict(al2_model)
                    al2_dict.update({'administrative_level_one_string': al2_model.administrative_level_one.name})
                    al2_dict.update({'country': al2_model.administrative_level_one.country.id})
                    al2_dict.update({'country_string': al2_model.administrative_level_one.country.name})
                    unique_l2s.append(al2_dict)
        return unique_l2s

    def get_species(self, obj):
        unique_species_ids = []
        unique_species = []
        eventlocations = obj.eventlocations.values()
        if eventlocations is not None:
            for eventlocation in eventlocations:
                locationspecies = LocationSpecies.objects.filter(event_location=eventlocation['id'])
                if locationspecies is not None:
                    for alocationspecies in locationspecies:
                        species = Species.objects.filter(id=alocationspecies.species_id).first()
                        if species is not None:
                            if species.id not in unique_species_ids:
                                unique_species_ids.append(species.id)
                                unique_species.append(model_to_dict(species))
        return unique_species

    def get_flyways(self, obj):
        unique_flyway_ids = []
        unique_flyways = []
        eventlocations = obj.eventlocations.values()
        if eventlocations is not None:
            for eventlocation in eventlocations:
                flyway_ids = list(EventLocationFlyway.objects.filter(
                    event_location=eventlocation['id']).values_list('flyway_id', flat=True))
                if flyway_ids is not None:
                    for flyway_id in flyway_ids:
                        if flyway_id is not None and flyway_id not in unique_flyway_ids:
                            unique_flyway_ids.append(flyway_id)
                            flyway = Flyway.objects.filter(id=flyway_id).first()
                            unique_flyways.append(model_to_dict(flyway))
        return unique_flyways

    def get_permission_source(self, obj):
        return determine_permission_source(self.context['request'].user, obj)

    created_by_string = serializers.StringRelatedField(source='created_by')
    modified_by_string = serializers.StringRelatedField(source='modified_by')
    # eventdiagnoses = EventDiagnosisSerializer(many=True)
    eventdiagnoses = serializers.SerializerMethodField()
    administrativelevelones = serializers.SerializerMethodField()
    administrativeleveltwos = serializers.SerializerMethodField()
    flyways = serializers.SerializerMethodField()
    species = serializers.SerializerMethodField()
    event_type_string = serializers.StringRelatedField(source='event_type')
    staff_string = serializers.StringRelatedField(source='staff')
    event_status_string = serializers.StringRelatedField(source='event_status')
    legal_status_string = serializers.StringRelatedField(source='legal_status')
    organizations = OrganizationSerializer(many=True)
    permissions = DRYPermissionsField()
    permission_source = serializers.SerializerMethodField()

    class Meta:
        model = Event
        fields = ('id', 'event_type', 'event_type_string', 'event_reference', 'complete', 'start_date', 'end_date',
                  'affected_count', 'staff', 'staff_string', 'event_status', 'event_status_string', 'legal_status',
                  'legal_status_string', 'legal_number', 'quality_check', 'public', 'eventgroups', 'organizations',
                  'contacts', 'eventdiagnoses', 'administrativelevelones', 'administrativeleveltwos', 'flyways',
                  'species', 'created_date', 'created_by', 'created_by_string',
                  'modified_date', 'modified_by', 'modified_by_string', 'permissions', 'permission_source',)


class SpeciesDiagnosisDetailPublicSerializer(serializers.ModelSerializer):
    organizations_string = serializers.StringRelatedField(many=True, source='organizations')

    class Meta:
        model = SpeciesDiagnosis
        fields = ('diagnosis', 'diagnosis_string', 'suspect', 'tested_count', 'diagnosis_count', 'positive_count',
                  'suspect_count', 'pooled', 'organizations', 'organizations_string')


class SpeciesDiagnosisDetailSerializer(serializers.ModelSerializer):
    organizations_string = serializers.StringRelatedField(many=True, source='organizations')
    basis_string = serializers.StringRelatedField(source='basis')

    class Meta:
        model = SpeciesDiagnosis
        fields = ('id', 'location_species', 'diagnosis', 'diagnosis_string', 'cause', 'cause_string', 'basis',
                  'basis_string', 'suspect', 'priority', 'tested_count', 'diagnosis_count', 'positive_count',
                  'suspect_count', 'pooled', 'organizations', 'organizations_string',)


class LocationSpeciesDetailPublicSerializer(serializers.ModelSerializer):
    species_string = serializers.StringRelatedField(source='species')
    speciesdiagnoses = SpeciesDiagnosisDetailPublicSerializer(many=True)

    class Meta:
        model = LocationSpecies
        fields = ('species', 'species_string', 'population_count', 'sick_count', 'dead_count', 'sick_count_estimated',
                  'dead_count_estimated', 'captive', 'age_bias', 'sex_bias', 'speciesdiagnoses',)


class LocationSpeciesDetailSerializer(serializers.ModelSerializer):
    species_string = serializers.StringRelatedField(source='species')
    speciesdiagnoses = SpeciesDiagnosisDetailSerializer(many=True)

    class Meta:
        model = LocationSpecies
        fields = ('id', 'event_location', 'species', 'species_string', 'population_count', 'sick_count', 'dead_count',
                  'sick_count_estimated', 'dead_count_estimated', 'priority', 'captive', 'age_bias', 'sex_bias',
                  'speciesdiagnoses',)


class EventLocationContactDetailSerializer(serializers.ModelSerializer):
    def get_owner_organization_string(self, obj):
        return Organization.objects.filter(id=obj.contact.owner_organization).first().name

    contact_type_string = serializers.StringRelatedField(source='contact_type')
    first_name = serializers.StringRelatedField(source='contact.first_name')
    last_name = serializers.StringRelatedField(source='contact.last_name')
    email = serializers.StringRelatedField(source='contact.email')
    phone = serializers.StringRelatedField(source='contact.phone')
    affiliation = serializers.StringRelatedField(source='contact.affiliation')
    title = serializers.StringRelatedField(source='contact.title')
    position = serializers.StringRelatedField(source='contact.position')
    organization = serializers.PrimaryKeyRelatedField(source='contact.organization', read_only=True)
    organization_string = serializers.StringRelatedField(source='contact.organization')
    owner_organization = serializers.PrimaryKeyRelatedField(source='contact.owner_organization', read_only=True)
    owner_organization_string = serializers.SerializerMethodField()

    class Meta:
        model = EventLocationContact
        fields = ('id', 'contact', 'contact_type', 'contact_type_string', 'first_name', 'last_name',
                  'email', 'phone', 'affiliation', 'title', 'position', 'organization', 'organization_string',
                  'owner_organization', 'owner_organization_string',)


class EventLocationDetailPublicSerializer(serializers.ModelSerializer):
    administrative_level_two_string = serializers.StringRelatedField(source='administrative_level_two')
    administrative_level_one_string = serializers.StringRelatedField(source='administrative_level_one')
    administrative_level_two_points = serializers.CharField(source='administrative_level_two.points', default='')
    country_string = serializers.StringRelatedField(source='country')
    locationspecies = LocationSpeciesDetailPublicSerializer(many=True)
    flyways = serializers.SerializerMethodField()

    def get_flyways(self, obj):
        flyway_ids = [flyway['id'] for flyway in obj.flyways.values()]
        return list(Flyway.objects.filter(id__in=flyway_ids).values('id', 'name'))

    class Meta:
        model = EventLocation
        fields = ('start_date', 'end_date', 'country', 'country_string', 'administrative_level_one',
                  'administrative_level_one_string', 'administrative_level_two', 'administrative_level_two_string',
                  'administrative_level_two_points', 'county_multiple', 'county_unknown', 'flyways', 'locationspecies')


class EventLocationDetailSerializer(serializers.ModelSerializer):
    administrative_level_two_string = serializers.StringRelatedField(source='administrative_level_two')
    administrative_level_one_string = serializers.StringRelatedField(source='administrative_level_one')
    administrative_level_two_points = serializers.CharField(source='administrative_level_two.points', default='')
    country_string = serializers.StringRelatedField(source='country')
    locationspecies = LocationSpeciesDetailSerializer(many=True)
    comments = CommentSerializer(many=True)
    eventlocationcontacts = EventLocationContactDetailSerializer(source='eventlocationcontact_set', many=True)
    flyways = serializers.SerializerMethodField()

    def get_flyways(self, obj):
        flyway_ids = [flyway['id'] for flyway in obj.flyways.values()]
        return list(Flyway.objects.filter(id__in=flyway_ids).values('id', 'name'))

    class Meta:
        model = EventLocation
        fields = ('id', 'name', 'event', 'start_date', 'end_date', 'country', 'country_string',
                  'administrative_level_one', 'administrative_level_one_string', 'administrative_level_two',
                  'administrative_level_two_string', 'administrative_level_two_points', 'county_multiple',
                  'county_unknown', 'latitude', 'longitude', 'priority', 'land_ownership', 'gnis_name', 'gnis_id',
                  'flyways', 'eventlocationcontacts', 'locationspecies', 'comments',)


class EventDiagnosisDetailPublicSerializer(serializers.ModelSerializer):

    class Meta:
        model = EventDiagnosis
        fields = ('diagnosis', 'diagnosis_string', 'suspect', 'major',)


class EventDiagnosisDetailSerializer(serializers.ModelSerializer):

    class Meta:
        model = EventDiagnosis
        fields = ('id', 'event', 'diagnosis', 'diagnosis_string', 'suspect', 'major', 'priority',)


class ServiceRequestDetailSerializer(serializers.ModelSerializer):
    request_type_string = serializers.StringRelatedField(source='request_type')
    request_response_string = serializers.StringRelatedField(source='request_response')
    created_by_string = serializers.StringRelatedField(source='created_by')
    modified_by_string = serializers.StringRelatedField(source='modified_by')
    created_by_first_name = serializers.StringRelatedField(source='created_by.first_name')
    created_by_last_name = serializers.StringRelatedField(source='created_by.last_name')
    created_by_organization = serializers.StringRelatedField(source='created_by.organization.id')
    created_by_organization_string = serializers.StringRelatedField(source='created_by.organization.name')
    comments = CommentSerializer(many=True)

    class Meta:
        model = ServiceRequest
        fields = ('id', 'request_type', 'request_type_string', 'request_response', 'request_response_string',
                  'response_by', 'created_time', 'created_date', 'created_by', 'created_by_string',
                  'created_by_first_name', 'created_by_last_name', 'created_by_organization',
                  'created_by_organization_string', 'modified_date', 'modified_by', 'modified_by_string', 'comments',)


class EventDetailPublicSerializer(serializers.ModelSerializer):
    permissions = DRYPermissionsField()
    permission_source = serializers.SerializerMethodField()
    event_type_string = serializers.StringRelatedField(source='event_type')
    event_status_string = serializers.StringRelatedField(source='event_status')
    eventlocations = EventLocationDetailPublicSerializer(many=True)
    eventdiagnoses = EventDiagnosisDetailPublicSerializer(many=True)
    organizations = serializers.SerializerMethodField()  # OrganizationPublicSerializer(many=True)
    eventgroups = serializers.SerializerMethodField()  # EventGroupPublicSerializer(many=True)

    def get_eventgroups(self, obj):
        pub_groups = []
        if obj.eventgroups is not None:
            evtgrp_ids = list(EventEventGroup.objects.filter(event=obj.id).values_list('eventgroup_id', flat=True))
            evtgrps = EventGroup.objects.filter(id__in=evtgrp_ids, category__name='Biologically Equivalent (Public)')
            for evtgrp in evtgrps:
                evt_ids = list(Event.objects.filter(eventgroups=evtgrp.id, public=True).values_list('id', flat=True))
                group = {'id': evtgrp.id, 'name': evtgrp.name, 'events': evt_ids}
                pub_groups.append(group)
        return pub_groups

    def get_organizations(self, obj):
        pub_orgs = []
        if obj.organizations is not None:
            orgs = obj.organizations.all()
            evtorgs = EventOrganization.objects.filter(
                event=obj.id, organization__do_not_publish=False).order_by('priority')
            for evtorg in evtorgs:
                org = [org for org in orgs if org.id == evtorg.organization.id][0]
                new_org = {'id': org.id, 'name': org.name, 'address_one': org.address_one,
                           'address_two': org.address_two, 'city': org.city, 'postal_code': org.postal_code,
                           'administrative_level_one': org.administrative_level_one.id,
                           'administrative_level_one_string': org.administrative_level_one.name,
                           'country': org.country.id, 'country_string': org.country.name, 'phone': org.phone}
                pub_orgs.append({"id": evtorg.id, "priority": evtorg.priority, "organization": new_org})
        return pub_orgs

    def get_permission_source(self, obj):
        return determine_permission_source(self.context['request'].user, obj)

    class Meta:
        model = Event
        fields = ('id', 'event_type', 'event_type_string', 'complete', 'start_date', 'end_date', 'affected_count',
                  'event_status', 'event_status_string', 'eventgroups', 'eventdiagnoses', 'eventlocations',
                  'organizations', 'permissions', 'permission_source',)


class EventDetailSerializer(serializers.ModelSerializer):
    created_by_string = serializers.StringRelatedField(source='created_by')
    modified_by_string = serializers.StringRelatedField(source='modified_by')
    created_by_first_name = serializers.StringRelatedField(source='created_by.first_name')
    created_by_last_name = serializers.StringRelatedField(source='created_by.last_name')
    created_by_organization = serializers.StringRelatedField(source='created_by.organization.id')
    created_by_organization_string = serializers.StringRelatedField(source='created_by.organization.name')
    permissions = DRYPermissionsField()
    permission_source = serializers.SerializerMethodField()
    event_type_string = serializers.StringRelatedField(source='event_type')
    event_status_string = serializers.StringRelatedField(source='event_status')
    eventlocations = EventLocationDetailSerializer(many=True)
    # eventdiagnoses = EventDiagnosisDetailSerializer(many=True)
    eventdiagnoses = serializers.SerializerMethodField()
    combined_comments = serializers.SerializerMethodField()
    comments = CommentSerializer(many=True)
    servicerequests = ServiceRequestDetailSerializer(many=True)
    organizations = serializers.SerializerMethodField()
    eventgroups = serializers.SerializerMethodField()  # EventGroupPublicSerializer(many=True)
    read_collaborators = UserPublicSerializer(many=True)
    write_collaborators = UserPublicSerializer(many=True)

    def get_combined_comments(self, obj):
        event_content_type = ContentType.objects.filter(model='event').first()
        event_comments = Comment.objects.filter(object_id=obj.id, content_type=event_content_type.id)
        evtloc_ids = list(EventLocation.objects.filter(event=obj.id).values_list('id', flat=True))
        evtloc_content_type = ContentType.objects.filter(model='eventlocation').first()
        evtloc_comments = Comment.objects.filter(object_id__in=evtloc_ids, content_type=evtloc_content_type.id)
        servreq_ids = list(ServiceRequest.objects.filter(event=obj.id).values_list('id', flat=True))
        servreq_content_type = ContentType.objects.filter(model='servicerequest').first()
        servreq_comments = Comment.objects.filter(object_id__in=servreq_ids, content_type=servreq_content_type)
        union_comments = event_comments.union(evtloc_comments).union(servreq_comments)#.order_by('-id')
        # return CommentSerializer(union_comments, many=True).data
        combined_comments = []
        for cmt in union_comments:
            # date_sort = datetime.strptime(str(cmt.created_date) + " 00:00:00." + str(cmt.id), "%Y-%m-%d %H:%M:%S.%f")
            date_sort = (str(cmt.created_date.year) + str(cmt.created_date.month).zfill(2)
                         + str(cmt.created_date.day).zfill(2) + "." + str(cmt.id).zfill(32))
            comment = {
                "id": cmt.id, "comment": cmt.comment, "comment_type": cmt.comment_type.id, "object_id": cmt.object_id,
                "content_type_string": cmt.content_type.model, "created_date": cmt.created_date,
                "created_by": cmt.created_by.id, "created_by_string": cmt.created_by.username,
                "created_by_first_name": cmt.created_by.first_name, "created_by_last_name": cmt.created_by.last_name,
                "created_by_organization": cmt.created_by.organization.id,
                "created_by_organization_string": cmt.created_by.organization.name,
                "modified_date": cmt.modified_date, "modified_by": cmt.modified_by.id,
                "modified_by_string": cmt.modified_by.username, "date_sort": date_sort
            }
            if cmt.content_type.model == 'event':
                comment['object_name'] = Event.objects.filter(id=cmt.object_id).first().event_reference
            elif cmt.content_type.model == 'eventlocation':
                comment['object_name'] = EventLocation.objects.filter(id=cmt.object_id).first().name
            combined_comments.append(comment)
        return combined_comments

    def get_eventgroups(self, obj):
        pub_groups = []
        if obj.eventgroups is not None:
            evtgrp_ids = list(EventEventGroup.objects.filter(event=obj.id).values_list('eventgroup_id', flat=True))
            evtgrps = EventGroup.objects.filter(id__in=evtgrp_ids, category__name='Biologically Equivalent (Public)')
            for evtgrp in evtgrps:
                evt_ids = list(EventEventGroup.objects.filter(eventgroup=evtgrp.id).values_list('event_id', flat=True))
                group = {'id': evtgrp.id, 'name': evtgrp.name, 'events': evt_ids}
                pub_groups.append(group)
        return pub_groups

    def get_organizations(self, obj):
        pub_orgs = []
        if obj.organizations is not None:
            orgs = obj.organizations.all()
            evtorgs = EventOrganization.objects.filter(
                event=obj.id, organization__do_not_publish=False).order_by('priority')
            for evtorg in evtorgs:
                org = [org for org in orgs if org.id == evtorg.organization.id][0]
                new_org = {'id': org.id, 'name': org.name, 'address_one': org.address_one,
                           'address_two': org.address_two, 'city': org.city, 'postal_code': org.postal_code,
                           'administrative_level_one': org.administrative_level_one.id,
                           'administrative_level_one_string': org.administrative_level_one.name,
                           'country': org.country.id, 'country_string': org.country.name, 'phone': org.phone}
                pub_orgs.append({"id": evtorg.id, "priority": evtorg.priority, "organization": new_org})
        return pub_orgs

    def get_eventdiagnoses(self, obj):
        event_diagnoses = EventDiagnosis.objects.filter(event=obj.id)
        eventdiagnoses = []
        for event_diagnosis in event_diagnoses:
            if event_diagnosis.diagnosis:
                diag_id = event_diagnosis.diagnosis.id
                diag_name = event_diagnosis.diagnosis.name
                if event_diagnosis.suspect:
                    diag_name = diag_name + " suspect"
                diag_type = event_diagnosis.diagnosis.diagnosis_type
                diag_type_id = event_diagnosis.diagnosis.diagnosis_type.id if diag_type else None
                diag_type_name = event_diagnosis.diagnosis.diagnosis_type.name if diag_type else ''
                created_by = event_diagnosis.created_by.id if event_diagnosis.created_by else None
                created_by_string = event_diagnosis.created_by.username if event_diagnosis.created_by else ''
                modified_by = event_diagnosis.modified_by.id if event_diagnosis.modified_by else None
                modified_by_string = event_diagnosis.modified_by.username if event_diagnosis.modified_by else ''
                altered_event_diagnosis = {"id": event_diagnosis.id, "event": event_diagnosis.event.id,
                                           "diagnosis": diag_id, "diagnosis_string": diag_name,
                                           "diagnosis_type": diag_type_id, "diagnosis_type_string": diag_type_name,
                                           "suspect": event_diagnosis.suspect, "major": event_diagnosis.major,
                                           "priority": event_diagnosis.priority,
                                           "created_date": event_diagnosis.created_date, "created_by": created_by,
                                           "created_by_string": created_by_string,
                                           "modified_date": event_diagnosis.modified_date, "modified_by": modified_by,
                                           "modified_by_string": modified_by_string}
                eventdiagnoses.append(altered_event_diagnosis)
        return eventdiagnoses

    def get_permission_source(self, obj):
        return determine_permission_source(self.context['request'].user, obj)

    class Meta:
        model = Event
        fields = ('id', 'event_type', 'event_type_string', 'event_reference', 'complete', 'start_date', 'end_date',
                  'affected_count', 'event_status', 'event_status_string', 'public', 'read_collaborators',
                  'write_collaborators', 'eventgroups', 'eventdiagnoses', 'eventlocations', 'organizations',
                  'combined_comments', 'comments', 'servicerequests', 'created_date', 'created_by', 'created_by_string',
                  'created_by_first_name', 'created_by_last_name', 'created_by_organization',
                  'created_by_organization_string', 'modified_date', 'modified_by', 'modified_by_string',
                  'permissions', 'permission_source',)


class EventDetailAdminSerializer(serializers.ModelSerializer):
    created_by_string = serializers.StringRelatedField(source='created_by')
    modified_by_string = serializers.StringRelatedField(source='modified_by')
    created_by_first_name = serializers.StringRelatedField(source='created_by.first_name')
    created_by_last_name = serializers.StringRelatedField(source='created_by.last_name')
    created_by_organization = serializers.StringRelatedField(source='created_by.organization.id')
    created_by_organization_string = serializers.StringRelatedField(source='created_by.organization.name')
    permissions = DRYPermissionsField()
    permission_source = serializers.SerializerMethodField()
    event_type_string = serializers.StringRelatedField(source='event_type')
    staff_string = serializers.StringRelatedField(source='staff')
    event_status_string = serializers.StringRelatedField(source='event_status')
    legal_status_string = serializers.StringRelatedField(source='legal_status')
    eventlocations = EventLocationDetailSerializer(many=True)
    # eventdiagnoses = EventDiagnosisDetailSerializer(many=True)
    eventdiagnoses = serializers.SerializerMethodField()
    combined_comments = serializers.SerializerMethodField()
    comments = CommentSerializer(many=True)
    servicerequests = ServiceRequestDetailSerializer(many=True)
    organizations = serializers.SerializerMethodField()
    eventgroups = EventGroupSerializer(many=True)
    read_collaborators = UserPublicSerializer(many=True)
    write_collaborators = UserPublicSerializer(many=True)

    def get_combined_comments(self, obj):
        event_content_type = ContentType.objects.filter(model='event').first()
        event_comments = Comment.objects.filter(object_id=obj.id, content_type=event_content_type.id)
        evtloc_ids = list(EventLocation.objects.filter(event=obj.id).values_list('id', flat=True))
        evtloc_content_type = ContentType.objects.filter(model='eventlocation').first()
        evtloc_comments = Comment.objects.filter(object_id__in=evtloc_ids, content_type=evtloc_content_type.id)
        servreq_ids = list(ServiceRequest.objects.filter(event=obj.id).values_list('id', flat=True))
        servreq_content_type = ContentType.objects.filter(model='servicerequest').first()
        servreq_comments = Comment.objects.filter(object_id__in=servreq_ids, content_type=servreq_content_type)
        union_comments = event_comments.union(evtloc_comments).union(servreq_comments)#.order_by('-id')
        # return CommentSerializer(union_comments, many=True).data
        combined_comments = []
        for cmt in union_comments:
            # date_sort = datetime.strptime(str(cmt.created_date) + " 00:00:00." + str(cmt.id), "%Y-%m-%d %H:%M:%S.%f")
            date_sort = (str(cmt.created_date.year) + str(cmt.created_date.month).zfill(2)
                         + str(cmt.created_date.day).zfill(2) + "." + str(cmt.id).zfill(32))
            comment = {
                "id": cmt.id, "comment": cmt.comment, "comment_type": cmt.comment_type.id, "object_id": cmt.object_id,
                "content_type_string": cmt.content_type.model, "created_date": cmt.created_date,
                "created_by": cmt.created_by.id, "created_by_string": cmt.created_by.username,
                "created_by_first_name": cmt.created_by.first_name, "created_by_last_name": cmt.created_by.last_name,
                "created_by_organization": cmt.created_by.organization.id,
                "created_by_organization_string": cmt.created_by.organization.name,
                "modified_date": cmt.modified_date, "modified_by": cmt.modified_by.id,
                "modified_by_string": cmt.modified_by.username, "date_sort": date_sort
            }
            if cmt.content_type.model == 'event':
                comment['object_name'] = Event.objects.filter(id=cmt.object_id).first().event_reference
            elif cmt.content_type.model == 'eventlocation':
                comment['object_name'] = EventLocation.objects.filter(id=cmt.object_id).first().name
            combined_comments.append(comment)
        return sorted(combined_comments, key=itemgetter('date_sort'), reverse=True)
    def get_organizations(self, obj):
        pub_orgs = []
        if obj.organizations is not None:
            orgs = obj.organizations.all()
            evtorgs = EventOrganization.objects.filter(
                event=obj.id, organization__do_not_publish=False).order_by('priority')
            for evtorg in evtorgs:
                org = [org for org in orgs if org.id == evtorg.organization.id][0]
                new_org = {'id': org.id, 'name': org.name, 'address_one': org.address_one,
                           'address_two': org.address_two, 'city': org.city, 'postal_code': org.postal_code,
                           'administrative_level_one': org.administrative_level_one.id,
                           'administrative_level_one_string': org.administrative_level_one.name,
                           'country': org.country.id, 'country_string': org.country.name, 'phone': org.phone}
                pub_orgs.append({"id": evtorg.id, "priority": evtorg.priority, "organization": new_org})
        return pub_orgs

    def get_eventdiagnoses(self, obj):
        event_diagnoses = EventDiagnosis.objects.filter(event=obj.id)
        eventdiagnoses = []
        for event_diagnosis in event_diagnoses:
            if event_diagnosis.diagnosis:
                diag_id = event_diagnosis.diagnosis.id
                diag_name = event_diagnosis.diagnosis.name
                if event_diagnosis.suspect:
                    diag_name = diag_name + " suspect"
                diag_type = event_diagnosis.diagnosis.diagnosis_type
                diag_type_id = event_diagnosis.diagnosis.diagnosis_type.id if diag_type else None
                diag_type_name = event_diagnosis.diagnosis.diagnosis_type.name if diag_type else ''
                created_by = event_diagnosis.created_by.id if event_diagnosis.created_by else None
                created_by_string = event_diagnosis.created_by.username if event_diagnosis.created_by else ''
                modified_by = event_diagnosis.modified_by.id if event_diagnosis.modified_by else None
                modified_by_string = event_diagnosis.modified_by.username if event_diagnosis.modified_by else ''
                altered_event_diagnosis = {"id": event_diagnosis.id, "event": event_diagnosis.event.id,
                                           "diagnosis": diag_id, "diagnosis_string": diag_name,
                                           "diagnosis_type": diag_type_id, "diagnosis_type_string": diag_type_name,
                                           "suspect": event_diagnosis.suspect, "major": event_diagnosis.major,
                                           "priority": event_diagnosis.priority,
                                           "created_date": event_diagnosis.created_date, "created_by": created_by,
                                           "created_by_string": created_by_string,
                                           "modified_date": event_diagnosis.modified_date, "modified_by": modified_by,
                                           "modified_by_string": modified_by_string}
                eventdiagnoses.append(altered_event_diagnosis)
        return eventdiagnoses

    def get_permission_source(self, obj):
        return determine_permission_source(self.context['request'].user, obj)

    class Meta:
        model = Event
        fields = ('id', 'event_type', 'event_type_string', 'event_reference', 'complete', 'start_date', 'end_date',
                  'affected_count', 'staff', 'staff_string', 'event_status', 'event_status_string', 'legal_status',
                  'legal_status_string', 'legal_number', 'quality_check', 'public', 'read_collaborators',
                  'write_collaborators', 'eventgroups', 'eventdiagnoses', 'eventlocations', 'organizations',
                  'combined_comments', 'comments', 'servicerequests', 'created_date', 'created_by',
                  'created_by_string', 'created_by_first_name', 'created_by_last_name', 'created_by_organization',
                  'created_by_organization_string', 'modified_date', 'modified_by', 'modified_by_string',
                  'permissions', 'permission_source',)


class FlatEventDetailSerializer(serializers.Serializer):
    # a flattened (not nested) version of the essential fields of the FullResultSerializer, to populate CSV files
    # requested from the EventDetails Search

    event_id = serializers.IntegerField()
    # event_reference = serializers.CharField()
    event_type = serializers.CharField()
    complete = serializers.CharField()
    organization = serializers.CharField()
    start_date = serializers.DateField()
    end_date = serializers.DateField()
    affected_count = serializers.IntegerField()
    event_diagnosis = serializers.CharField()
    location_id = serializers.IntegerField()
    location_priority = serializers.IntegerField()
    county = serializers.CharField()
    state = serializers.CharField()
    country = serializers.CharField()
    location_start = serializers.DateField()
    location_end = serializers.DateField()
    location_species_id = serializers.IntegerField()
    species_priority = serializers.IntegerField()
    species_name = serializers.CharField()
    population = serializers.IntegerField()
    sick = serializers.IntegerField()
    dead = serializers.IntegerField()
    estimated_sick = serializers.IntegerField()
    estimated_dead = serializers.IntegerField()
    captive = serializers.CharField()
    age_bias = serializers.CharField()
    sex_bias = serializers.CharField()
    species_diagnosis_id = serializers.IntegerField()
    species_diagnosis_priority = serializers.IntegerField()
    speciesdx = serializers.CharField()
    # causal = serializers.CharField()
    suspect = serializers.BooleanField()
    number_tested = serializers.IntegerField()
    number_positive = serializers.IntegerField()
    lab = serializers.CharField()<|MERGE_RESOLUTION|>--- conflicted
+++ resolved
@@ -4575,17 +4575,6 @@
 
     # TODO: improve help_text so that all are assigned to variables, not string literals
     # eventdiagnoses = EventDiagnosisSerializer(many=True)
-<<<<<<< HEAD
-    eventdiagnoses = serializers.SerializerMethodField(help_text='A list of diagnoses determined for this event')
-    administrativelevelones = serializers.SerializerMethodField(help_text='A list of administrative level ones in which this event is located')
-    administrativeleveltwos = serializers.SerializerMethodField(help_text='A list of administrative level twos in which this event is located')
-    flyways = serializers.SerializerMethodField(help_text='A list of flyways in which this event is located')
-    species = serializers.SerializerMethodField(help_text='A list of species affected in this event')
-    event_type_string = serializers.StringRelatedField(source='event_type', help_text='A string value representing the type of the event')
-    event_status_string = serializers.StringRelatedField(source='event_status', help_text='A string value representing the status of the event')
-    permissions = DRYPermissionsField(help_text='A list of permissions available to the current user')
-    permission_source = serializers.SerializerMethodField(help_text='A string value indicating the source of the permissions assigned to the current user')
-=======
     eventdiagnoses = serializers.SerializerMethodField()
     administrativelevelones = serializers.SerializerMethodField()
     administrativeleveltwos = serializers.SerializerMethodField()
@@ -4593,10 +4582,8 @@
     species = serializers.SerializerMethodField()
     event_type_string = serializers.StringRelatedField(source='event_type')
     event_status_string = serializers.StringRelatedField(source='event_status')
-    organizations = OrganizationSerializer(many=True)
     permissions = DRYPermissionsField()
     permission_source = serializers.SerializerMethodField()
->>>>>>> 8eb2e97a
 
     class Meta:
         model = Event
