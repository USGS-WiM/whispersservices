import re
import requests
import json
from operator import itemgetter
from datetime import datetime, timedelta
from django.apps import apps
from django.core.mail import EmailMessage, EmailMultiAlternatives
from django.db.models import F, Q, Sum
from django.db.models.functions import Coalesce
from django.forms.models import model_to_dict
from rest_framework import serializers, validators
from rest_framework.settings import api_settings
from whispersservices.models import *
from dry_rest_permissions.generics import DRYPermissionsField

# TODO: implement required field validations for nested objects
# TODO: consider implementing type checking for nested objects
# TODO: turn every ListField into a set to prevent errors caused by duplicates

PK_REQUESTS = ['retrieve', 'update', 'partial_update', 'destroy']
COMMENT_CONTENT_TYPES = ['event', 'eventgroup', 'eventlocation', 'servicerequest']
GEONAMES_USERNAME = Configuration.objects.filter(name='geonames_username').first().value
GEONAMES_API = Configuration.objects.filter(name='geonames_api_url').first().value
FLYWAYS_API = Configuration.objects.filter(name='flyways_api_url').first().value
EMAIL_WHISPERS = settings.EMAIL_WHISPERS
whispers_email_address = Configuration.objects.filter(name='whispers_email_address').first()
if whispers_email_address and whispers_email_address.value.count('@') == 1:
    EMAIL_WHISPERS = whispers_email_address.value


def jsonify_errors(data):
    if isinstance(data, list) or isinstance(data, str):
        # Errors raised as a list are non-field errors.
        if hasattr(settings, 'NON_FIELD_ERRORS_KEY'):
            key = settings.NON_FIELD_ERRORS_KEY
        else:
            key = api_settings.NON_FIELD_ERRORS_KEY
        return {key: data}
    else:
        return data


def decode_json(response):
    try:
        content = response.json()
    except ValueError:
        content = {}
    return content


def get_user(context, initial_data):
    # TODO: figure out if this logic is necessary
    #  see: https://www.django-rest-framework.org/api-guide/requests/#user
    if 'request' in context and hasattr(context['request'], 'user'):
        user = context['request'].user
    elif 'created_by' in initial_data:
        user = User.objects.filter(id=initial_data['created_by']).first()
    else:
        raise serializers.ValidationError(
            jsonify_errors("User could not be identified, please contact the administrator."))
    return user


def determine_permission_source(user, obj):
    if not user.is_authenticated:
        permission_source = ''
    elif user.id == obj.created_by.id:
        permission_source = 'user'
    elif (user.organization.id == obj.created_by.organization.id
          or user.organization.id in obj.created_by.organization.child_organizations):
        permission_source = 'organization'
    elif ContentType.objects.get_for_model(obj, for_concrete_model=True).model == 'event':
        write_collaborators = list(User.objects.filter(writeevents__in=[obj.id]).values_list('id', flat=True))
        read_collaborators = list(User.objects.filter(readevents__in=[obj.id]).values_list('id', flat=True))
        if user.id in write_collaborators:
            permission_source = 'write_collaborators'
        elif user.id in read_collaborators:
            permission_source = 'read_collaborators'
        else:
            permission_source = ''
    else:
        permission_source = ''
    return permission_source


def construct_email(subject, message):
    # construct and send the email
    subject = subject
    body = message
    from_address = EMAIL_WHISPERS
    to_list = [EMAIL_WHISPERS, ]
    bcc_list = []
    reply_list = []
    headers = None
    email = EmailMessage(subject, body, from_address, to_list, bcc_list, reply_to=reply_list, headers=headers)
    if settings.ENVIRONMENT in ['production', 'test']:
        try:
            email.send(fail_silently=False)
        except TypeError:
            message = "Send email failed, please contact the administrator."
            raise serializers.ValidationError(jsonify_errors(message))
    return email


def confirm_geonames_api_responsive(endpoint):
    responsive = False
    r = None
    if endpoint == 'extendedFindNearbyJSON':
        payload = {'lat': '-90.0', 'lng': '45.0', 'username': GEONAMES_USERNAME}
        r = requests.get(GEONAMES_API + endpoint, params=payload, verify=settings.SSL_CERT)
        content = decode_json(r)
        if 'address' in content or 'geonames' in content:
            responsive = True
    elif endpoint == 'countryInfoJSON':
        payload = {'country': 'US', 'username': GEONAMES_USERNAME}
        r = requests.get(GEONAMES_API + endpoint, params=payload, verify=settings.SSL_CERT)
        content = decode_json(r)
        if ('geonames' in content and content['geonames'] is not None
                and len(content['geonames']) > 0 and 'isoAlpha3' in content['geonames'][0]):
            responsive = True
    elif endpoint == 'searchJSON':
        payload = {'name': 'Dane', 'featureCode': 'ADM2', 'maxRows': 1, 'username': GEONAMES_USERNAME}
        r = requests.get(GEONAMES_API + endpoint, params=payload, verify=settings.SSL_CERT)
        content = decode_json(r)
        if ('geonames' in content and content['geonames'] is not None
                and len(content['geonames']) > 0
                and 'lng' in content['geonames'][0] and 'lat' in content['geonames'][0]):
            responsive = True
    else:
        message = "The Geonames API is unresponsive (the following query returned an unexpected format).\r\n\r\n"
        message += r.url + "\r\n\r\n"
        message += "This API is used by WHISPers for Event Location validation"
        message += " and so validation for latitude, longitude, country, and administrative levels was skipped."
        construct_email("Geonames API Unresponsive", message)
    return responsive


def calculate_priority_event_organization(instance):

    # calculate the priority value:
    # Sort by owner organization first, then by order of entry.
    priority = 1
    evt_orgs = EventOrganization.objects.filter(organization=instance.organization).order_by('id')
    for evt_org in evt_orgs:
        if evt_org.id == instance.id:
            instance.priority = priority
        else:
            evt_org.priority = priority
            evt_org.save()
        priority += 1

    return instance.priority


def calculate_priority_event_diagnosis(instance):

    # calculate the priority value:
    # TODO: following rule cannot be applied because cause field does not exist on this model
    # Order event diagnoses by causal (cause of death first, then cause of sickness,
    # then incidental findings, then unknown) and within each causal category...
    # (TODO: NOTE following rule is valid and enforceable right now:)
    # ...by diagnosis name (alphabetical).
    priority = 1
    self_priority_updated = False
    # get all event_diagnoses for the parent event except self, and sort by diagnosis name ascending
    evtdiags = EventDiagnosis.objects.filter(
        event=instance.event).exclude(id=instance.id).order_by('diagnosis__name')
    for evtdiag in evtdiags:
        # if self has not been updated and self diagnosis less than or equal to this evtdiag diagnosis name,
        # first update self priority then update this evtdiag priority
        if not self_priority_updated and instance.diagnosis.name <= evtdiag.diagnosis.name:
            instance.priority = priority
            priority += 1
            self_priority_updated = True
        evtdiag.priority = priority
        evtdiag.save()
        priority += 1

    return instance.priority if self_priority_updated else priority


def calculate_priority_event_location(instance):

    # calculate the priority value:
    # Group by county first. Order counties by decreasing number of sick plus dead (for morbidity/mortality events)
    # or number_positive (for surveillance). Order locations within counties similarly.
    # TODO: figure out the following rule:
    # If no numbers provided then order by country, state, and county (alphabetical).
    priority = 1
    self_priority_updated = False
    # get all event_locations for the parent event except self, and sort by county name asc and affected count desc
    evtlocs = EventLocation.objects.filter(
        event=instance.event.id
    ).exclude(
        id=instance.id
    ).annotate(
        sick_ct=Sum('locationspecies__sick_count', filter=Q(event__event_type__exact=1))
    ).annotate(
        sick_ct_est=Sum('locationspecies__sick_count_estimated', filter=Q(event__event_type__exact=1))
    ).annotate(
        dead_ct=Sum('locationspecies__dead_count', filter=Q(event__event_type__exact=1))
    ).annotate(
        dead_ct_est=Sum('locationspecies__dead_count_estimated', filter=Q(event__event_type__exact=1))
    ).annotate(
        positive_ct=Sum('locationspecies__speciesdiagnoses__positive_count',
                        filter=Q(event__event_type__exact=2))
    ).annotate(
        affected_count=(Coalesce(F('sick_ct'), 0) + Coalesce(F('sick_ct_est'), 0) + Coalesce(F('dead_ct'), 0)
                        + Coalesce(F('dead_ct_est'), 0) + Coalesce(F('positive_ct'), 0))
    ).order_by('administrative_level_two__name', '-affected_count')
    if not evtlocs:
        instance.priority = priority
    else:
        location_species = LocationSpecies.objects.filter(event_location=instance.id)
        sick_dead_counts = [max(spec.dead_count_estimated or 0, spec.dead_count or 0)
                            + max(spec.sick_count_estimated or 0, spec.sick_count or 0)
                            for spec in location_species]
        self_sick_dead_count = sum(sick_dead_counts)
        loc_species_ids = [spec.id for spec in location_species]
        species_dx_positive_counts = SpeciesDiagnosis.objects.filter(
            location_species_id__in=loc_species_ids).values_list(
            'positive_count', flat=True).exclude(positive_count__isnull=True)
        self_positive_count = sum(species_dx_positive_counts)
        for evtloc in evtlocs:
            # if self has not been updated,
            # and self county name is less than or equal to this evtloc county name,
            # and self affected count is greater than or equal to this evtloc affected count
            # first update self priority then update this evtloc priority
            if (not self_priority_updated
                    and instance.administrative_level_two.name <= evtloc.administrative_level_two.name):
                if instance.event.event_type.id == 1:
                    if self_sick_dead_count >= (evtloc.affected_count or 0):
                        instance.priority = priority
                        priority += 1
                        self_priority_updated = True
                elif instance.event.event_type.id == 2:
                    if self_positive_count >= (evtloc.affected_count or 0):
                        instance.priority = priority
                        priority += 1
                        self_priority_updated = True
            evtloc.priority = priority
            evtloc.save()
            priority += 1

    return instance.priority if self_priority_updated else priority


def calculate_priority_location_species(instance):

    # calculate the priority value:
    # Order species by decreasing number of sick plus dead (for morbidity/mortality events)
    # or number_positive (for surveillance).
    # If no numbers were provided then order by SpeciesName (alphabetical).
    priority = 1
    self_priority_updated = False
    # get all location_species for the parent event_location except self, and sort by affected count desc
    locspecs = LocationSpecies.objects.filter(
        event_location=instance.event_location.id
    ).exclude(
        id=instance.id
    ).annotate(
        sick_dead_ct=(Coalesce(F('sick_count'), 0) + Coalesce(F('sick_count_estimated'), 0)
                      + Coalesce(F('dead_count'), 0) + Coalesce(F('dead_count_estimated'), 0))
    ).annotate(
        positive_ct=Sum('speciesdiagnoses__positive_count', filter=Q(event_location__event__event_type__exact=2))
    ).annotate(
        affected_count=Coalesce(F('sick_dead_ct'), 0) + Coalesce(F('positive_ct'), 0)
    ).order_by('-affected_count', 'species__name')
    if not locspecs:
        instance.priority = priority
    else:
        self_sick_dead_count = (max(instance.dead_count_estimated or 0, instance.dead_count or 0)
                                + max(instance.sick_count_estimated or 0, instance.sick_count or 0))
        species_dx_positive_counts = SpeciesDiagnosis.objects.filter(
            location_species_id__exact=instance.id).values_list(
            'positive_count', flat=True).exclude(positive_count__isnull=True)
        self_positive_count = sum(species_dx_positive_counts)
        for locspec in locspecs:
            # if self has not been updated,
            # and self affected count is greater than or equal to this locspec affected count,
            # first update self priority then update this locspec priority
            if not self_priority_updated:
                if instance.event_location.event.event_type.id == 1:
                    if self_sick_dead_count >= (locspec.affected_count or 0):
                        instance.priority = priority
                        priority += 1
                        self_priority_updated = True
                elif instance.event_location.event.event_type.id == 2:
                    if self_positive_count >= (locspec.affected_count or 0):
                        instance.priority = priority
                        priority += 1
                        self_priority_updated = True
            locspec.priority = priority
            locspec.save()
            priority += 1

    return instance.priority if self_priority_updated else priority


def calculate_priority_species_diagnosis(instance):

    # calculate the priority value:
    # TODO: the following...
    # Order species diagnoses by causal
    # (cause of death first, then cause of sickness, then incidental findings, then unknown)
    # and within each causal category by diagnosis name (alphabetical).
    priority = 1
    self_priority_updated = False
    # get all species_diagnoses for the parent location_species except self, and sort by diagnosis cause then name
    specdiags = SpeciesDiagnosis.objects.filter(
        location_species=instance.location_species).exclude(
        id=instance.id).order_by('cause__id', 'diagnosis__name')
    for specdiag in specdiags:
        # if self has not been updated and self diagnosis cause equal to or less than this specdiag diagnosis cause,
        # and self diagnosis name equal to or less than this specdiag diagnosis name
        # first update self priority then update this specdiag priority
        if not self_priority_updated:
            # first check if self diagnosis cause is equal to this specdiag diagnosis cause
            if instance.cause and specdiag.cause and instance.cause.id == specdiag.cause.id:
                if instance.diagnosis.name == specdiag.diagnosis.name:
                    instance.priority = priority
                    priority += 1
                    self_priority_updated = True
                elif instance.diagnosis.name < specdiag.diagnosis.name:
                    instance.priority = priority
                    priority += 1
                    self_priority_updated = True
            # else check if self diagnosis cause is less than this specdiag diagnosis cause
            elif instance.cause and specdiag.cause and instance.cause.id < specdiag.cause.id:
                if instance.diagnosis.name == specdiag.diagnosis.name:
                    instance.priority = priority
                    priority += 1
                    self_priority_updated = True
                elif instance.diagnosis.name < specdiag.diagnosis.name:
                    instance.priority = priority
                    priority += 1
                    self_priority_updated = True
                    # else check if both self diagnosis cause and this specdiag diagnosis cause are null
            elif instance.cause is None and specdiag.cause is None:
                if instance.diagnosis.name == specdiag.diagnosis.name:
                    instance.priority = priority
                    priority += 1
                    self_priority_updated = True
                elif instance.diagnosis.name < specdiag.diagnosis.name:
                    instance.priority = priority
                    priority += 1
                    self_priority_updated = True
        specdiag.priority = priority
        specdiag.save()
        priority += 1

    return instance.priority if self_priority_updated else priority


######
#
#  Misc
#
######


class CommentSerializer(serializers.ModelSerializer):
    def get_content_type_string(self, obj):
        return obj.content_type.model

    created_by_string = serializers.StringRelatedField(source='created_by')
    modified_by_string = serializers.StringRelatedField(source='modified_by')
    created_by_first_name = serializers.StringRelatedField(source='created_by.first_name')
    created_by_last_name = serializers.StringRelatedField(source='created_by.last_name')
    created_by_organization = serializers.StringRelatedField(source='created_by.organization.id')
    created_by_organization_string = serializers.StringRelatedField(source='created_by.organization.name')
    content_type_string = serializers.SerializerMethodField()
    new_content_type = serializers.CharField(write_only=True, required=False)

    def validate(self, data):
        if not self.instance:
            if 'object_id' not in data or data['object_id'] is None:
                raise serializers.ValidationError("object_id is required.")
            if 'new_content_type' not in data or data['new_content_type'] is None:
                raise serializers.ValidationError("new_content_type is required.")
            elif data['new_content_type'] not in COMMENT_CONTENT_TYPES:
                raise serializers.ValidationError("new_content_type mut be one of: " + ", ".join(COMMENT_CONTENT_TYPES))
        return data

    def create(self, validated_data):
        new_content_type = validated_data.pop('new_content_type')
        content_type = ContentType.objects.filter(app_label='whispersservices', model=new_content_type).first()
        content_object = content_type.model_class().objects.filter(id=validated_data['object_id']).first()
        if not content_object:
            message = "An object of type (" + str(new_content_type)
            message += ") and ID (" + str(validated_data['object_id']) + ") could not be found."
            raise serializers.ValidationError(jsonify_errors(message))
        comment = Comment.objects.create(**validated_data, content_object=content_object)

        # if this is a comment with a service request content type, create a 'Service Request Comment' notification
        if content_type.model == 'servicerequest':
            service_request = ServiceRequest.objects.filter(id=comment.object_id).first()
            event_id = service_request.event.id
            hfs_epi_user_id = Configuration.objects.filter(name='hfs_epi_user').first().value
            hfs_epi_user = User.objects.filter(id=hfs_epi_user_id).first()
            madison_epi_user_id = Configuration.objects.filter(name='madison_epi_user').first().value
            madison_epi_user = User.objects.filter(id=madison_epi_user_id).first()
            # source: NWHC Epi staff/HFS staff or user with read/write privileges
            # recipients: toggles between nwhc-epi@usgs or HFS AND user who made the request and event owner
            # email forwarding:
            #  Automatic, toggles between nwhc-epi@usgs or HFS AND user who made the request and event owner
            if comment.created_by.id in [hfs_epi_user.id, madison_epi_user.id]:
                source = comment.created_by.username
                recipients = [service_request.created_by.id, service_request.event.created_by.id, ]
                email_to = [service_request.created_by.email, ]
                msg_tmp = NotificationMessageTemplate.objects.filter(name='Service Request Comment').first()
                subject = msg_tmp.subject_template.format(event_id=event_id)
                body = msg_tmp.body_template.format(event_id=event_id)
                from whispersservices.immediate_tasks import generate_notification
                generate_notification.delay(recipients, source, event_id, 'event', subject, body, True, email_to)
            else:
                source = service_request.created_by.username
                recipients = [comment.created_by.id, ]
                email_to = [comment.created_by.email, ]
                msg_tmp = NotificationMessageTemplate.objects.filter(name='Service Request Comment').first()
                subject = msg_tmp.subject_template.format(event_id=event_id)
                body = msg_tmp.body_template.format(event_id=event_id)
                from whispersservices.immediate_tasks import generate_notification
                generate_notification.delay(recipients, source, event_id, 'event', subject, body, True, email_to)

        return comment

    def update(self, instance, validated_data):
        user = get_user(self.context, self.initial_data)

        # Do not allow the user to change the related content_type of object_id;
        # if they really need to make such a change, they should delete the comment and create a new one
        instance.comment = validated_data.get('comment', instance.comment)
        instance.comment_type = validated_data.get('comment_type', instance.comment_type)
        instance.modified_by = user if user else validated_data.get('modified_by', instance.modifed_by)

        instance.save()
        return instance

    class Meta:
        model = Comment
        fields = ('id', 'comment', 'comment_type', 'object_id', 'content_type_string', 'new_content_type',
                  'created_date', 'created_by', 'created_by_string', 'created_by_first_name', 'created_by_last_name',
                  'created_by_organization', 'created_by_organization_string',
                  'modified_date', 'modified_by', 'modified_by_string',)
        extra_kwargs = {'object_id': {'required': False}}


class CommentTypeSerializer(serializers.ModelSerializer):
    created_by_string = serializers.StringRelatedField(source='created_by')
    modified_by_string = serializers.StringRelatedField(source='modified_by')

    class Meta:
        model = CommentType
        fields = ('id', 'name', 'created_date', 'created_by', 'created_by_string',
                  'modified_date', 'modified_by', 'modified_by_string',)


class ArtifactSerializer(serializers.ModelSerializer):
    created_by_string = serializers.StringRelatedField(source='created_by')
    modified_by_string = serializers.StringRelatedField(source='modified_by')

    class Meta:
        model = Artifact
        fields = ('id', 'filename', 'keywords', 'created_date', 'created_by', 'created_by_string',
                  'modified_date', 'modified_by', 'modified_by_string',)


######
#
#  Events
#
######


# TODO: validate expected fields and field data types for all submitted nested objects
class EventSerializer(serializers.ModelSerializer):
    created_by_string = serializers.StringRelatedField(source='created_by')
    modified_by_string = serializers.StringRelatedField(source='modified_by')
    permissions = DRYPermissionsField()
    permission_source = serializers.SerializerMethodField()
    event_type_string = serializers.StringRelatedField(source='event_type')
    staff_string = serializers.StringRelatedField(source='staff')
    event_status_string = serializers.StringRelatedField(source='event_status')
    legal_status_string = serializers.StringRelatedField(source='legal_status')
    comments = CommentSerializer(many=True, read_only=True)
    new_event_diagnoses = serializers.ListField(write_only=True, required=False)
    new_organizations = serializers.ListField(write_only=True, required=False)
    new_comments = serializers.ListField(write_only=True, required=False)
    new_event_locations = serializers.ListField(write_only=True, required=False)
    new_eventgroups = serializers.ListField(write_only=True, required=False)
    new_service_request = serializers.JSONField(write_only=True, required=False)
    new_read_collaborators = serializers.ListField(write_only=True, required=False)
    new_write_collaborators = serializers.ListField(write_only=True, required=False)
    service_request_email = serializers.JSONField(read_only=True)

    def get_permission_source(self, obj):
        return determine_permission_source(self.context['request'].user, obj)

    def validate(self, data):

        # if this is a new Event
        if not self.instance:
            if 'new_event_locations' not in data:
                raise serializers.ValidationError("new_event_locations is a required field")
            # 1. Not every location needs a start date at initiation, but at least one location must.
            # 2. Not every location needs a species at initiation, but at least one location must.
            # 3. location_species Population >= max(estsick, knownsick) + max(estdead, knowndead)
            # 4. For morbidity/mortality events, there must be at least one number between sick, dead, estimated_sick,
            #    and estimated_dead for at least one species in the event at the time of event initiation.
            #    (sick + dead + estimated_sick + estimated_dead >= 1)
            # 5. If present, estimated_sick must be higher than known sick (estimated_sick > sick).
            # 6. If present, estimated dead must be higher than known dead (estimated_dead > dead).
            # 7. Every location needs at least one comment, which must be one of the following types:
            #    Site description, History, Environmental factors, Clinical signs
            # 8. Standardized lat/long format (e.g., decimal degrees WGS84). Update county, state, and country
            #    if county is null.  Update state and country if state is null. If don't enter country, state, and
            #    county at initiation, then have to enter lat/long, which would autopopulate country, state, and county.
            # 9. Ensure admin level 2 actually belongs to admin level 1 which actually belongs to country.
            # 10. Location start date cannot be after today if event type is Mortality/Morbidity
            # 11. Location end date must be equal to or greater than start date.
            # 12: Non-suspect diagnosis cannot have basis_of_dx = 1,2, or 4.  If 3 is selected user must provide a lab.
            # 13: A diagnosis can only be used once for a location-species-labID combination
            if 'new_event_locations' in data:
                country_admin_is_valid = True
                latlng_is_valid = True
                latlng_matches_county = True
                latlng_matches_admin_l1 = True
                latlng_matches_admin_21 = True
                comments_is_valid = []
                required_comment_types = ['site_description', 'history', 'environmental_factors', 'clinical_signs']
                min_start_date = False
                start_date_is_valid = True
                end_date_is_valid = True
                min_location_species = False
                min_species_count = False
                pop_is_valid = []
                est_sick_is_valid = True
                est_dead_is_valid = True
                specdiag_nonsuspect_basis_is_valid = True
                specdiag_lab_is_valid = True
                details = []
                mortality_morbidity = EventType.objects.filter(name='Mortality/Morbidity').first()
                for item in data['new_event_locations']:
                    if [i for i in required_comment_types if i in item and item[i]]:
                        comments_is_valid.append(True)
                    else:
                        comments_is_valid.append(False)
                    if 'start_date' in item and item['start_date'] is not None:
                        try:
                            datetime.strptime(item['start_date'], '%Y-%m-%d').date()
                        except ValueError:
                            details.append("All start_date values must be valid dates in ISO format ('YYYY-MM-DD').")
                        min_start_date = True
                        if (data['event_type'].id == mortality_morbidity.id
                                and datetime.strptime(item['start_date'], '%Y-%m-%d').date() > date.today()):
                            start_date_is_valid = False
                        if ('end_date' in item and item['end_date'] is not None
                                and item['end_date'] < item['start_date']):
                            end_date_is_valid = False
                    elif 'end_date' in item and item['end_date'] is not None:
                        end_date_is_valid = False
                    if ('country' in item and item['country'] is not None and 'administrative_level_one' in item
                            and item['administrative_level_one'] is not None):
                        country = Country.objects.filter(id=item['country']).first()
                        admin_l1 = AdministrativeLevelOne.objects.filter(id=item['administrative_level_one']).first()
                        if country.id != admin_l1.country.id:
                            country_admin_is_valid = False
                        if 'administrative_level_two' in item and item['administrative_level_two'] is not None:
                            admin_l2 = AdministrativeLevelTwo.objects.filter(
                                id=item['administrative_level_two']).first()
                            if admin_l1.id != admin_l2.administrative_level_one.id:
                                country_admin_is_valid = False
                    if (('country' not in item or item['country'] is None or 'administrative_level_one' not in item
                         or item['administrative_level_one'] is None)
                            and ('latitude' not in item or item['latitude'] is None
                                 or 'longitude' not in item and item['longitude'] is None)):
                        message = "country and administrative_level_one are required if latitude or longitude is null."
                        details.append(message)
                    if ('latitude' in item and item['latitude'] is not None
                            and not re.match(r"(-?)([\d]{1,2})(\.)(\d+)", str(item['latitude']))):
                        latlng_is_valid = False
                    if ('longitude' in item and item['longitude'] is not None
                            and not re.match(r"(-?)([\d]{1,3})(\.)(\d+)", str(item['longitude']))):
                        latlng_is_valid = False
                    geonames_endpoint = 'extendedFindNearbyJSON'
                    if confirm_geonames_api_responsive(geonames_endpoint):
                        if ('latitude' in item and item['latitude'] is not None
                                and 'longitude' in item and item['longitude'] is not None):
                            payload = {'lat': item['latitude'], 'lng': item['longitude'],
                                       'username': GEONAMES_USERNAME}
                            r = requests.get(GEONAMES_API + geonames_endpoint, params=payload, verify=settings.SSL_CERT)
                            content = decode_json(r)
                            if 'address' not in content and 'geonames' not in content:
                                latlng_is_valid = False
                        if (latlng_is_valid and 'latitude' in item and item['latitude'] is not None
                                and 'longitude' in item and item['longitude'] is not None
                                and 'country' in item and item['country'] is not None):
                            payload = {'lat': item['latitude'], 'lng': item['longitude'], 'username': GEONAMES_USERNAME}
                            r = requests.get(GEONAMES_API + geonames_endpoint, params=payload, verify=settings.SSL_CERT)
                            geonames_object_list = decode_json(r)
                            if 'address' in geonames_object_list:
                                address = geonames_object_list['address']
                                if 'name' in address:
                                    address['adminName2'] = address['name']
                            elif 'geonames' in geonames_object_list:
                                geonames_objects_adm2 = [item for item in geonames_object_list['geonames'] if
                                                         item['fcode'] == 'ADM2']
                                address = geonames_objects_adm2[0]
                            else:
                                # the response from the Geonames web service is in an unexpected format
                                address = None
                            geonames_endpoint = 'countryInfoJSON'
                            if address and confirm_geonames_api_responsive(geonames_endpoint):
                                country_code = address['countryCode']
                                if len(country_code) == 2:
                                    payload = {'country': country_code, 'username': GEONAMES_USERNAME}
                                    r = requests.get(GEONAMES_API + geonames_endpoint, params=payload,
                                                     verify=settings.SSL_CERT)
                                    content = decode_json(r)
                                    if ('geonames' in content and content['geonames'] is not None
                                            and len(content['geonames']) > 0
                                            and 'isoAlpha3' in content['geonames'][0]):
                                        alpha3 = content['geonames'][0]['isoAlpha3']
                                        country = Country.objects.filter(abbreviation=alpha3).first()
                                else:
                                    country = Country.objects.filter(abbreviation=country_code).first()
                                if int(item['country']) != country.id:
                                    latlng_matches_county = False
                                elif ('administrative_level_one' in item
                                      and item['administrative_level_one'] is not None):
                                    admin_l1 = AdministrativeLevelOne.objects.filter(
                                        name=address['adminName1']).first()
                                    if int(item['administrative_level_one']) != admin_l1.id:
                                        latlng_matches_admin_l1 = False
                                    elif ('administrative_level_two' in item
                                          and item['administrative_level_two'] is not None):
                                        a2 = address['adminName2'] if 'adminName2' in address else address['name']
                                        admin_l2 = AdministrativeLevelTwo.objects.filter(name=a2).first()
                                        if int(item['administrative_level_two']) != admin_l2.id:
                                            latlng_matches_admin_21 = False
                    if 'new_location_species' in item:
                        for spec in item['new_location_species']:
                            if 'species' in spec and spec['species'] is not None:
                                if Species.objects.filter(id=spec['species']).first() is None:
                                    message = "A submitted species ID (" + str(spec['species'])
                                    message += ") in new_location_species was not found in the database."
                                    details.append(message)
                                else:
                                    min_location_species = True
                            if 'population_count' in spec and spec['population_count'] is not None:
                                dead_count = 0
                                sick_count = 0
                                if 'dead_count_estimated' in spec or 'dead_count' in spec:
                                    dead_count = max(spec.get('dead_count_estimated') or 0, spec.get('dead_count') or 0)
                                if 'sick_count_estimated' in spec or 'sick_count' in spec:
                                    sick_count = max(spec.get('sick_count_estimated') or 0, spec.get('sick_count') or 0)
                                if spec['population_count'] >= dead_count + sick_count:
                                    pop_is_valid.append(True)
                                else:
                                    pop_is_valid.append(False)
                            if ('sick_count_estimated' in spec and spec['sick_count_estimated'] is not None
                                    and 'sick_count' in spec and spec['sick_count'] is not None
                                    and not spec['sick_count_estimated'] > spec['sick_count']):
                                est_sick_is_valid = False
                            if ('dead_count_estimated' in spec and spec['dead_count_estimated'] is not None
                                    and 'dead_count' in spec and spec['dead_count'] is not None
                                    and not spec['dead_count_estimated'] > spec['dead_count']):
                                est_dead_is_valid = False
                            if data['event_type'].id == mortality_morbidity.id:
                                if ('dead_count_estimated' in spec and spec['dead_count_estimated'] is not None
                                        and spec['dead_count_estimated'] > 0):
                                    min_species_count = True
                                elif ('dead_count' in spec and spec['dead_count'] is not None
                                      and spec['dead_count'] > 0):
                                    min_species_count = True
                                elif ('sick_count_estimated' in spec and spec['sick_count_estimated'] is not None
                                      and spec['sick_count_estimated'] > 0):
                                    min_species_count = True
                                elif ('sick_count' in spec and spec['sick_count'] is not None
                                      and spec['sick_count'] > 0):
                                    min_species_count = True
                            if 'new_species_diagnoses' in spec and spec['new_species_diagnoses'] is not None:
                                specdiag_labs = []
                                for specdiag in spec['new_species_diagnoses']:
                                    [specdiag_labs.append((specdiag['diagnosis'], specdiag_lab)) for specdiag_lab in
                                     specdiag['new_species_diagnosis_organizations']]
                                    if not specdiag['suspect']:
                                        if specdiag['basis'] in [1, 2, 4]:
                                            specdiag_nonsuspect_basis_is_valid = False
                                        elif specdiag['basis'] == 3:
                                            if ('new_species_diagnosis_organizations' in specdiag
                                                    and specdiag['new_species_diagnosis_organizations'] is not None):
                                                for org_id in specdiag['new_species_diagnosis_organizations']:
                                                    org = Organization.objects.filter(id=org_id).first()
                                                    if not org or not org.laboratory:
                                                        specdiag_nonsuspect_basis_is_valid = False
                                if len(specdiag_labs) != len(set(specdiag_labs)):
                                    specdiag_lab_is_valid = False
                    if 'new_location_contacts' in item and item['new_location_contacts'] is not None:
                        for loc_contact in item['new_location_contacts']:
                            if 'contact' not in loc_contact or loc_contact['contact'] is None:
                                message = "A required contact ID was not included in new_location_contacts."
                                details.append(message)
                            elif Contact.objects.filter(id=loc_contact['contact']).first() is None:
                                message = "A submitted contact ID (" + str(loc_contact['contact'])
                                message += ") in new_location_contacts was not found in the database."
                                details.append(message)
                if not country_admin_is_valid:
                    message = "administrative_level_one must belong to the submitted country,"
                    message += " and administrative_level_two must belong to the submitted administrative_level_one."
                    details.append(message)
                if not start_date_is_valid:
                    message = "If event_type is 'Mortality/Morbidity'"
                    message += " start_date for a new event_location must be current date or earlier."
                    details.append(message)
                if not end_date_is_valid:
                    details.append("end_date may not be before start_date.")
                if not latlng_is_valid:
                    message = "latitude and longitude must be in decimal degrees and represent a point in a country."
                    details.append(message)
                if not latlng_matches_county:
                    message = "latitude and longitude are not in the user-specified country."
                    details.append(message)
                if not latlng_matches_admin_l1:
                    message = "latitude and longitude are not in the user-specified administrative level one."
                    details.append(message)
                if not latlng_matches_admin_21:
                    message = "latitude and longitude are not in the user-specified administrative level two."
                    details.append(message)
                if False in comments_is_valid:
                    message = "Each new_event_location requires at least one new_comment, which must be one of"
                    message += " the following types: Site description, History, Environmental factors, Clinical signs"
                    details.append(message)
                if not min_start_date:
                    details.append("start_date is required for at least one new event_location.")
                if not min_location_species:
                    details.append("Each new_event_location requires at least one new_location_species.")
                if False in pop_is_valid:
                    message = "new_location_species population_count cannot be less than the sum of dead_count"
                    message += " and sick_count (where those counts are the maximum of the estimated or known count)."
                    details.append(message)
                if data['event_type'].id == mortality_morbidity.id and not min_species_count:
                    message = "For Mortality/Morbidity events, at least one new_location_species requires"
                    message += " at least one species count in any of the following fields:"
                    message += " dead_count_estimated, dead_count, sick_count_estimated, sick_count."
                    details.append(message)
                if not est_sick_is_valid:
                    details.append("Estimated sick count must always be more than known sick count.")
                if not est_dead_is_valid:
                    details.append("Estimated dead count must always be more than known dead count.")
                if not specdiag_nonsuspect_basis_is_valid:
                    message = "A non-suspect diagnosis can only have a basis of"
                    message += " 'Necropsy and/or ancillary tests performed at a diagnostic laboratory'"
                    message += " and only if that diagnosis has a related laboratory"
                    details.append(message)
                if not specdiag_lab_is_valid:
                    message = "A diagnosis can only be used once for any combination of a location, species, and lab."
                    details.append(message)
                if details:
                    raise serializers.ValidationError(details)

            # 1. End Date is Mandatory for event to be marked as 'Complete'. Should always be same or after Start Date.
            # 2. For morbidity/mortality events, there must be at least one number between sick, dead, estimated_sick,
            #   and estimated_dead per species at the time of event completion.
            #   (sick + dead + estimated_sick + estimated_dead >= 1)
            if 'complete' in data and data['complete'] is True:
                location_message = "The event may not be marked complete until all of its locations have an end date"
                location_message += " and each location's end date is same as or after that location's start date."
                end_date_is_valid = True
                species_count_is_valid = []
                est_sick_is_valid = True
                est_dead_is_valid = True
                specdiag_basis_is_valid = True
                specdiag_cause_is_valid = True
                details = []
                mortality_morbidity = EventType.objects.filter(name='Mortality/Morbidity').first()
                for item in data['new_event_locations']:
                    if ('start_date' in item and item['start_date'] is not None
                            and 'end_date' in item and item['end_date'] is not None):
                        try:
                            start_date = datetime.strptime(item['start_date'], '%Y-%m-%d').date()
                        except ValueError:
                            # use a fake date to prevent type comparison error in "if not start_date < end_date"
                            start_date = datetime.now().date
                            details.append("All start_date values must be valid ISO format dates (YYYY-MM-DD).")
                        try:
                            end_date = datetime.strptime(item['end_date'], '%Y-%m-%d').date()
                        except ValueError:
                            # use a fake date to prevent type comparison error in "if not start_date < end_date"
                            end_date = datetime.now().date() + timedelta(days=1)
                            details.append("All end_date values must be valid ISO format dates (YYYY-MM-DD).")
                        if not start_date <= end_date:
                            end_date_is_valid = False
                    else:
                        end_date_is_valid = False
                    for spec in item['new_location_species']:
                        if ('sick_count_estimated' in spec and spec['sick_count_estimated'] is not None
                                and 'sick_count' in spec and spec['sick_count'] is not None
                                and not spec['sick_count_estimated'] > spec['sick_count']):
                            est_sick_is_valid = False
                        if ('dead_count_estimated' in spec and spec['dead_count_estimated'] is not None
                                and 'dead_count' in spec and spec['dead_count'] is not None
                                and not spec['dead_count_estimated'] > spec['dead_count']):
                            est_dead_is_valid = False
                        if data['event_type'].id == mortality_morbidity.id:
                            if ('dead_count_estimated' in spec and spec['dead_count_estimated'] is not None
                                    and spec['dead_count_estimated'] > 0):
                                species_count_is_valid.append(True)
                            elif ('dead_count' in spec and spec['dead_count'] is not None
                                  and spec['dead_count'] > 0):
                                species_count_is_valid.append(True)
                            elif ('sick_count_estimated' in spec and spec['sick_count_estimated'] is not None
                                  and spec['sick_count_estimated'] > 0):
                                species_count_is_valid.append(True)
                            elif ('sick_count' in spec and spec['sick_count'] is not None
                                  and spec['sick_count'] > 0):
                                species_count_is_valid.append(True)
                            else:
                                species_count_is_valid.append(False)
                        if 'new_species_diagnoses' in spec and spec['new_species_diagnoses'] is not None:
                            for specdiag in spec['new_species_diagnoses']:
                                if 'basis' not in specdiag or specdiag['basis'] is None:
                                    specdiag_basis_is_valid = False
                                if 'cause' not in specdiag or specdiag['cause'] is None:
                                    specdiag_cause_is_valid = False
                        else:
                            specdiag_basis_is_valid = False
                            specdiag_cause_is_valid = False
                if not end_date_is_valid:
                    details.append(location_message)
                if False in species_count_is_valid:
                    message = "Each new_location_species requires at least one species count in any of these"
                    message += " fields: dead_count_estimated, dead_count, sick_count_estimated, sick_count."
                    details.append(message)
                if not est_sick_is_valid:
                    details.append("Estimated sick count must always be more than known sick count.")
                if not est_dead_is_valid:
                    details.append("Estimated dead count must always be more than known dead count.")
                if not specdiag_basis_is_valid:
                    details.append("Each new_location_species requires a basis of diagnosis")
                if not specdiag_cause_is_valid:
                    details.append("Each new_location_species requires a significance of diagnosis for species (cause)")
                if details:
                    raise serializers.ValidationError(details)
        return data

    def create(self, validated_data):
        # set the FULL_EVENT_CHAIN_CREATE variable to True in case there is an error somewhere in the chain
        # and all objects created by this request before the error need to be deleted
        FULL_EVENT_CHAIN_CREATE = True

        # pull out child event diagnoses list from the request
        new_event_diagnoses = validated_data.pop('new_event_diagnoses', None)

        # pull out child organizations list from the request
        new_organizations = validated_data.pop('new_organizations', None)

        # pull out child comments list from the request
        new_comments = validated_data.pop('new_comments', None)

        # pull out child event_locations list from the request
        new_event_locations = validated_data.pop('new_event_locations', None)

        # pull out child eventgroups list from the request
        new_eventgroups = validated_data.pop('new_eventgroups', None)

        # pull out child service request from the request
        new_service_request = validated_data.pop('new_service_request', None)

        # pull out user ID list from the request
        if 'new_read_collaborators' in validated_data:
            new_read_collaborators = validated_data.pop('new_read_collaborators', None)
            new_read_user_ids_prelim = set(new_read_collaborators) if new_read_collaborators else set([])
        else:
            new_read_user_ids_prelim = set([])
        if 'new_write_collaborators' in validated_data:
            new_write_collaborators = validated_data.pop('new_write_collaborators', None)
            new_write_user_ids = set(new_write_collaborators) if new_write_collaborators else set([])
        else:
            new_write_user_ids = set([])

        # remove users from the read list if they are also in the write list (these lists are already unique sets)
        new_read_user_ids = new_read_user_ids_prelim - new_write_user_ids

        event = Event.objects.create(**validated_data)

        # create the child event_locations for this event
        if new_event_locations is not None:
            is_valid = True
            valid_data = []
            errors = []
            for event_location in new_event_locations:
                if event_location is not None:
                    # use event to populate event field on event_location
                    event_location['event'] = event.id
                    event_location['created_by'] = event.created_by.id
                    event_location['modified_by'] = event.modified_by.id
                    event_location['FULL_EVENT_CHAIN_CREATE'] = FULL_EVENT_CHAIN_CREATE
                    evt_loc_serializer = EventLocationSerializer(data=event_location)
                    if evt_loc_serializer.is_valid():
                        valid_data.append(evt_loc_serializer)
                    else:
                        is_valid = False
                        errors.append(evt_loc_serializer.errors)
            if is_valid:
                # now that all items are proven valid, save and return them to the user
                for item in valid_data:
                    item.save()
            else:
                # delete this event (related collaborators, organizations, eventgroups, service requests,
                # contacts, and comments will be cascade deleted automatically if any exist)
                event.delete()
                raise serializers.ValidationError(jsonify_errors(errors))

        user = get_user(self.context, self.initial_data)

        # create the child collaborators for this event
        if new_read_user_ids is not None:
            for read_user_id in new_read_user_ids:
                read_user = User.objects.filter(id=read_user_id).first()
                if read_user is not None:
                    EventReadUser.objects.create(user=read_user, event=event, created_by=user, modified_by=user)

        if new_write_user_ids is not None:
            for write_user_id in new_write_user_ids:
                write_user = User.objects.filter(id=write_user_id).first()
                if write_user is not None:
                    EventWriteUser.objects.create(user=write_user, event=event, created_by=user, modified_by=user)

        # create the child organizations for this event
        if new_organizations is not None:
            # only create unique records (silently ignore duplicates submitted by user)
            new_unique_organizations = list(set(new_organizations))
            for org_id in new_unique_organizations:
                if org_id is not None:
                    org = Organization.objects.filter(id=org_id).first()
                    if org is not None:
                        event_org = EventOrganization.objects.create(event=event, organization=org,
                                                                     created_by=user, modified_by=user)
                        event_org.priority = calculate_priority_event_organization(event_org)
                        event_org.save()
        else:
            event_org = EventOrganization.objects.create(event=event, organization=user.organization,
                                                         created_by=user, modified_by=user)
            event_org.priority = calculate_priority_event_organization(event_org)
            event_org.save()

        # create the child comments for this event
        if new_comments is not None:
            for comment in new_comments:
                if comment is not None:
                    if 'comment_type' in comment and comment['comment_type'] is not None:
                        comment_type = CommentType.objects.filter(id=comment['comment_type']).first()
                        if comment_type is not None:
                            Comment.objects.create(content_object=event, comment=comment['comment'],
                                                   comment_type=comment_type,
                                                   created_by=user, modified_by=user)

        # create the child eventgroups for this event
        if new_eventgroups is not None:
            for eventgroup_id in new_eventgroups:
                if eventgroup_id is not None:
                    eventgroup = EventGroup.objects.filter(id=eventgroup_id).first()
                    if eventgroup is not None:
                        EventEventGroup.objects.create(event=event, eventgroup=eventgroup,
                                                       created_by=user, modified_by=user)

        # create the child event diagnoses for this event
        pending = list(Diagnosis.objects.filter(name='Pending').values_list('id', flat=True))[0]
        undetermined = list(Diagnosis.objects.filter(name='Undetermined').values_list('id', flat=True))[0]
        existing_evt_diag_ids = list(EventDiagnosis.objects.filter(event=event.id).values_list('diagnosis', flat=True))
        if len(existing_evt_diag_ids) > 0 and undetermined in existing_evt_diag_ids:
            remove_diagnoses = [pending, undetermined]
        else:
            remove_diagnoses = [pending, ]

        # remove Pending if in the list because it should never be submitted by the user
        # and remove Undetermined if in the list and the event already has an Undetermined
        [new_event_diagnoses.remove(x) for x in new_event_diagnoses if int(x['diagnosis']) in remove_diagnoses]

        if new_event_diagnoses:
            is_valid = True
            valid_data = []
            errors = []
            for event_diagnosis in new_event_diagnoses:
                if event_diagnosis is not None:
                    # use event to populate event field on event_diagnosis
                    event_diagnosis['event'] = event.id
                    event_diagnosis['created_by'] = event.created_by.id
                    event_diagnosis['modified_by'] = event.modified_by.id
                    event_diagnosis['FULL_EVENT_CHAIN_CREATE'] = FULL_EVENT_CHAIN_CREATE
                    evt_diag_serializer = EventDiagnosisSerializer(data=event_diagnosis)
                    if evt_diag_serializer.is_valid():
                        valid_data.append(evt_diag_serializer)
                    else:
                        is_valid = False
                        errors.append(evt_diag_serializer.errors)
            if is_valid:
                # now that all items are proven valid, save and return them to the user
                for item in valid_data:
                    item.save()
            else:
                # delete this event (related collaborators, organizations, eventgroups, service requests,
                # contacts, and comments will be cascade deleted automatically if any exist)
                event.delete()
                raise serializers.ValidationError(jsonify_errors(errors))

            # # Can only use diagnoses that are already used by this event's species diagnoses
            # valid_diagnosis_ids = list(SpeciesDiagnosis.objects.filter(
            #     location_species__event_location__event=event.id
            # ).exclude(id__in=[pending, undetermined]).values_list('diagnosis', flat=True).distinct())
            # # If any new event diagnoses have a matching species diagnosis, then continue, else ignore
            # if valid_diagnosis_ids is not None:
            #     new_event_diagnoses_created = []
            #     for event_diagnosis in new_event_diagnoses:
            #         diagnosis_id = int(event_diagnosis.pop('diagnosis', None))
            #         if diagnosis_id in valid_diagnosis_ids:
            #             # ensure this new event diagnosis has the correct suspect value
            #             # (false if any matching species diagnoses are false, otherwise true)
            #             diagnosis = Diagnosis.objects.filter(pk=diagnosis_id).first()
            #             matching_specdiags_suspect = SpeciesDiagnosis.objects.filter(
            #                 location_species__event_location__event=event.id, diagnosis=diagnosis_id
            #             ).values_list('suspect', flat=True)
            #             suspect = False if False in matching_specdiags_suspect else True
            #             event_diagnosis = EventDiagnosis.objects.create(**event_diagnosis, event=event,
            #                                                             diagnosis=diagnosis, suspect=suspect,
            #                                                             created_by=user, modified_by=user)
            #             event_diagnosis.priority = calculate_priority_event_diagnosis(event_diagnosis)
            #             event_diagnosis.save()
            #             new_event_diagnoses_created.append(event_diagnosis)
            #     # If any new event diagnoses were created, check for existing Pending record and delete it
            #     if len(new_event_diagnoses_created) > 0:
            #         event_diagnoses = EventDiagnosis.objects.filter(event=event.id)
            #         [diag.delete() for diag in event_diagnoses if diag.diagnosis.id == pending]

        # Create the child service requests for this event
        if new_service_request is not None:
            if ('request_type' in new_service_request and new_service_request['request_type'] is not None
                    and new_service_request['request_type'] in [1, 2]):
                new_comments = new_service_request.pop('new_comments', None)
                request_type = ServiceRequestType.objects.filter(id=new_service_request['request_type']).first()
                request_response = ServiceRequestResponse.objects.filter(name='Pending').first()
                admin = User.objects.filter(id=1).first()
                service_request = ServiceRequest.objects.create(event=event, request_type=request_type,
                                                                request_response=request_response, response_by=admin,
                                                                created_by=user, modified_by=user)
                # service_request_comments = []

                # create the child comments for this service request
                if new_comments is not None:
                    for comment in new_comments:
                        if comment is not None:
                            if 'comment_type' in comment and comment['comment_type'] is not None:
                                comment_type = CommentType.objects.filter(id=comment['comment_type']).first()
                                if not comment_type:
                                    comment_type = CommentType.objects.filter(name='Diagnostic').first()
                            else:
                                comment_type = CommentType.objects.filter(name='Diagnostic').first()
                            Comment.objects.create(content_object=service_request, comment=comment['comment'],
                                                   comment_type=comment_type, created_by=user, modified_by=user)
                            # service_request_comments.append(comment['comment'])

        return event

    # on update, any submitted nested objects (new_organizations, new_comments, new_event_locations) will be ignored
    def update(self, instance, validated_data):
        user = get_user(self.context, self.initial_data)

        new_complete = validated_data.get('complete', None)
        quality_check = validated_data.get('quality_check', None)

        # if event is complete only a few things are permitted (admin can set quality_check or reopen event)
        if instance.complete:
            if user.role.is_superadmin or user.role.is_admin:
                # if the event is complete and the quality_check field is included and set to a date,
                # update the quality_check field and return the event
                # (ignoring any other submitted changes since the event is 'locked' by virtue of being complete)
                if quality_check:
                    instance.quality_check = quality_check
                    instance.modified_by = validated_data.get('modified_by', instance.modified_by)
                    instance.save()
                    return instance
                # if the event is complete and the complete field is not included or True, the event cannot be changed
                if new_complete is None or new_complete:
                    message = "Complete events may only be changed by the event owner or an administrator"
                    message += " if the 'complete' field is set to False in the request."
                    raise serializers.ValidationError(jsonify_errors(message))
            else:
                # only event owner or higher roles can re-open ('un-complete') a closed ('completed') event
                # but if the complete field is not included or set to True, the event cannot be changed
                if new_complete is None or (new_complete and (
                        user.role.is_superadmin or user.role.is_admin
                        or user.id == instance.created_by.id or (
                        user.organization.id == instance.created_by.organization.id and (
                        user.role.is_partneradmin or user.role.is_partnermanager)))):
                    message = "Complete events may only be changed by the event owner or an administrator"
                    message += " if the 'complete' field is set to False."
                    raise serializers.ValidationError(jsonify_errors(message))
                elif (user != instance.created_by
                      or (user.organization.id != instance.created_by.organization.id
                          and not (user.role.is_partneradmin or user.role.is_partnermanager))):
                    message = "Complete events may not be changed"
                    message += " unless first re-opened by the event owner or an administrator."
                    raise serializers.ValidationError(jsonify_errors(message))

        # otherwise if the Event is not complete but being set to complete, apply business rules
        if not instance.complete and new_complete and (user.id == instance.created_by.id or (
                user.organization.id == instance.created_by.organization.id and (
                user.role.is_partneradmin or user.role.is_partnermanager))):
            # only let the status be changed to 'complete=True' if
            # 1. All child locations have an end date and each location's end date is later than its start date
            # 2. For morbidity/mortality events, there must be at least one number between sick, dead, estimated_sick,
            #   and estimated_dead per species at the time of event completion.
            #   (sick + dead + estimated_sick + estimated_dead >= 1)
            # 3. All child species diagnoses must have a basis and a cause
            locations = EventLocation.objects.filter(event=instance.id)
            location_message = "The event may not be marked complete until all of its locations have an end date"
            location_message += " and each location's end date is after that location's start date."
            if locations is not None:
                species_count_is_valid = []
                est_count_gt_known_count = True
                species_diagnosis_basis_is_valid = []
                species_diagnosis_cause_is_valid = []
                details = []
                mortality_morbidity = EventType.objects.filter(name='Mortality/Morbidity').first()
                for location in locations:
                    if not location.end_date or not location.start_date or not location.end_date >= location.start_date:
                        raise serializers.ValidationError(jsonify_errors(location_message))
                    if instance.event_type.id == mortality_morbidity.id:
                        location_species = LocationSpecies.objects.filter(event_location=location.id)
                        for spec in location_species:
                            if spec.dead_count_estimated is not None and spec.dead_count_estimated > 0:
                                species_count_is_valid.append(True)
                                if (spec.dead_count is not None and spec.dead_count > 0
                                        and not spec.dead_count_estimated > spec.dead_count):
                                    est_count_gt_known_count = False
                            elif spec.dead_count is not None and spec.dead_count > 0:
                                species_count_is_valid.append(True)
                            elif spec.sick_count_estimated is not None and spec.sick_count_estimated > 0:
                                species_count_is_valid.append(True)
                                if (spec.sick_count or 0) > 0 and spec.sick_count_estimated <= (spec.sick_count or 0):
                                    est_count_gt_known_count = False
                            elif spec.sick_count is not None and spec.sick_count > 0:
                                species_count_is_valid.append(True)
                            else:
                                species_count_is_valid.append(False)
                            species_diagnoses = SpeciesDiagnosis.objects.filter(location_species=spec.id)
                            for specdiag in species_diagnoses:
                                if specdiag.basis:
                                    species_diagnosis_basis_is_valid.append(True)
                                else:
                                    species_diagnosis_basis_is_valid.append(False)
                                if specdiag.cause:
                                    species_diagnosis_cause_is_valid.append(True)
                                else:
                                    species_diagnosis_cause_is_valid.append(False)
                if False in species_count_is_valid:
                    message = "Each location_species requires at least one species count in any of the following"
                    message += " fields: dead_count_estimated, dead_count, sick_count_estimated, sick_count."
                    details.append(message)
                if not est_count_gt_known_count:
                    message = "Estimated sick or dead counts must always be more than known sick or dead counts."
                    details.append(message)
                if False in species_diagnosis_basis_is_valid:
                    message = "The event may not be marked complete until all of its location species diagnoses"
                    message += " have a basis of diagnosis."
                    details.append(message)
                if False in species_diagnosis_cause_is_valid:
                    message = "The event may not be marked complete until all of its location species diagnoses"
                    message += " have a cause."
                    details.append(message)
                if details:
                    raise serializers.ValidationError(jsonify_errors(details))
            else:
                raise serializers.ValidationError(jsonify_errors(location_message))

        # remove child event diagnoses list from the request
        if 'new_event_diagnoses' in validated_data:
            validated_data.pop('new_event_diagnoses')

        # remove child organizations list from the request
        if 'new_organizations' in validated_data:
            validated_data.pop('new_organizations')

        # remove child comments list from the request
        if 'new_comments' in validated_data:
            validated_data.pop('new_comments')

        # remove child event_locations list from the request
        if 'new_event_locations' in validated_data:
            validated_data.pop('new_event_locations')

        # remove child service_requests list from the request
        if 'new_service_requests' in validated_data:
            validated_data.pop('new_service_requests')

        # pull out read and write collaborators ID lists from the request
        if 'new_read_collaborators' in validated_data:
            new_read_collaborators = validated_data.pop('new_read_collaborators', None)
            new_read_user_ids_prelim = set(new_read_collaborators) if new_read_collaborators else set([])
        else:
            new_read_user_ids_prelim = set([])
        if 'new_write_collaborators' in validated_data:
            new_write_collaborators = validated_data.pop('new_write_collaborators', None)
            new_write_user_ids = set(new_write_collaborators) if new_write_collaborators else set([])
        else:
            new_write_user_ids = set([])

        request_method = self.context['request'].method

        # update the read_collaborators list if new_read_collaborators submitted
        if request_method == 'PUT' or (new_read_user_ids_prelim and request_method == 'PATCH'):
            # get the old (current) read collaborator ID list for this event
            old_read_users = User.objects.filter(readevents=instance.id)
            # remove users from the read list if they are also in the write list (these lists are already unique sets)
            new_read_user_ids = new_read_user_ids_prelim - new_write_user_ids
            # get the new (submitted) read collaborator ID list for this event
            new_read_users = User.objects.filter(id__in=new_read_user_ids)

            # identify and delete relates where user IDs are present in old read list but not new read list
            delete_read_users = list(set(old_read_users) - set(new_read_users))
            for user_id in delete_read_users:
                delete_user = EventReadUser.objects.filter(user=user_id, event=instance)
                delete_user.delete()

            # identify and create relates where user IDs are present in new read list but not old read list
            add_read_users = list(set(new_read_users) - set(old_read_users))
            for user_id in add_read_users:
                EventReadUser.objects.create(user=user_id, event=instance, created_by=user, modified_by=user)

        # update the write_collaborators list if new_write_user_ids submitted
        if request_method == 'PUT' or (new_write_user_ids and request_method == 'PATCH'):
            # get the old (current) write collaborator ID list for this event
            old_write_users = User.objects.filter(writeevents=instance.id)
            # get the new (submitted) write collaborator ID list for this event
            new_write_users = User.objects.filter(id__in=new_write_user_ids)

            # identify and delete relates where user IDs are present in old write list but not new write list
            delete_write_users = list(set(old_write_users) - set(new_write_users))
            for user_id in delete_write_users:
                delete_user = EventWriteUser.objects.filter(user=user_id, event=instance)
                delete_user.delete()

            # identify and create relates where user IDs are present in new write list but not old write list
            add_write_users = list(set(new_write_users) - set(old_write_users))
            for user_id in add_write_users:
                EventWriteUser.objects.create(user=user_id, event=instance, created_by=user, modified_by=user)

        # update the Event object
        instance.event_type = validated_data.get('event_type', instance.event_type)
        instance.event_reference = validated_data.get('event_reference', instance.event_reference)
        instance.complete = validated_data.get('complete', instance.complete)
        instance.public = validated_data.get('public', instance.public)
        instance.modified_by = user if user else validated_data.get('modified_by', instance.modified_by)

        if user.role.is_superadmin or user.role.is_admin:
            instance.staff = validated_data.get('staff', instance.staff)
            instance.event_status = validated_data.get('event_status', instance.event_status)
            instance.quality_check = validated_data.get('quality_check', instance.quality_check)
            instance.legal_status = validated_data.get('legal_status', instance.legal_status)
            instance.legal_number = validated_data.get('legal_number', instance.legal_number)

        # affected_count
        # If EventType = Morbidity/Mortality
        # then Sum(Max(estimated_dead, dead) + Max(estimated_sick, sick)) from location_species table
        # If Event Type = Surveillance then Sum(number_positive) from species_diagnosis table
        event_type_id = instance.event_type.id
        if event_type_id not in [1, 2]:
            instance.affected_count = None
        else:
            locations = EventLocation.objects.filter(event=instance.id).values('id', 'start_date', 'end_date')
            loc_ids = [loc['id'] for loc in locations]
            loc_species = LocationSpecies.objects.filter(
                event_location_id__in=loc_ids).values(
                'id', 'dead_count_estimated', 'dead_count', 'sick_count_estimated', 'sick_count')
            if event_type_id == 1:
                affected_counts = [max(spec.get('dead_count_estimated') or 0, spec.get('dead_count') or 0)
                                   + max(spec.get('sick_count_estimated') or 0, spec.get('sick_count') or 0)
                                   for spec in loc_species]
                instance.affected_count = sum(affected_counts)
            elif event_type_id == 2:
                loc_species_ids = [spec['id'] for spec in loc_species]
                species_dx_positive_counts = SpeciesDiagnosis.objects.filter(
                    location_species_id__in=loc_species_ids).values_list('positive_count', flat=True)
                positive_counts = [dx or 0 for dx in species_dx_positive_counts]
                instance.affected_count = sum(positive_counts)

        instance.save()

        return instance

    def __init__(self, *args, **kwargs):
        user = None
        action = 'list'
        if 'context' in kwargs:
            if 'request' in kwargs['context'] and hasattr(kwargs['context']['request'], 'user'):
                user = kwargs['context']['request'].user
            if 'view' in kwargs['context'] and hasattr(kwargs['context']['view'], 'action'):
                action = kwargs['context']['view'].action

        fields = ('start_date', 'end_date', 'country', 'country_string', 'administrative_level_one',
                  'administrative_level_one_string', 'administrative_level_two', 'administrative_level_two_string',
                  'county_multiple', 'county_unknown', 'flyways',)
        private_fields = ('id', 'event_type', 'event_type_string', 'event_reference', 'complete', 'start_date',
                          'end_date', 'affected_count', 'event_status', 'event_status_string', 'public',
                          'read_collaborators', 'write_collaborators', 'organizations', 'contacts', 'comments',
                          'new_event_diagnoses', 'new_organizations', 'new_comments', 'new_event_locations',
                          'new_eventgroups', 'new_service_request', 'new_read_collaborators', 'new_write_collaborators',
                          'created_date', 'created_by', 'created_by_string', 'modified_date', 'modified_by',
                          'modified_by_string', 'service_request_email', 'permissions', 'permission_source',)
        admin_fields = ('id', 'event_type', 'event_type_string', 'event_reference', 'complete', 'start_date',
                        'end_date', 'affected_count', 'staff', 'staff_string', 'event_status', 'event_status_string',
                        'legal_status', 'legal_status_string', 'legal_number', 'quality_check', 'public',
                        'read_collaborators', 'write_collaborators', 'eventgroups', 'organizations', 'contacts',
                        'comments', 'new_read_collaborators', 'new_write_collaborators','new_event_diagnoses',
                        'new_organizations', 'new_comments', 'new_event_locations', 'new_eventgroups',
                        'new_service_request', 'created_date', 'created_by', 'created_by_string', 'modified_date',
                        'modified_by', 'modified_by_string', 'service_request_email', 'permissions',
                        'permission_source',)

        if user and user.is_authenticated:
            if user.role.is_superadmin or user.role.is_admin:
                fields = admin_fields
            elif action == 'create':
                fields = private_fields
            elif action in PK_REQUESTS and hasattr(kwargs['context']['request'], 'parser_context'):
                pk = kwargs['context']['request'].parser_context['kwargs'].get('pk', None)
                if pk is not None and pk.isdigit():
                    obj = Event.objects.filter(id=pk).first()
                    if obj and (user.id == obj.created_by.id or user.organization.id == obj.created_by.organization.id
                                or user.organization.id in obj.created_by.parent_organizations
                                or user.id in list(User.objects.filter(
                                Q(writeevents__in=[obj.event.id]) | Q(readevents__in=[obj.event.id])
                            ).values_list('id', flat=True))):
                        fields = private_fields

        super(EventSerializer, self).__init__(*args, **kwargs)

        if fields is not None:
            # Drop any fields that are not specified in the `fields` argument.
            allowed = set(fields)
            existing = set(self.fields)
            for field_name in existing - allowed:
                self.fields.pop(field_name)

    class Meta:
        model = Event
        fields = '__all__'


class EventEventGroupSerializer(serializers.ModelSerializer):
    created_by_string = serializers.StringRelatedField(source='created_by')
    modified_by_string = serializers.StringRelatedField(source='modified_by')

    def validate(self, data):

        message_complete = "EventEventGroup for a complete event may not be changed"
        message_complete += " unless the event is first re-opened by the event owner or an administrator."

        # if this is a new EventEventGroup check if the Event is complete
        if not self.instance and 'FULL_EVENT_CHAIN_CREATE' not in self.initial_data and data['event'].complete:
            raise serializers.ValidationError(message_complete)

        # else this is an existing EventEventGroup, check if parent Event is complete
        elif self.instance and self.instance.event.complete:
            raise serializers.ValidationError(message_complete)

        return data

    def __init__(self, *args, **kwargs):
        user = None
        if 'context' in kwargs and 'request' in kwargs['context'] and hasattr(kwargs['context']['request'], 'user'):
            user = kwargs['context']['request'].user

        if not user or not user.is_authenticated or user.role.is_public:
            fields = ('id', 'event', 'eventgroup',)

        else:
            fields = ('id', 'event', 'eventgroup', 'created_date', 'created_by', 'created_by_string',
                      'modified_date', 'modified_by', 'modified_by_string',)

        super(EventEventGroupSerializer, self).__init__(*args, **kwargs)

        if fields is not None:
            # Drop any fields that are not specified in the `fields` argument.
            allowed = set(fields)
            existing = set(self.fields)
            for field_name in existing - allowed:
                self.fields.pop(field_name)

    class Meta:
        model = EventEventGroup
        fields = '__all__'


class EventGroupSerializer(serializers.ModelSerializer):
    created_by_string = serializers.StringRelatedField(source='created_by')
    modified_by_string = serializers.StringRelatedField(source='modified_by')
    comments = CommentSerializer(many=True, read_only=True)
    new_comment = serializers.CharField(write_only=True, required=True, allow_blank=False)
    new_events = serializers.ListField(write_only=True, required=True)
    events = serializers.SerializerMethodField()

    def get_events(self, obj):
        user = get_user(self.context, model_to_dict(obj))
        if not user or not user.is_authenticated or user.role.is_public:
            return list(Event.objects.filter(public=True, eventgroups=obj.id).values_list('id', flat=True))
        else:
            return list(Event.objects.filter(eventgroups=obj.id).values_list('id', flat=True))

    def create(self, validated_data):
        if 'new_events' in validated_data and len(validated_data['new_events']) < 2:
            raise serializers.ValidationError(jsonify_errors("An EventGroup must have at least two Events"))

        # pull out event ID list from the request
        new_event_ids = set(validated_data.pop('new_events', []))
        event_ids = set(list(Event.objects.filter(id__in=new_event_ids).values_list('id', flat=True)))
        not_event_ids = list(new_event_ids - event_ids)
        if not_event_ids:
            raise serializers.ValidationError(jsonify_errors("No Events were found with IDs of " + str(not_event_ids)))

        # pull out comment from the request
        new_comment = validated_data.pop("new_comment")

        eventgroup = EventGroup.objects.create(**validated_data)

        user = get_user(self.context, self.initial_data)

        # create the related comment
        comment_type = CommentType.objects.filter(name='Event Group').first()
        Comment.objects.create(content_object=eventgroup, comment=new_comment,
                               comment_type=comment_type, created_by=user, modified_by=user)

        # create the related event-eventgroups
        for event_id in new_event_ids:
            event = Event.objects.filter(id=event_id).first()
            if event:
                EventEventGroup.objects.create(eventgroup=eventgroup, event=event, created_by=user, modified_by=user)

        return eventgroup

    def update(self, instance, validated_data):
        if 'new_events' in validated_data and len(validated_data['new_events']) < 2:
            raise serializers.ValidationError(jsonify_errors("An EventGroup must have at least two Events"))

        # pull out event ID list from the request
        new_event_ids = set(validated_data.pop('new_events', []))
        event_ids = set(list(Event.objects.filter(id__in=new_event_ids).values_list('id', flat=True)))
        not_event_ids = list(new_event_ids - event_ids)
        if not_event_ids:
            raise serializers.ValidationError(jsonify_errors("No Events were found with IDs of " + str(not_event_ids)))

        user = get_user(self.context, self.initial_data)

        # update the comment
        new_comment = validated_data.pop("new_comment", None)
        if new_comment:
            content_type = ContentType.objects.get_for_model(self.Meta.model)
            comment = Comment.objects.filter(object_id=instance.id, content_type=content_type).first()
            comment.comment = new_comment
            comment.save()

        if new_event_ids:
            # get the old (current) event ID list for this Event Group
            old_event_ids = list(EventEventGroup.objects.filter(
                eventgroup=instance.id).values_list('event_id', flat=True))

            # identify and delete relates where event IDs are present in old list but not new list
            delete_event_ids = list(set(old_event_ids) - set(new_event_ids))
            for event_id in delete_event_ids:
                delete_event = EventEventGroup.objects.filter(eventgroup=instance.id, event=event_id)
                delete_event.delete()

            # identify and create relates where sample IDs are present in new list but not old list
            add_event_ids = list(set(new_event_ids) - set(old_event_ids))
            for event_id in add_event_ids:
                event = Event.objects.filter(id=event_id).first()
                if event:
                    EventEventGroup.objects.create(eventgroup=instance, event=event, created_by=user, modified_by=user)

        instance.category = validated_data.get('category', instance.category)
        instance.modified_by = user if user else validated_data.get('modified_by', instance.modified_by)

        instance.save()

        return instance

    def __init__(self, *args, **kwargs):
        user = None
        if 'context' in kwargs and 'request' in kwargs['context'] and hasattr(kwargs['context']['request'], 'user'):
            user = kwargs['context']['request'].user

        if not user or not user.is_authenticated or user.role.is_public:
            fields = ('id', 'name', 'events',)

        else:
            fields = ('id', 'name', 'category', 'comments', 'events', "new_events", 'new_comment',
                      'created_date', 'created_by', 'created_by_string',
                      'modified_date', 'modified_by', 'modified_by_string',)

        super(EventGroupSerializer, self).__init__(*args, **kwargs)

        if fields is not None:
            # Drop any fields that are not specified in the `fields` argument.
            allowed = set(fields)
            existing = set(self.fields)
            for field_name in existing - allowed:
                self.fields.pop(field_name)

    class Meta:
        model = EventGroup
        fields = '__all__'


class EventGroupCategorySerializer(serializers.ModelSerializer):
    created_by_string = serializers.StringRelatedField(source='created_by')
    modified_by_string = serializers.StringRelatedField(source='modified_by')

    class Meta:
        model = EventGroupCategory
        fields = ('id', 'name', 'created_date', 'created_by', 'created_by_string',
                  'modified_date', 'modified_by', 'modified_by_string',)


class EventTypeSerializer(serializers.ModelSerializer):
    created_by_string = serializers.StringRelatedField(source='created_by')
    modified_by_string = serializers.StringRelatedField(source='modified_by')

    class Meta:
        model = EventType
        fields = ('id', 'name', 'created_date', 'created_by', 'created_by_string',
                  'modified_date', 'modified_by', 'modified_by_string',)


class StaffSerializer(serializers.ModelSerializer):
    created_by_string = serializers.StringRelatedField(source='created_by')
    modified_by_string = serializers.StringRelatedField(source='modified_by')

    class Meta:
        model = Staff
        fields = ('id', 'first_name', 'last_name', 'role', 'active',
                  'created_date', 'created_by', 'created_by_string',
                  'modified_date', 'modified_by', 'modified_by_string',)


class LegalStatusSerializer(serializers.ModelSerializer):
    created_by_string = serializers.StringRelatedField(source='created_by')
    modified_by_string = serializers.StringRelatedField(source='modified_by')

    class Meta:
        model = LegalStatus
        fields = ('id', 'name', 'created_date', 'created_by', 'created_by_string',
                  'modified_date', 'modified_by', 'modified_by_string',)


class EventStatusSerializer(serializers.ModelSerializer):
    created_by_string = serializers.StringRelatedField(source='created_by')
    modified_by_string = serializers.StringRelatedField(source='modified_by')

    class Meta:
        model = EventStatus
        fields = ('id', 'name', 'created_date', 'created_by', 'created_by_string',
                  'modified_date', 'modified_by', 'modified_by_string',)


class EventAbstractSerializer(serializers.ModelSerializer):
    created_by_string = serializers.StringRelatedField(source='created_by')
    modified_by_string = serializers.StringRelatedField(source='modified_by')

    def validate(self, data):

        if data['event'].complete:
            message = "Abstracts from a complete event may not be changed"
            message += " unless the event is first re-opened by the event owner or an administrator."
            raise serializers.ValidationError(message)

        return data

    class Meta:
        model = EventAbstract
        fields = ('id', 'event', 'text', 'lab_id', 'created_date', 'created_by', 'created_by_string',
                  'modified_date', 'modified_by', 'modified_by_string',)


class EventCaseSerializer(serializers.ModelSerializer):
    created_by_string = serializers.StringRelatedField(source='created_by')
    modified_by_string = serializers.StringRelatedField(source='modified_by')

    def validate(self, data):

        if data['event'].complete:
            message = "Cases from a complete event may not be changed"
            message += " unless the event is first re-opened by the event owner or an administrator."
            raise serializers.ValidationError(message)

        return data

    class Meta:
        model = EventCase
        fields = ('id', 'event', 'case', 'created_date', 'created_by', 'created_by_string',
                  'modified_date', 'modified_by', 'modified_by_string',)


class EventLabsiteSerializer(serializers.ModelSerializer):
    created_by_string = serializers.StringRelatedField(source='created_by')
    modified_by_string = serializers.StringRelatedField(source='modified_by')

    def validate(self, data):

        if data['event'].complete:
            message = "Labsites from a complete event may not be changed"
            message += " unless the event is first re-opened by the event owner or an administrator."
            raise serializers.ValidationError(message)

        return data

    class Meta:
        model = EventLabsite
        fields = ('id', 'event', 'lab_id', 'created_date', 'created_by', 'created_by_string',
                  'modified_date', 'modified_by', 'modified_by_string',)


class EventOrganizationSerializer(serializers.ModelSerializer):
    created_by_string = serializers.StringRelatedField(source='created_by')
    modified_by_string = serializers.StringRelatedField(source='modified_by')

    def validate(self, data):

        message_complete = "Organizations from a complete event may not be changed"
        message_complete += " unless the event is first re-opened by the event owner or an administrator."

        # if this is a new EventOrganization check if the Event is complete
        if not self.instance and 'FULL_EVENT_CHAIN_CREATE' not in self.initial_data and data['event'].complete:
            raise serializers.ValidationError(message_complete)

        # else this is an existing EventOrganization, check if parent Event is complete
        elif self.instance and self.instance.event.complete:
            raise serializers.ValidationError(message_complete)

        return data

    def create(self, validated_data):

        event_organization = EventOrganization.objects.create(**validated_data)

        # calculate the priority value:
        event_organization.priority = calculate_priority_event_organization(event_organization)
        event_organization.save()

        return event_organization

    def update(self, instance, validated_data):
        user = get_user(self.context, self.initial_data)

        instance.organization = validated_data.get('organization', instance.organization)
        instance.modified_by = user if user else validated_data.get('modified_by', instance.modified_by)

        # calculate the priority value:
        instance.priority = calculate_priority_event_organization(instance)
        instance.save()

        return instance

    def __init__(self, *args, **kwargs):
        user = None
        action = 'list'
        if 'context' in kwargs:
            if 'request' in kwargs['context'] and hasattr(kwargs['context']['request'], 'user'):
                user = kwargs['context']['request'].user
            if 'view' in kwargs['context'] and hasattr(kwargs['context']['view'], 'action'):
                action = kwargs['context']['view'].action

        fields = ('event', 'organization',)
        private_fields = ('id', 'event', 'organization', 'priority', 'created_date', 'created_by', 'created_by_string',
                          'modified_date', 'modified_by', 'modified_by_string',)

        if user and user.is_authenticated:
            if action == 'create' or user.role.is_superadmin or user.role.is_admin:
                fields = private_fields
            elif action in PK_REQUESTS and hasattr(kwargs['context']['request'], 'parser_context'):
                pk = kwargs['context']['request'].parser_context['kwargs'].get('pk', None)
                if pk is not None and pk.isdigit():
                    obj = EventOrganization.objects.filter(id=pk).first()
                    if obj and (user.id == obj.created_by.id or user.organization.id == obj.created_by.organization.id
                                or user.organization.id in obj.created_by.parent_organizations
                                or user.id in list(User.objects.filter(
                                Q(writeevents__in=[obj.event.id]) | Q(readevents__in=[obj.event.id])
                            ).values_list('id', flat=True))):
                        fields = private_fields

        super(EventOrganizationSerializer, self).__init__(*args, **kwargs)

        if fields is not None:
            # Drop any fields that are not specified in the `fields` argument.
            allowed = set(fields)
            existing = set(self.fields)
            for field_name in existing - allowed:
                self.fields.pop(field_name)

    class Meta:
        model = EventOrganization
        fields = '__all__'


class EventContactSerializer(serializers.ModelSerializer):
    created_by_string = serializers.StringRelatedField(source='created_by')
    modified_by_string = serializers.StringRelatedField(source='modified_by')

    def validate(self, data):

        if data['event'].complete:
            message = "Contacts from a complete event may not be changed"
            message += " unless the event is first re-opened by the event owner or an administrator."
            raise serializers.ValidationError(message)

        return data

    class Meta:
        model = EventContact
        fields = ('id', 'event', 'contact', 'created_date', 'created_by', 'created_by_string',
                  'modified_date', 'modified_by', 'modified_by_string',)


######
#
#  Locations
#
######


class EventLocationSerializer(serializers.ModelSerializer):
    created_by_string = serializers.StringRelatedField(source='created_by')
    modified_by_string = serializers.StringRelatedField(source='modified_by')
    administrative_level_two_string = serializers.StringRelatedField(source='administrative_level_two')
    administrative_level_one_string = serializers.StringRelatedField(source='administrative_level_one')
    country_string = serializers.StringRelatedField(source='country')
    comments = CommentSerializer(many=True, read_only=True)
    new_location_contacts = serializers.ListField(write_only=True, required=False)
    new_location_species = serializers.ListField(write_only=True, required=False)
    site_description = serializers.CharField(write_only=True, required=False, allow_blank=True)
    history = serializers.CharField(write_only=True, required=False, allow_blank=True)
    environmental_factors = serializers.CharField(write_only=True, required=False, allow_blank=True)
    clinical_signs = serializers.CharField(write_only=True, required=False, allow_blank=True)
    comment = serializers.CharField(write_only=True, required=False, allow_blank=True)

    # find the centroid coordinates (lng/lat) for a state or equivalent
    def search_geonames_adm1(self, adm1_name, country_code):
        coords = None
        geonames_endpoint = 'searchJSON'
        gn = 'geonames'
        lng = 'lng'
        lat = 'lat'
        geonames_params = {'name': adm1_name, 'featureCode': 'ADM1', 'country': country_code}
        geonames_params.update({'maxRows': 1, 'username': GEONAMES_USERNAME})
        gr = requests.get(GEONAMES_API + geonames_endpoint, params=geonames_params)
        grj = gr.json()
        if gn in grj and len(grj[gn]) > 0 and lng in grj[gn][0] and lat in grj[gn][0]:
            coords = {lng: grj[gn][0][lng], lat: grj[gn][0][lat]}
        return coords

    # find the centroid coordinates (lng/lat) for a county or equivalent
    def search_geonames_adm2(self, adm2_name, adm1_name, adm1_code, country_code):
        geonames_endpoint = 'searchJSON'
        gn = 'geonames'
        lng = 'lng'
        lat = 'lat'
        geonames_params = {'name': adm2_name, 'featureCode': 'ADM2'}
        geonames_params.update({'adminCode1': adm1_code, 'country': country_code})
        geonames_params.update({'maxRows': 1, 'username': GEONAMES_USERNAME})
        gr = requests.get(GEONAMES_API + geonames_endpoint, params=geonames_params)
        grj = gr.json()
        if gn in grj and len(grj[gn]) > 0 and lng in grj[gn][0] and lat in grj[gn][0]:
            coords = {lng: grj[gn][0][lng], lat: grj[gn][0][lat]}
        else:
            # adm2 search failed so look up the adm1 coordinates as a fallback
            coords = self.search_geonames_adm1(adm1_name, country_code)
        return coords

    def validate(self, data):

        message_complete = "Locations from a complete event may not be changed"
        message_complete += " unless the event is first re-opened by the event owner or an administrator."

        # if this is a new EventLocation
        if not self.instance:
            # check if the Event is complete
            if data['event'].complete and 'FULL_EVENT_CHAIN_CREATE' not in self.initial_data:
                raise serializers.ValidationError(message_complete)
            # otherwise the Event is not complete (or complete but created in this chain), so apply business rules
            else:
                # 3. location_species Population >= max(estsick, knownsick) + max(estdead, knowndead)
                # 4. For morbidity/mortality events, there must be at least one number between sick, dead,
                #    estimated_sick, and estimated_dead for at least one species in the event
                #    at the time of event initiation. (sick + dead + estimated_sick + estimated_dead >= 1)
                # 5. If present, estimated_sick must be higher than known sick (estimated_sick > sick).
                # 6. If present, estimated dead must be higher than known dead (estimated_dead > dead).
                # 7. Every location needs at least one comment, which must be one of the following types:
                #    Site description, History, Environmental factors, Clinical signs
                # 8. Standardized lat/long format (e.g., decimal degrees WGS84). Update county, state, and country
                #    if county is null. Update state and country if state is null. If don't enter country, state, and
                #    county at initiation, then have to enter lat/long, which autopopulates country, state, and county.
                # 9. Ensure admin level 2 actually belongs to admin level 1 which actually belongs to country.
                # 10. Location start date cannot be after today if event type is Mortality/Morbidity
                # 11. Location end date must be equal to or greater than start date.
                # 12: Non-suspect diagnosis cannot have basis_of_dx = 1,2, or 4.  If 3, user must provide a lab.
                # 13: A diagnosis can only be used once for a location-species-labID combination
                country_admin_is_valid = True
                latlng_is_valid = True
                latlng_matches_county = True
                latlng_matches_admin_l1 = True
                latlng_matches_admin_21 = True
                comments_is_valid = []
                required_comment_types = ['site_description', 'history', 'environmental_factors', 'clinical_signs']
                start_date_is_valid = True
                end_date_is_valid = True
                min_species_count = False
                pop_is_valid = []
                est_sick_is_valid = True
                est_dead_is_valid = True
                specdiag_nonsuspect_basis_is_valid = True
                specdiag_lab_is_valid = True
                details = []
                mortality_morbidity = EventType.objects.filter(name='Mortality/Morbidity').first()
                if [i for i in required_comment_types if i in data and data[i]]:
                    comments_is_valid.append(True)
                else:
                    comments_is_valid.append(False)
                if 'start_date' in data and data['start_date'] is not None:
                    min_start_date = True
                    if data['event'].event_type.id == mortality_morbidity.id and data['start_date'] > date.today():
                        start_date_is_valid = False
                    if 'end_date' in data and data['end_date'] is not None and data['end_date'] < data['start_date']:
                        end_date_is_valid = False
                elif 'end_date' in data and data['end_date'] is not None:
                    end_date_is_valid = False
                if ('country' in data and data['country'] is not None and 'administrative_level_one' in data
                        and data['administrative_level_one'] is not None):
                    admin_l1 = data['administrative_level_one']
                    if data['country'].id != admin_l1.country.id:
                        country_admin_is_valid = False
                    if 'administrative_level_two' in data and data['administrative_level_two'] is not None:
                        if admin_l1.id != data['administrative_level_two'].administrative_level_one.id:
                            country_admin_is_valid = False
                if (('country' not in data or data['country'] is None or 'administrative_level_one' not in data
                     or data['administrative_level_one'] is None)
                        and ('latitude' not in data or data['latitude'] is None
                             or 'longitude' not in data and data['longitude'] is None)):
                    message = "country and administrative_level_one are required if latitude or longitude is null."
                    details.append(message)
                if ('latitude' in data and data['latitude'] is not None
                        and not re.match(r"(-?)([\d]{1,2})(\.)(\d+)", str(data['latitude']))):
                    latlng_is_valid = False
                if ('longitude' in data and data['longitude'] is not None
                        and not re.match(r"(-?)([\d]{1,3})(\.)(\d+)", str(data['longitude']))):
                    latlng_is_valid = False
                geonames_endpoint = 'extendedFindNearbyJSON'
                if confirm_geonames_api_responsive(geonames_endpoint):
                    if ('latitude' in data and data['latitude'] is not None
                            and 'longitude' in data and data['longitude'] is not None):
                        payload = {'lat': data['latitude'], 'lng': data['longitude'], 'username': GEONAMES_USERNAME}
                        r = requests.get(GEONAMES_API + geonames_endpoint, params=payload, verify=settings.SSL_CERT)
                        content = decode_json(r)
                        if 'address' not in content and 'geonames' not in content:
                            latlng_is_valid = False
                    if (latlng_is_valid and 'latitude' in data and data['latitude'] is not None
                            and 'longitude' in data and data['longitude'] is not None
                            and 'country' in data and data['country'] is not None):
                        payload = {'lat': data['latitude'], 'lng': data['longitude'], 'username': GEONAMES_USERNAME}
                        r = requests.get(GEONAMES_API + geonames_endpoint, params=payload, verify=settings.SSL_CERT)
                        geonames_object_list = decode_json(r)
                        if 'address' in geonames_object_list:
                            address = geonames_object_list['address']
                            if 'name' in address:
                                address['adminName2'] = address['name']
                        elif 'geonames' in geonames_object_list:
                            gn_adm2 = [data for data in geonames_object_list['geonames'] if data['fcode'] == 'ADM2']
                            address = gn_adm2[0]
                        else:
                            # the response from the Geonames web service is in an unexpected format
                            address = None
                        geonames_endpoint = 'countryInfoJSON'
                        if address and confirm_geonames_api_responsive(geonames_endpoint):
                            country_code = address['countryCode']
                            country = None
                            if len(country_code) == 2:
                                payload = {'country': country_code, 'username': GEONAMES_USERNAME}
                                r = requests.get(GEONAMES_API + geonames_endpoint, params=payload,
                                                 verify=settings.SSL_CERT)
                                content = decode_json(r)
                                if ('geonames' in content and content['geonames'] is not None
                                        and len(content['geonames']) > 0 and 'isoAlpha3' in content['geonames'][0]):
                                    alpha3 = content['geonames'][0]['isoAlpha3']
                                    country = Country.objects.filter(abbreviation=alpha3).first()
                            else:
                                country = Country.objects.filter(abbreviation=country_code).first()
                            # TODO: create separate case for when no country found
                            if not country or data['country'].id != country.id:
                                latlng_matches_county = False
                            # TODO: check submitted admin L1 and L2 against lat/lng, not just ids
                            elif ('administrative_level_one' in data
                                  and data['administrative_level_one'] is not None):
                                admin_l1 = AdministrativeLevelOne.objects.filter(name=address['adminName1']).first()
                                if data['administrative_level_one'].id != admin_l1.id:
                                    latlng_matches_admin_l1 = False
                                elif ('administrative_level_two' in data
                                      and data['administrative_level_two'] is not None):
                                    admin2 = address['adminName2'] if 'adminName2' in address else address['name']
                                    admin_l2 = AdministrativeLevelTwo.objects.filter(name=admin2).first()
                                    if data['administrative_level_two'].id != admin_l2.id:
                                        latlng_matches_admin_21 = False
                if 'new_location_species' in data:
                    for spec in data['new_location_species']:
                        if 'species' in spec and spec['species'] is not None:
                            if Species.objects.filter(id=spec['species']).first() is None:
                                message = "A submitted species ID (" + str(spec['species'])
                                message += ") in new_location_species was not found in the database."
                                details.append(message)
                            else:
                                min_location_species = True
                        if 'population_count' in spec and spec['population_count'] is not None:
                            dead_count = 0
                            sick_count = 0
                            if 'dead_count_estimated' in spec or 'dead_count' in spec:
                                dead_count = max(spec.get('dead_count_estimated') or 0, spec.get('dead_count') or 0)
                            if 'sick_count_estimated' in spec or 'sick_count' in spec:
                                sick_count = max(spec.get('sick_count_estimated') or 0, spec.get('sick_count') or 0)
                            if spec['population_count'] >= dead_count + sick_count:
                                pop_is_valid.append(True)
                            else:
                                pop_is_valid.append(False)
                        if ('sick_count_estimated' in spec and spec['sick_count_estimated'] is not None
                                and 'sick_count' in spec and spec['sick_count'] is not None
                                and not spec['sick_count_estimated'] > spec['sick_count']):
                            est_sick_is_valid = False
                        if ('dead_count_estimated' in spec and spec['dead_count_estimated'] is not None
                                and 'dead_count' in spec and spec['dead_count'] is not None
                                and not spec['dead_count_estimated'] > spec['dead_count']):
                            est_dead_is_valid = False
                        if data['event'].event_type.id == mortality_morbidity.id:
                            if ('dead_count_estimated' in spec and spec['dead_count_estimated'] is not None
                                    and spec['dead_count_estimated'] > 0):
                                min_species_count = True
                            elif 'dead_count' in spec and spec['dead_count'] is not None and spec['dead_count'] > 0:
                                min_species_count = True
                            elif ('sick_count_estimated' in spec and spec['sick_count_estimated'] is not None
                                  and spec['sick_count_estimated'] > 0):
                                min_species_count = True
                            elif 'sick_count' in spec and spec['sick_count'] is not None and spec['sick_count'] > 0:
                                min_species_count = True
                        if 'new_species_diagnoses' in spec and spec['new_species_diagnoses'] is not None:
                            specdiag_labs = []
                            for specdiag in spec['new_species_diagnoses']:
                                [specdiag_labs.append((specdiag['diagnosis'], specdiag_lab)) for specdiag_lab in
                                 specdiag['new_species_diagnosis_organizations']]
                                if not specdiag['suspect']:
                                    if specdiag['basis'] in [1, 2, 4]:
                                        specdiag_nonsuspect_basis_is_valid = False
                                    elif specdiag['basis'] == 3:
                                        if ('new_species_diagnosis_organizations' in specdiag
                                                and specdiag['new_species_diagnosis_organizations'] is not None):
                                            for org_id in specdiag['new_species_diagnosis_organizations']:
                                                org = Organization.objects.filter(id=org_id).first()
                                                if not org or not org.laboratory:
                                                    specdiag_nonsuspect_basis_is_valid = False
                            if len(specdiag_labs) != len(set(specdiag_labs)):
                                specdiag_lab_is_valid = False
                    if 'new_location_contacts' in data and data['new_location_contacts'] is not None:
                        for loc_contact in data['new_location_contacts']:
                            if 'contact' not in loc_contact or loc_contact['contact'] is None:
                                message = "A required contact ID was not included in new_location_contacts."
                                details.append(message)
                            elif Contact.objects.filter(id=loc_contact['contact']).first() is None:
                                message = "A submitted contact ID (" + str(loc_contact['contact'])
                                message += ") in new_location_contacts was not found in the database."
                                details.append(message)
                if not country_admin_is_valid:
                    message = "administrative_level_one must belong to the submitted country,"
                    message += " and administrative_level_two must belong to the submitted administrative_level_one."
                    details.append(message)
                if not start_date_is_valid:
                    message = "If event_type is 'Mortality/Morbidity'"
                    message += " start_date for a new event_location must be current date or earlier."
                    details.append(message)
                if not end_date_is_valid:
                    details.append("end_date may not be before start_date.")
                if not latlng_is_valid:
                    message = "latitude and longitude must be in decimal degrees and represent a point in a country."
                    details.append(message)
                if not latlng_matches_county:
                    message = "latitude and longitude are not in the user-specified country."
                    details.append(message)
                if not latlng_matches_admin_l1:
                    message = "latitude and longitude are not in the user-specified administrative level one."
                    details.append(message)
                if not latlng_matches_admin_21:
                    message = "latitude and longitude are not in the user-specified administrative level two."
                    details.append(message)
                if False in comments_is_valid:
                    message = "Each new_event_location requires at least one new_comment, which must be one of"
                    message += " the following types: Site description, History, Environmental factors, Clinical signs"
                    details.append(message)
                if False in pop_is_valid:
                    message = "new_location_species population_count cannot be less than the sum of dead_count"
                    message += " and sick_count (where those counts are the maximum of the estimated or known count)."
                    details.append(message)
                if data['event'].event_type.id == mortality_morbidity.id and not min_species_count:
                    message = "For Mortality/Morbidity events, at least one new_location_species requires"
                    message += " at least one species count in any of the following fields:"
                    message += " dead_count_estimated, dead_count, sick_count_estimated, sick_count."
                    details.append(message)
                if not est_sick_is_valid:
                    details.append("Estimated sick count must always be more than known sick count.")
                if not est_dead_is_valid:
                    details.append("Estimated dead count must always be more than known dead count.")
                if not specdiag_nonsuspect_basis_is_valid:
                    message = "A non-suspect diagnosis can only have a basis of"
                    message += " 'Necropsy and/or ancillary tests performed at a diagnostic laboratory'"
                    message += " and only if that diagnosis has a related laboratory"
                    details.append(message)
                if not specdiag_lab_is_valid:
                    message = "A diagnosis can only be used once for any combination of a location, species, and lab."
                    details.append(message)
                if details:
                    raise serializers.ValidationError(details)

        # else this is an existing EventLocation
        elif self.instance:
            # check if parent Event is complete
            if self.instance.event.complete:
                raise serializers.ValidationError(message_complete)

        return data

    def create(self, validated_data):
        flyway = None

        comment_types = {'site_description': 'Site description', 'history': 'History',
                         'environmental_factors': 'Environmental factors', 'clinical_signs': 'Clinical signs',
                         'other': 'Other'}

        # event = Event.objects.filter(pk=validated_data['event']).first()
        new_location_contacts = validated_data.pop('new_location_contacts', None)
        new_location_species = validated_data.pop('new_location_species', None)

        # create object for comment creation while removing unserialized fields for EventLocation
        comments = {'site_description': validated_data.pop('site_description', None),
                    'history': validated_data.pop('history', None),
                    'environmental_factors': validated_data.pop('environmental_factors', None),
                    'clinical_signs': validated_data.pop('clinical_signs', None),
                    'other': validated_data.pop('comment', None)}

        # if the event_location has no name value but does have a gnis_name value,
        # then copy the value of gnis_name to name
        # this need only happen on creation since the two fields should maintain no durable relationship
        if validated_data['name'] == '' and validated_data['gnis_name'] != '':
            validated_data['name'] = validated_data['gnis_name']

        # if event_location has lat/lng but no country/adminlevelone/adminleveltwo, populate missing fields
        geonames_endpoint = 'extendedFindNearbyJSON'
        if confirm_geonames_api_responsive(geonames_endpoint):
            if ('country' not in validated_data or validated_data['country'] is None
                    or 'administrative_level_one' not in validated_data
                    or validated_data['administrative_level_one'] is None
                    or 'administrative_level_two' not in validated_data
                    or validated_data['administrative_level_two'] is None):
                payload = {'lat': validated_data['latitude'], 'lng': validated_data['longitude'],
                           'username': GEONAMES_USERNAME}
                r = requests.get(GEONAMES_API + geonames_endpoint, params=payload, verify=settings.SSL_CERT)
                geonames_object_list = decode_json(r)
                if 'address' in geonames_object_list:
                    address = geonames_object_list['address']
                    address['adminName2'] = address['name']
                elif 'geonames' in geonames_object_list:
                    gn_adm2 = [item for item in geonames_object_list['geonames'] if item['fcode'] == 'ADM2']
                    address = gn_adm2[0]
                else:
                    # the response from the Geonames web service is in an unexpected format
                    address = None
                geonames_endpoint = 'countryInfoJSON'
                if address and confirm_geonames_api_responsive(geonames_endpoint):
                    if 'country' not in validated_data or validated_data['country'] is None:
                        country_code = address['countryCode']
                        if len(country_code) == 2:
                            payload = {'country': country_code, 'username': GEONAMES_USERNAME}
                            r = requests.get(GEONAMES_API + geonames_endpoint, params=payload, verify=settings.SSL_CERT)
                            content = decode_json(r)
                            if ('geonames' in content and content['geonames'] is not None
                                    and len(content['geonames']) > 0 and 'isoAlpha3' in content['geonames'][0]):
                                alpha3 = content['geonames'][0]['isoAlpha3']
                                validated_data['country'] = Country.objects.filter(abbreviation=alpha3).first()
                        else:
                            validated_data['country'] = Country.objects.filter(abbreviation=country_code).first()
                    if ('administrative_level_one' not in validated_data
                            or validated_data['administrative_level_one'] is None):
                        validated_data['administrative_level_one'] = AdministrativeLevelOne.objects.filter(
                            name=address['adminName1']).first()
                    if ('administrative_level_two' not in validated_data
                            or validated_data['administrative_level_two'] is None):
                        admin2 = address['adminName2'] if 'adminName2' in address else address['name']
                        validated_data['administrative_level_two'] = AdministrativeLevelTwo.objects.filter(
                            name=admin2).first()

        # auto-assign flyway for locations in the USA (exclude territories and minor outlying islands)
        # but first test the FWS flyway web service to confirm it is working
        test_params = {'geometryType': 'esriGeometryPoint', 'returnGeometry': 'false'}
        test_params.update({'outFields': 'NAME', 'f': 'json', 'spatialRel': 'esriSpatialRelIntersects'})
        test_params.update({'geometry': '-90.0,45.0'})
        r = requests.get(FLYWAYS_API, params=test_params, verify=settings.SSL_CERT)
        fws_flyway_service_responsive = True if 'features' in r.json() else False
        if fws_flyway_service_responsive:
            territories = ['PR', 'VI', 'MP', 'AS', 'UM', 'NOPO', 'SOPO']
            country = validated_data['country']
            admin_l1 = validated_data['administrative_level_one']
            admin_l2 = validated_data['administrative_level_two']
            if (country.id == Country.objects.filter(abbreviation='USA').first().id
                    and admin_l1.abbreviation not in territories):
                geonames_endpoint = 'searchJSON'
                params = {'geometryType': 'esriGeometryPoint', 'returnGeometry': 'false',
                          'outFields': 'NAME', 'f': 'json', 'spatialRel': 'esriSpatialRelIntersects'}
                # if lat/lng is present, use it to get the intersecting flyway
                if ('latitude' in validated_data and validated_data['latitude'] is not None
                        and 'longitude' in validated_data and validated_data['longitude'] is not None):
                    geom = str(validated_data['longitude']) + ',' + str(validated_data['latitude'])
                    params.update({'geometry': geom})
                # otherwise if county is present, look up the county centroid and use it to get the intersecting flyway
                elif admin_l2 and confirm_geonames_api_responsive(geonames_endpoint):
                    coords = self.search_geonames_adm2(
                        admin_l2.name, admin_l1.name, admin_l1.abbreviation, country.abbreviation)
                    if coords:
                        params.update({'geometry': coords['lng'] + ',' + coords['lat']})
                # MT, WY, CO, and NM straddle two flyways, and without lat/lng or county info, flyway
                # cannot be determined, otherwise look up the state centroid, then use it to get the intersecting flyway
                elif (admin_l1.abbreviation not in ['MT', 'WY', 'CO', 'NM', 'HI']
                      and confirm_geonames_api_responsive(geonames_endpoint)):
                    coords = self.search_geonames_adm1(admin_l1.name, country.abbreviation)
                    if coords:
                        params.update({'geometry': coords['lng'] + ',' + coords['lat']})
                # HI is not in a flyway, so assign it to Pacific ("Include all of Hawaii in with Pacific Americas")
                elif admin_l1.abbreviation == 'HI':
                    flyway = Flyway.objects.filter(name__contains='Pacific').first()

                if flyway is None and 'geometry' in params:
                    r = requests.get(FLYWAYS_API, params=params, verify=settings.SSL_CERT)
                    rj = r.json()
                    if 'features' in rj and len(rj['features']) > 0:
                        flyway_name = rj['features'][0]['attributes']['NAME'].replace(' Flyway', '')
                        flyway = Flyway.objects.filter(name__contains=flyway_name).first()

        # create the event_location and return object for use in event_location_contacts object
        evt_location = EventLocation.objects.create(**validated_data)

        # Create EventLocationSpecies
        if new_location_species is not None:
            is_valid = True
            valid_data = []
            errors = []
            for new_location_spec in new_location_species:
                if new_location_spec is not None:
                    new_location_spec['event_location'] = evt_location.id
                    new_location_spec['created_by'] = evt_location.created_by.id
                    new_location_spec['modified_by'] = evt_location.modified_by.id
                    if 'FULL_EVENT_CHAIN_CREATE' in self.initial_data:
                        new_location_spec['FULL_EVENT_CHAIN_CREATE'] = self.initial_data['FULL_EVENT_CHAIN_CREATE']
                    loc_spec_serializer = LocationSpeciesSerializer(data=new_location_spec)
                    if loc_spec_serializer.is_valid():
                        valid_data.append(loc_spec_serializer)
                    else:
                        is_valid = False
                        errors.append(loc_spec_serializer.errors)
            if is_valid:
                # now that all items are proven valid, save and return them to the user
                for item in valid_data:
                    item.save()
            else:
                if self.initial_data['FULL_EVENT_CHAIN_CREATE']:
                    # delete the parent event, which will also delete this event location thru a cascade
                    evt_location.event.delete()
                else:
                    # delete this event location
                    # (related contacts and comments will be cascade deleted automatically if any exist)
                    evt_location.delete()
                raise serializers.ValidationError(jsonify_errors(errors))

        user = get_user(self.context, self.initial_data)

        if flyway is not None:
            EventLocationFlyway.objects.create(event_location=evt_location, flyway=flyway,
                                               created_by=user, modified_by=user)

        for key, value in comment_types.items():

            comment_type = CommentType.objects.filter(name=value).first()

            if comments[key] is not None and len(comments[key]) > 0:
                Comment.objects.create(content_object=evt_location, comment=comments[key],
                                       comment_type=comment_type, created_by=user, modified_by=user)

        # Create EventLocationContacts
        if new_location_contacts is not None:
            for location_contact in new_location_contacts:
                location_contact['event_location'] = evt_location

                # Convert ids to ForeignKey objects
                if 'contact' in location_contact and location_contact['contact'] is not None:
                    location_contact['contact'] = Contact.objects.filter(id=location_contact['contact']).first()
                    location_contact['contact_type'] = ContactType.objects.filter(
                        pk=location_contact['contact_type']).first()

                    EventLocationContact.objects.create(created_by=user, modified_by=user, **location_contact)

        # calculate the priority value:
        evt_location.priority = calculate_priority_event_location(evt_location)
        evt_location.save()

        return evt_location

    # on update, any submitted nested objects (new_location_contacts, new_location_species) will be ignored
    # TODO: consider updating flyway if instance had null value and/or when lat/lng or country/state/county change
    def update(self, instance, validated_data):
        user = get_user(self.context, self.initial_data)

        # remove child location_contacts list from the request
        if 'new_location_contacts' in validated_data:
            validated_data.pop('new_location_contacts')

        # remove child location_species list from the request
        if 'new_location_species' in validated_data:
            validated_data.pop('new_location_species')

        # TODO: consider updating flyway if lat/lng or country/state/county change
        # update the EventLocation object
        instance.name = validated_data.get('name', instance.name)
        instance.start_date = validated_data.get('start_date', instance.start_date)
        instance.end_date = validated_data.get('end_date', instance.end_date)
        instance.country = validated_data.get('country', instance.country)
        instance.administrative_level_one = validated_data.get(
            'administrative_level_one', instance.administrative_level_one)
        instance.administrative_level_two = validated_data.get(
            'administrative_level_two', instance.administrative_level_two)
        instance.county_multiple = validated_data.get('county_multiple', instance.county_multiple)
        instance.county_unknown = validated_data.get('county_unknown', instance.county_unknown)
        instance.latitude = validated_data.get('latitude', instance.latitude)
        instance.longitude = validated_data.get('longitude', instance.longitude)
        instance.land_ownership = validated_data.get('land_ownership', instance.land_ownership)
        instance.gnis_name = validated_data.get('gnis_name', instance.gnis_name)
        instance.gnis_id = validated_data.get('gnis_id', instance.gnis_id)
        instance.modified_by = user if user else validated_data.get('modified_by', instance.modified_by)

        # if an event_location has no name value but does have a gnis_name value, copy the value of gnis_name to name
        # this need only happen on creation since the two fields should maintain no durable relationship
        if ('name' in validated_data and 'gnis_name' in validated_data
                and validated_data['name'] == '' and validated_data['gnis_name'] != ''):
            validated_data['name'] = validated_data['gnis_name']

        # calculate the priority value:
        instance.priority = calculate_priority_event_location(instance)
        instance.save()

        return instance

    def __init__(self, *args, **kwargs):
        user = None
        action = 'list'
        if 'context' in kwargs:
            if 'request' in kwargs['context'] and hasattr(kwargs['context']['request'], 'user'):
                user = kwargs['context']['request'].user
            if 'view' in kwargs['context'] and hasattr(kwargs['context']['view'], 'action'):
                action = kwargs['context']['view'].action

        fields = ('start_date', 'end_date', 'country', 'country_string', 'administrative_level_one',
                  'administrative_level_one_string', 'administrative_level_two', 'administrative_level_two_string',
                  'county_multiple', 'county_unknown', 'flyways',)
        private_fields = ('id', 'name', 'event', 'start_date', 'end_date', 'country', 'country_string',
                          'administrative_level_one', 'administrative_level_one_string', 'administrative_level_two',
                          'administrative_level_two_string', 'county_multiple', 'county_unknown', 'latitude', 'longitude',
                          'priority', 'land_ownership', 'flyways', 'contacts', 'gnis_name', 'gnis_id', 'comments',
                          'site_description', 'history', 'environmental_factors', 'clinical_signs', 'comment',
                          'new_location_contacts', 'new_location_species', 'created_date', 'created_by',
                          'created_by_string', 'modified_date', 'modified_by', 'modified_by_string',)

        if user and user.is_authenticated:
            if action == 'create' or user.role.is_superadmin or user.role.is_admin:
                fields = private_fields
            elif action in PK_REQUESTS and hasattr(kwargs['context']['request'], 'parser_context'):
                pk = kwargs['context']['request'].parser_context['kwargs'].get('pk', None)
                if pk is not None and pk.isdigit():
                    obj = EventLocation.objects.filter(id=pk).first()
                    if obj and (user.id == obj.created_by.id or user.organization.id == obj.created_by.organization.id
                                or user.organization.id in obj.created_by.parent_organizations
                                or user.id in list(User.objects.filter(
                                Q(writeevents__in=[obj.event.id]) | Q(readevents__in=[obj.event.id])
                            ).values_list('id', flat=True))):
                        fields = private_fields

        super(EventLocationSerializer, self).__init__(*args, **kwargs)

        if fields is not None:
            # Drop any fields that are not specified in the `fields` argument.
            allowed = set(fields)
            existing = set(self.fields)
            for field_name in existing - allowed:
                self.fields.pop(field_name)

    class Meta:
        model = EventLocation
        fields = '__all__'
        extra_kwargs = {
            'country': {'required': False},
            'administrative_level_one': {'required': False}
        }


# TODO: implement check that only a user's org's contacts can be related to the org's event locations
class EventLocationContactSerializer(serializers.ModelSerializer):
    created_by_string = serializers.StringRelatedField(source='created_by')
    modified_by_string = serializers.StringRelatedField(source='modified_by')

    def validate(self, data):

        message_complete = "Contacts from a location from a complete event may not be changed"
        message_complete += " unless the event is first re-opened by the event owner or an administrator."

        # if this is a new EventLocationContact check if the Event is complete
        if not self.instance and data['event_location'].event.complete:
            raise serializers.ValidationError(message_complete)

        # else this is an existing EventLocationContact so check if this is an update and if parent Event is complete
        elif self.instance and self.instance.event_location.event.complete:
            raise serializers.ValidationError(message_complete)

        return data

    class Meta:
        model = EventLocationContact
        fields = ('id', 'event_location', 'contact', 'contact_type',
                  'created_date', 'created_by', 'created_by_string',
                  'modified_date', 'modified_by', 'modified_by_string',)


class CountrySerializer(serializers.ModelSerializer):
    created_by_string = serializers.StringRelatedField(source='created_by')
    modified_by_string = serializers.StringRelatedField(source='modified_by')

    class Meta:
        model = Country
        fields = ('id', 'name', 'abbreviation', 'calling_code',
                  'created_date', 'created_by', 'created_by_string',
                  'modified_date', 'modified_by', 'modified_by_string',)


class AdministrativeLevelOneSerializer(serializers.ModelSerializer):
    created_by_string = serializers.StringRelatedField(source='created_by')
    modified_by_string = serializers.StringRelatedField(source='modified_by')
    country_string = serializers.StringRelatedField(source='country')

    class Meta:
        model = AdministrativeLevelOne
        fields = ('id', 'name', 'country', 'country_string', 'abbreviation',
                  'created_date', 'created_by', 'created_by_string',
                  'modified_date', 'modified_by', 'modified_by_string',)


class AdministrativeLevelOneSlimSerializer(serializers.ModelSerializer):

    class Meta:
        model = AdministrativeLevelOne
        fields = ('id', 'name',)


class AdministrativeLevelTwoSerializer(serializers.ModelSerializer):
    created_by_string = serializers.StringRelatedField(source='created_by')
    modified_by_string = serializers.StringRelatedField(source='modified_by')
    administrative_level_one_string = serializers.StringRelatedField(source='administrative_level_one')

    class Meta:
        model = AdministrativeLevelTwo
        fields = ('id', 'name', 'administrative_level_one', 'administrative_level_one_string', 'points',
                  'centroid_latitude', 'centroid_longitude', 'fips_code',
                  'created_date', 'created_by', 'created_by_string',
                  'modified_date', 'modified_by', 'modified_by_string',)


class AdministrativeLevelTwoSlimSerializer(serializers.ModelSerializer):

    class Meta:
        model = AdministrativeLevelTwo
        fields = ('id', 'name',)


class AdministrativeLevelLocalitySerializer(serializers.ModelSerializer):
    created_by_string = serializers.StringRelatedField(source='created_by')
    modified_by_string = serializers.StringRelatedField(source='modified_by')

    class Meta:
        model = AdministrativeLevelLocality
        fields = ('id', 'country', 'admin_level_one_name', 'admin_level_two_name',
                  'created_date', 'created_by', 'created_by_string',
                  'modified_date', 'modified_by', 'modified_by_string',)


class LandOwnershipSerializer(serializers.ModelSerializer):
    created_by_string = serializers.StringRelatedField(source='created_by')
    modified_by_string = serializers.StringRelatedField(source='modified_by')

    class Meta:
        model = LandOwnership
        fields = ('id', 'name', 'created_date', 'created_by', 'created_by_string',
                  'modified_date', 'modified_by', 'modified_by_string',)


# TODO: implement check that flyway instersects location?
class EventLocationFlywaySerializer(serializers.ModelSerializer):
    created_by_string = serializers.StringRelatedField(source='created_by')
    modified_by_string = serializers.StringRelatedField(source='modified_by')

    def validate(self, data):

        message_complete = "Flyways from a location from a complete event may not be changed"
        message_complete += " unless the event is first re-opened by the event owner or an administrator."

        # if this is a new EventLocationFlyway check if the Event is complete
        if not self.instance and data['event_location'].event.complete:
            raise serializers.ValidationError(message_complete)

        # else this is an existing EventLocationFlyway so check if this is an update and if parent Event is complete
        elif self.instance and self.instance.event_location.event.complete:
            raise serializers.ValidationError(message_complete)

        return data

    class Meta:
        model = EventLocationFlyway
        fields = ('id', 'event_location', 'flyway',
                  'created_date', 'created_by', 'created_by_string',
                  'modified_date', 'modified_by', 'modified_by_string',)


class FlywaySerializer(serializers.ModelSerializer):
    created_by_string = serializers.StringRelatedField(source='created_by')
    modified_by_string = serializers.StringRelatedField(source='modified_by')

    class Meta:
        model = Flyway
        fields = ('id', 'name', 'created_date', 'created_by', 'created_by_string',
                  'modified_date', 'modified_by', 'modified_by_string',)


######
#
#  Species
#
######


class LocationSpeciesSerializer(serializers.ModelSerializer):
    created_by_string = serializers.StringRelatedField(source='created_by')
    modified_by_string = serializers.StringRelatedField(source='modified_by')
    new_species_diagnoses = serializers.ListField(write_only=True, required=False)

    def validate(self, data):

        message_complete = "Species from a location from a complete event may not be changed"
        message_complete += " unless the event is first re-opened by the event owner or an administrator."

        # if this is a new LocationSpecies
        if not self.instance:
            #  check if the Event is complete
            if data['event_location'].event.complete and 'FULL_EVENT_CHAIN_CREATE' not in self.initial_data:
                raise serializers.ValidationError(message_complete)
            # otherwise the Event is not complete (or complete but created in this chain), so apply business rules
            else:
                # 1. location_species Population >= max(estsick, knownsick) + max(estdead, knowndead)
                # 2. For morbidity/mortality events, there must be at least one number between sick, dead,
                #    estimated_sick, and estimated_dead for at least one species in the event
                #    at the time of event initiation. (sick + dead + estimated_sick + estimated_dead >= 1)
                # 3. If present, estimated_sick must be higher than known sick (estimated_sick > sick).
                # 4. If present, estimated dead must be higher than known dead (estimated_dead > dead).
                min_species_count = False
                pop_is_valid = True
                est_sick_is_valid = True
                est_dead_is_valid = True
                details = []

                if 'population_count' in data and data['population_count'] is not None:
                    dead_count = 0
                    sick_count = 0
                    if 'dead_count_estimated' in data or 'dead_count' in data:
                        dead_count = max(data.get('dead_count_estimated') or 0, data.get('dead_count') or 0)
                    if 'sick_count_estimated' in data or 'sick_count' in data:
                        sick_count = max(data.get('sick_count_estimated') or 0, data.get('sick_count') or 0)
                    if data['population_count'] < dead_count + sick_count:
                        pop_is_valid = False
                if ('sick_count_estimated' in data and data['sick_count_estimated'] is not None
                        and 'sick_count' in data and data['sick_count'] is not None
                        and not data['sick_count_estimated'] > data['sick_count']):
                    est_sick_is_valid = False
                if ('dead_count_estimated' in data and data['dead_count_estimated'] is not None
                        and 'dead_count' in data and data['dead_count'] is not None
                        and not data['dead_count_estimated'] > data['dead_count']):
                    est_dead_is_valid = False
                mm = EventType.objects.filter(name='Mortality/Morbidity').first()
                mm_lsps = None
                if data['event_location'].event.event_type.id == mm.id:
                    locspecs = LocationSpecies.objects.filter(event_location=data['event_location'].id)
                    mm_lsps = [locspec for locspec in locspecs if locspec.event_location.event.event_type.id == mm.id]
                    if mm_lsps is None:
                        if ('dead_count_estimated' in data and data['dead_count_estimated'] is not None
                                and data['dead_count_estimated'] > 0):
                            min_species_count = True
                        elif 'dead_count' in data and data['dead_count'] is not None and data['dead_count'] > 0:
                            min_species_count = True
                        elif ('sick_count_estimated' in data and data['sick_count_estimated'] is not None
                              and data['sick_count_estimated'] > 0):
                            min_species_count = True
                        elif 'sick_count' in data and data['sick_count'] is not None and data['sick_count'] > 0:
                            min_species_count = True

                if not pop_is_valid:
                    message = "New location_species population_count cannot be less than the sum of dead_count"
                    message += " and sick_count (where those counts are the maximum of the estimated or known count)."
                    details.append(message)
                if data['event_location'].event.event_type.id == mm.id and mm_lsps is None and not min_species_count:
                    message = "For Mortality/Morbidity events, at least one new_location_species requires"
                    message += " at least one species count in any of the following fields:"
                    message += " dead_count_estimated, dead_count, sick_count_estimated, sick_count."
                    details.append(message)
                if not est_sick_is_valid:
                    details.append("Estimated sick count must always be more than known sick count.")
                if not est_dead_is_valid:
                    details.append("Estimated dead count must always be more than known dead count.")
                if details:
                    raise serializers.ValidationError(details)

        # TODO: fix this to test against submitted data!!!
        # else this is an existing LocationSpecies
        elif self.instance:
            # check if parent Event is complete
            if self.instance.event_location.event.complete:
                raise serializers.ValidationError(message_complete)
            else:
                # 1. location_species Population >= max(estsick, knownsick) + max(estdead, knowndead)
                # 2. For morbidity/mortality events, there must be at least one number between sick, dead,
                #    estimated_sick, and estimated_dead for at least one species in the event
                #    at the time of event initiation. (sick + dead + estimated_sick + estimated_dead >= 1)
                # 3. If present, estimated_sick must be higher than known sick (estimated_sick > sick).
                # 4. If present, estimated dead must be higher than known dead (estimated_dead > dead).
                min_species_count = False
                pop_is_valid = True
                est_sick_is_valid = True
                est_dead_is_valid = True
                details = []

                if self.instance.population_count:
                    dead_count = 0
                    sick_count = 0
                    if self.instance.dead_count_estimated or self.instance.dead_count:
                        dead_count = max(self.instance.dead_count_estimated or 0, self.instance.dead_count or 0)
                    if self.instance.sick_count_estimated or self.instance.sick_count:
                        sick_count = max(self.instance.sick_count_estimated or 0, self.instance.sick_count or 0)
                    if self.instance.population_count < dead_count + sick_count:
                        pop_is_valid = False

                if (self.instance.sick_count_estimated and self.instance.sick_count
                        and not self.instance.sick_count_estimated > self.instance.sick_count):
                    est_sick_is_valid = False
                if (self.instance.dead_count_estimated and self.instance.dead_count
                        and not self.instance.dead_count_estimated > self.instance.dead_count):
                    est_dead_is_valid = False
                mm = EventType.objects.filter(name='Mortality/Morbidity').first()
                mm_locspecs = None
                if self.instance.event_location.event.event_type.id == mm.id:
                    locspecs = LocationSpecies.objects.filter(event_location=self.instance.event_location.id)
                    mm_locspecs = [locspec for locspec in locspecs if
                                   locspec.event_location.event.event_type.id == mm.id]
                    if mm_locspecs is None:
                        if self.instance.dead_count_estimated and self.instance.dead_count_estimated > 0:
                            min_species_count = True
                        elif self.instance.dead_count and self.instance.dead_count > 0:
                            min_species_count = True
                        elif self.instance.sick_count_estimated and self.instance.sick_count_estimated > 0:
                            min_species_count = True
                        elif self.instance.sick_count and self.instance.sick_count > 0:
                            min_species_count = True

                if not pop_is_valid:
                    message = "New location_species population_count cannot be less than the sum of dead_count"
                    message += " and sick_count (where those counts are the maximum of the estimated or known count)."
                    details.append(message)
                if (self.instance.event_location.event.event_type.id == mm.id
                        and mm_locspecs is None and not min_species_count):
                    message = "For Mortality/Morbidity events,"
                    message += " at least one new_location_species requires at least one species"
                    message += " count in any of the following fields:"
                    message += " dead_count_estimated, dead_count, sick_count_estimated, sick_count."
                    details.append(message)
                if not est_sick_is_valid:
                    details.append("Estimated sick count must always be more than known sick count.")
                if not est_dead_is_valid:
                    details.append("Estimated dead count must always be more than known dead count.")
                if details:
                    raise serializers.ValidationError(details)

        return data

    def create(self, validated_data):
        new_species_diagnoses = validated_data.pop('new_species_diagnoses', None)

        location_species = LocationSpecies.objects.create(**validated_data)

        if new_species_diagnoses is not None:
            is_valid = True
            valid_data = []
            errors = []
            for spec_diag in new_species_diagnoses:
                if spec_diag is not None:
                    # ensure this species diagnosis does not already exist
                    existing_spec_diag = SpeciesDiagnosis.objects.filter(
                        location_species=location_species.id, diagnosis=spec_diag['diagnosis'])

                    if len(existing_spec_diag) == 0:
                        spec_diag['location_species'] = location_species.id
                        spec_diag['created_by'] = location_species.created_by.id
                        spec_diag['modified_by'] = location_species.modified_by.id
                        if 'FULL_EVENT_CHAIN_CREATE' in self.initial_data:
                            spec_diag['FULL_EVENT_CHAIN_CREATE'] = self.initial_data['FULL_EVENT_CHAIN_CREATE']
                        spec_diag_serializer = SpeciesDiagnosisSerializer(data=spec_diag)
                        if spec_diag_serializer.is_valid():
                            valid_data.append(spec_diag_serializer)
                        else:
                            is_valid = False
                            errors.append(spec_diag_serializer.errors)
            if is_valid:
                # now that all items are proven valid, save and return them to the user
                for item in valid_data:
                    item.save()
            else:
                if self.initial_data['FULL_EVENT_CHAIN_CREATE']:
                    # delete the parent event, which will also delete this location species thru a cascade
                    location_species.event_location.event.delete()
                    # content_type = ContentType.objects.get_for_model(self.Meta.model).model
                    # cascade_delete_event_chain(content_type, location_species.event_location.event.id)
                else:
                    # delete this location species
                    location_species.delete()
                raise serializers.ValidationError(jsonify_errors(errors))

        # calculate the priority value:
        location_species.priority = calculate_priority_location_species(location_species)
        location_species.save()

        return location_species

    def update(self, instance, validated_data):
        user = get_user(self.context, self.initial_data)

        # update the LocationSpecies object
        instance.species = validated_data.get('species', instance.species)
        instance.population_count = validated_data.get('population_count', instance.population_count)
        instance.sick_count = validated_data.get('sick_count', instance.sick_count)
        instance.dead_count = validated_data.get('dead_count', instance.dead_count)
        instance.sick_count_estimated = validated_data.get('sick_count_estimated', instance.sick_count_estimated)
        instance.dead_count_estimated = validated_data.get('dead_count_estimated', instance.dead_count_estimated)
        instance.captive = validated_data.get('captive', instance.captive)
        instance.age_bias = validated_data.get('age_bias', instance.age_bias)
        instance.sex_bias = validated_data.get('sex_bias', instance.sex_bias)
        instance.modified_by = user if user else validated_data.get('modified_by', instance.modified_by)

        # calculate the priority value:
        instance.priority = calculate_priority_location_species(instance)
        instance.save()

        return instance

    def __init__(self, *args, **kwargs):
        user = None
        action = 'list'
        if 'context' in kwargs:
            if 'request' in kwargs['context'] and hasattr(kwargs['context']['request'], 'user'):
                user = kwargs['context']['request'].user
            if 'view' in kwargs['context'] and hasattr(kwargs['context']['view'], 'action'):
                action = kwargs['context']['view'].action

        fields = ('species', 'population_count', 'sick_count', 'dead_count', 'sick_count_estimated',
                  'dead_count_estimated', 'captive', 'age_bias', 'sex_bias',)
        private_fields = ('id', 'event_location', 'species', 'population_count', 'sick_count', 'dead_count',
                          'new_species_diagnoses', 'created_date', 'created_by', 'created_by_string',
                          'modified_date', 'modified_by', 'modified_by_string',)

        if user and user.is_authenticated:
            if action == 'create' or user.role.is_superadmin or user.role.is_admin:
                fields = private_fields
            elif action in PK_REQUESTS and hasattr(kwargs['context']['request'], 'parser_context'):
                pk = kwargs['context']['request'].parser_context['kwargs'].get('pk', None)
                if pk is not None and pk.isdigit():
                    obj = LocationSpecies.objects.filter(id=pk).first()
                    if obj and (user.id == obj.created_by.id or user.organization.id == obj.created_by.organization.id
                                or user.organization.id in obj.created_by.parent_organizations
                                or user.id in list(User.objects.filter(
                                Q(writeevents__in=[obj.event_location.event.id]) | Q(
                                    readevents__in=[obj.event_location.event.id])
                            ).values_list('id', flat=True))):
                        fields = private_fields

        super(LocationSpeciesSerializer, self).__init__(*args, **kwargs)

        if fields is not None:
            # Drop any fields that are not specified in the `fields` argument.
            allowed = set(fields)
            existing = set(self.fields)
            for field_name in existing - allowed:
                self.fields.pop(field_name)

    class Meta:
        model = LocationSpecies
        fields = '__all__'


class SpeciesSerializer(serializers.ModelSerializer):
    created_by_string = serializers.StringRelatedField(source='created_by')
    modified_by_string = serializers.StringRelatedField(source='modified_by')

    class Meta:
        model = Species
        fields = ('id', 'name', 'class_name', 'order_name', 'family_name', 'sub_family_name', 'genus_name',
                  'species_latin_name', 'subspecies_latin_name', 'tsn',
                  'created_date', 'created_by', 'created_by_string',
                  'modified_date', 'modified_by', 'modified_by_string',)


class SpeciesSlimSerializer(serializers.ModelSerializer):

    class Meta:
        model = Species
        fields = ('id', 'name',)


class AgeBiasSerializer(serializers.ModelSerializer):
    created_by_string = serializers.StringRelatedField(source='created_by')
    modified_by_string = serializers.StringRelatedField(source='modified_by')

    class Meta:
        model = AgeBias
        fields = ('id', 'name', 'created_date', 'created_by', 'created_by_string',
                  'modified_date', 'modified_by', 'modified_by_string',)


class SexBiasSerializer(serializers.ModelSerializer):
    created_by_string = serializers.StringRelatedField(source='created_by')
    modified_by_string = serializers.StringRelatedField(source='modified_by')

    class Meta:
        model = SexBias
        fields = ('id', 'name', 'created_date', 'created_by', 'created_by_string',
                  'modified_date', 'modified_by', 'modified_by_string',)


######
#
#  Diagnoses
#
######


class DiagnosisSerializer(serializers.ModelSerializer):
    created_by_string = serializers.StringRelatedField(source='created_by')
    modified_by_string = serializers.StringRelatedField(source='modified_by')
    diagnosis_type_string = serializers.StringRelatedField(source='diagnosis_type')

    class Meta:
        model = Diagnosis
        fields = ('id', 'name', 'high_impact', 'diagnosis_type', 'diagnosis_type_string',
                  'created_date', 'created_by', 'created_by_string',
                  'modified_date', 'modified_by', 'modified_by_string',)


class DiagnosisTypeSerializer(serializers.ModelSerializer):
    created_by_string = serializers.StringRelatedField(source='created_by')
    modified_by_string = serializers.StringRelatedField(source='modified_by')

    class Meta:
        model = DiagnosisType
        fields = ('id', 'name', 'color', 'created_date', 'created_by', 'created_by_string',
                  'modified_date', 'modified_by', 'modified_by_string',)


class EventDiagnosisSerializer(serializers.ModelSerializer):
    created_by_string = serializers.StringRelatedField(source='created_by')
    modified_by_string = serializers.StringRelatedField(source='modified_by')
    diagnosis_type = serializers.PrimaryKeyRelatedField(source='diagnosis.diagnosis_type', read_only=True)
    diagnosis_type_string = serializers.StringRelatedField(source='diagnosis.diagnosis_type')

    def validate(self, data):

        message_complete = "Diagnosis from a complete event may not be changed"
        message_complete += " unless the event is first re-opened by the event owner or an administrator."
        # if this is a new EventDiagnosis
        if not self.instance:
            eventdiags = EventDiagnosis.objects.filter(event=data['event'].id)
        else:
            # else this is an existing EventDiagnosis
            eventdiags = EventDiagnosis.objects.filter(event=self.instance.id)
        event_specdiags = []

        # if this is a new EventDiagnosis check if the Event is complete
        if not self.instance:
            # check if the Event is complete
            if data['event'].complete and 'FULL_EVENT_CHAIN_CREATE' not in self.initial_data:
                raise serializers.ValidationError(message_complete)

            else:
                diagnosis = data['diagnosis']

                # check that submitted diagnosis is not Pending if even one EventDiagnosis for this event already exists
                if eventdiags and diagnosis.name == 'Pending':
                    message = "A Pending diagnosis for Event Diagnosis is not allowed"
                    message += " when other event diagnoses already exist for this event."
                    raise serializers.ValidationError(message)

                event_specdiags = SpeciesDiagnosis.objects.filter(
                    location_species__event_location__event=data['event'].id
                ).values_list('diagnosis', flat=True).distinct()

        # else this is an existing EventDiagnosis
        elif self.instance:
            # check if parent Event is complete
            if self.instance.event.complete:
                raise serializers.ValidationError(message_complete)

            else:
                diagnosis = data['diagnosis'] if 'diagnosis' in data else self.instance.diagnosis

                # check that submitted diagnosis is not Pending if even one EventDiagnosis for this event already exists
                if eventdiags and diagnosis.name == 'Pending':
                    message = "A Pending diagnosis for Event Diagnosis is not allowed"
                    message += " when other event diagnoses already exist for this event."
                    raise serializers.ValidationError(message)

                event_specdiags = list(SpeciesDiagnosis.objects.filter(
                    location_species__event_location__event=self.instance.event.id).values_list(
                    'diagnosis', flat=True).distinct())

                if 'diagnosis' not in data or data['diagnosis'] is None:
                    data['diagnosis'] = self.instance.diagnosis

        # check that submitted diagnosis is also in this event's species diagnoses
        if ((not event_specdiags or diagnosis.id not in event_specdiags)
                and diagnosis.name not in ['Pending', 'Undetermined']):
            message = "A diagnosis for Event Diagnosis must match a diagnosis of a Species Diagnosis of this event."
            raise serializers.ValidationError(message)

        return data

    def create(self, validated_data):

        # ensure this new event diagnosis has the correct suspect value
        # (false if any matching species diagnoses are false, otherwise true)
        event = validated_data['event']
        diagnosis = validated_data['diagnosis']
        submitted_suspect = validated_data.pop('suspect') if 'suspect' in validated_data else True
        matching_specdiags_suspect = SpeciesDiagnosis.objects.filter(
            location_species__event_location__event=event.id, diagnosis=diagnosis.id
        ).values_list('suspect', flat=True)
        suspect = False if False in matching_specdiags_suspect else submitted_suspect
        event_diagnosis = EventDiagnosis.objects.create(**validated_data, suspect=suspect)
        event_diagnosis.priority = calculate_priority_event_diagnosis(event_diagnosis)
        event_diagnosis.save()

        # Now that we have the new event diagnoses created,
        # check for existing Pending record and delete it
        event_diagnoses = EventDiagnosis.objects.filter(event=event_diagnosis.event.id)
        [diag.delete() for diag in event_diagnoses if diag.diagnosis.name == 'Pending']

        # If the parent event is complete, also check for existing Undetermined record and delete it
        if event_diagnosis.event.complete:
            [diag.delete() for diag in event_diagnoses if diag.diagnosis.name == 'Undetermined']

        # calculate the priority value:
        event_diagnosis.priority = calculate_priority_event_diagnosis(event_diagnosis)
        event_diagnosis.save()

        return event_diagnosis

    def update(self, instance, validated_data):
        user = get_user(self.context, self.initial_data)

        # update the EventDiagnosis object
        instance.diagnosis = validated_data.get('diagnosis', instance.diagnosis)
        instance.major = validated_data.get('major', instance.major)
        instance.modified_by = user if user else validated_data.get('modified_by', instance.modified_by)

        # ensure this event diagnosis has the correct suspect value
        # (false if any matching species diagnoses are false, otherwise true)
        matching_specdiags_suspect = SpeciesDiagnosis.objects.filter(
            location_species__event_location__event=instance.event.id, diagnosis=instance.diagnosis.id
        ).values_list('suspect', flat=True)
        instance.suspect = False if False in matching_specdiags_suspect else True

        # Now that we have the new event diagnoses created, check for existing Pending record and delete it
        event_diagnoses = EventDiagnosis.objects.filter(event=instance.event.id)
        [diag.delete() for diag in event_diagnoses if diag.diagnosis.name == 'Pending']

        # If the parent event is complete, also check for existing Undetermined record and delete it
        if instance.event.complete:
            [diag.delete() for diag in event_diagnoses if diag.diagnosis.name == 'Undetermined']

        # calculate the priority value:
        instance.priority = calculate_priority_event_diagnosis(instance)
        instance.save()

        return instance

    def __init__(self, *args, **kwargs):
        user = None
        action = 'list'
        if 'context' in kwargs:
            if 'request' in kwargs['context'] and hasattr(kwargs['context']['request'], 'user'):
                user = kwargs['context']['request'].user
            if 'view' in kwargs['context'] and hasattr(kwargs['context']['view'], 'action'):
                action = kwargs['context']['view'].action

        fields = ('diagnosis', 'diagnosis_string', 'diagnosis_type', 'diagnosis_type_string', 'suspect', 'major',)
        private_fields = ('id', 'event', 'diagnosis', 'diagnosis_string', 'diagnosis_type', 'diagnosis_type_string',
                          'suspect', 'major', 'priority', 'created_date', 'created_by', 'created_by_string',
                          'modified_date', 'modified_by', 'modified_by_string',)

        if user and user.is_authenticated:
            if action == 'create' or user.role.is_superadmin or user.role.is_admin:
                fields = private_fields
            elif action in PK_REQUESTS and hasattr(kwargs['context']['request'], 'parser_context'):
                pk = kwargs['context']['request'].parser_context['kwargs'].get('pk', None)
                if pk is not None and pk.isdigit():
                    obj = EventDiagnosis.objects.filter(id=pk).first()
                    if obj and (user.id == obj.created_by.id or user.organization.id == obj.created_by.organization.id
                                or user.organization.id in obj.created_by.parent_organizations):
                        fields = private_fields

        super(EventDiagnosisSerializer, self).__init__(*args, **kwargs)

        if fields is not None:
            # Drop any fields that are not specified in the `fields` argument.
            allowed = set(fields)
            existing = set(self.fields)
            for field_name in existing - allowed:
                self.fields.pop(field_name)

    class Meta:
        model = EventDiagnosis
        fields = '__all__'


class SpeciesDiagnosisSerializer(serializers.ModelSerializer):
    created_by_string = serializers.StringRelatedField(source='created_by')
    modified_by_string = serializers.StringRelatedField(source='modified_by')
    new_species_diagnosis_organizations = serializers.ListField(write_only=True, required=False)
    basis_string = serializers.StringRelatedField(source='basis')

    def validate(self, data):

        message_complete = "Diagnoses from a species from a location from a complete event may not be changed"
        message_complete += " unless the event is first re-opened by the event owner or an administrator."

        # if this is a new SpeciesDiagnosis
        if not self.instance:
            # check if this is an update and if parent Event is complete
            if (data['location_species'].event_location.event.complete
                    and 'FULL_EVENT_CHAIN_CREATE' not in self.initial_data):
                raise serializers.ValidationError(message_complete)
            # otherwise the Event is not complete (or complete but created in this chain), so apply business rules
            else:
                suspect = data['suspect'] if 'suspect' in data and data['suspect'] else None
                tested_count = data['tested_count'] if 'tested_count' in data and data[
                    'tested_count'] is not None else None
                suspect_count = data['suspect_count'] if 'suspect_count' in data and data[
                    'suspect_count'] is not None else None
                pos_count = data['positive_count'] if 'positive_count' in data and data[
                    'positive_count'] is not None else None

                # Non-suspect diagnosis cannot have basis_of_dx = 1,2, or 4.
                # TODO: following rule would only work on update due to M:N relate to orgs, so on-hold until further notice
                # If 3 is selected user must provide a lab.
                if suspect and 'basis' in data and data['basis'] in [1, 2, 4]:
                    message = "The basis of diagnosis can only be 'Necropsy and/or ancillary tests performed"
                    message += " at a diagnostic laboratory' when the diagnosis is non-suspect."
                    raise serializers.ValidationError(message)

                if tested_count is not None:
                    # Within each species diagnosis, number_with_diagnosis =< number_tested.
                    if ('diagnosis_count' in data and data['diagnosis_count'] is not None
                            and not data['diagnosis_count'] <= tested_count):
                        raise serializers.ValidationError("The diagnosed count cannot be more than the tested count.")
                    # TODO: temporarily disabling the following three rule per instructions from cooperator (November 2018)
                    # Within each species diagnosis, number_positive+number_suspect =< number_tested
                    # if pos_count and suspect_count and not (pos_count + suspect_count <= tested_count):
                    #     message = "The positive count and suspect count together cannot be more than the diagnosed count."
                    #     raise serializers.ValidationError(message)
                    # elif pos_count and not (pos_count <= tested_count):
                    #     message = "The positive count cannot be more than the diagnosed count."
                    #     raise serializers.ValidationError(message)
                    # elif suspect_count and not (suspect_count <= tested_count):
                    #     message = "The suspect count together cannot be more than the diagnosed count."
                    #     raise serializers.ValidationError(message)
                # Within each species diagnosis, number_with_diagnosis =< number_tested.
                # here, tested_count was not submitted, so if diagnosis_count was submitted and is not null, raise an error
                # elif 'diagnosis_count' in data and data['diagnosis_count'] is not None:
                #     raise serializers.ValidationError("The diagnosed count cannot be more than the tested count.")

                # If diagnosis is non-suspect (suspect=False), then number_positive must be null or greater than zero,
                # else diagnosis is suspect (suspect=True) and so number_positive must be zero
                # TODO: following rule would only work on update due to M:N relate to orgs, so on-hold until further notice
                # Only allowed to enter >0 if provide laboratory name.
                # if not suspect and (not pos_count or pos_count > 0):
                #     raise serializers.ValidationError("The positive count cannot be zero when the diagnosis is non-suspect.")

                # TODO: temporarily disabling this rule
                # if 'pooled' in data and data['pooled'] and tested_count <= 1:
                #     raise serializers.ValidationError("A diagnosis can only be pooled if the tested count is greater than one.")

                # TODO: following rule would only work on update due to M:N relate to orgs, so on-hold until further notice
                # For new data, if no Lab provided, then suspect = True; although all "Pending" and "Undetermined"
                # diagnosis must be confirmed (suspect = False), even if no lab OR some other way of coding this such that we

        # else this is an existing SpeciesDiagnosis
        elif self.instance:
            # check if parent Event is complete
            if self.instance.location_species.event_location.event.complete:
                raise serializers.ValidationError(message_complete)
            else:
                # for positive_count, only allowed to enter >0 if provide laboratory name.
                if self.instance.positive_count and self.instance.positive_count > 0:
                    # get the old (current) org ID list for this Species Diagnosis
                    old_org_ids = list(SpeciesDiagnosisOrganization.objects.filter(
                        species_diagnosis=self.instance.id).values_list('organization_id', flat=True))

                    # pull out org ID list from the request
                    new_org_ids = data['new_species_diagnosis_organizations']

                    if len(old_org_ids) == 0 or len(new_org_ids) == 0:
                        message = "The positive count cannot be greater than zero"
                        message += " if there is no laboratory for this diagnosis."
                        raise serializers.ValidationError(message)

                # a diagnosis can only be used once for a location-species-labID combination
                loc_specdiags = SpeciesDiagnosis.objects.filter(
                    location_species=self.instance.location_species
                ).values('id', 'diagnosis').exclude(id=self.instance.id)
                if self.instance.diagnosis.id in [specdiag['diagnosis'] for specdiag in loc_specdiags]:
                    loc_specdiags_ids = [specdiag['id'] for specdiag in loc_specdiags]
                    loc_specdiags_labs_ids = set(SpeciesDiagnosisOrganization.objects.filter(
                        species_diagnosis__in=loc_specdiags_ids).values_list('id', flat=True))
                    my_labs_ids = [org.id for org in self.instance.organizations.all()]
                    if len([lab_id for lab_id in my_labs_ids if lab_id in loc_specdiags_labs_ids]) > 0:
                        message = "A diagnosis can only be used once for a location-species-laboratory combination."
                        raise serializers.ValidationError(message)

        if 'new_species_diagnosis_organizations' in data and data['new_species_diagnosis_organizations'] is not None:
            for org_id in data['new_species_diagnosis_organizations']:
                org = Organization.objects.filter(id=org_id).first()
                if org and not org.laboratory:
                    raise serializers.ValidationError("SpeciesDiagnosis Organization can only be a laboratory.")

        return data

    def create(self, validated_data):
        new_species_diagnosis_organizations = validated_data.pop('new_species_diagnosis_organizations', None)

        species_diagnosis = SpeciesDiagnosis.objects.create(**validated_data)

        # calculate the priority value:
        species_diagnosis.priority = calculate_priority_species_diagnosis(species_diagnosis)
        species_diagnosis.save()

        if new_species_diagnosis_organizations is not None:
            for org_id in new_species_diagnosis_organizations:
                org = Organization.objects.filter(id=org_id).first()
                if org:
                    user = get_user(self.context, self.initial_data)
                    SpeciesDiagnosisOrganization.objects.create(species_diagnosis=species_diagnosis,
                                                                organization=org, created_by=user, modified_by=user)

        return species_diagnosis

    def update(self, instance, validated_data):
        user = get_user(self.context, self.initial_data)

        # update the SpeciesDiagnosis object
        instance.diagnosis = validated_data.get('diagnosis', instance.diagnosis)
        instance.cause = validated_data.get('cause', instance.cause)
        instance.basis = validated_data.get('basis', instance.basis)
        instance.suspect = validated_data.get('suspect', instance.suspect)
        instance.tested_count = validated_data.get('tested_count', instance.tested_count)
        instance.diagnosis_count = validated_data.get('diagnosis_count', instance.diagnosis_count)
        instance.positive_count = validated_data.get('positive_count', instance.positive_count)
        instance.suspect_count = validated_data.get('suspect_count', instance.suspect_count)
        instance.pooled = validated_data.get('pooled', instance.pooled)
        instance.modified_by = user if user else validated_data.get('modified_by', instance.modified_by)

        # get the old (current) org ID list for this Species Diagnosis
        old_org_ids = list(SpeciesDiagnosisOrganization.objects.filter(
            species_diagnosis=instance.id).values_list('organization_id', flat=True))

        # pull out org ID list from the request
        new_org_ids = validated_data.pop('new_species_diagnosis_organizations', [])

        instance.save()

        # calculate the priority value:
        instance.priority = calculate_priority_species_diagnosis(instance)
        instance.save()

        # identify and delete relates where org IDs are present in old list but not new list
        delete_org_ids = list(set(old_org_ids) - set(new_org_ids))
        for org_id in delete_org_ids:
            delete_org = SpeciesDiagnosisOrganization.objects.filter(species_diagnosis=instance.id, organization=org_id)
            delete_org.delete()

        # identify and create relates where sample IDs are present in new list but not old list
        add_org_ids = list(set(new_org_ids) - set(old_org_ids))
        for org_id in add_org_ids:
            org = Organization.objects.filter(id=org_id).first()
            if org:
                SpeciesDiagnosisOrganization.objects.create(species_diagnosis=instance, organization=org,
                                                            created_by=user, modified_by=user)

        return instance

    def __init__(self, *args, **kwargs):
        user = None
        action = 'list'
        if 'context' in kwargs:
            if 'request' in kwargs['context'] and hasattr(kwargs['context']['request'], 'user'):
                user = kwargs['context']['request'].user
            if 'view' in kwargs['context'] and hasattr(kwargs['context']['view'], 'action'):
                action = kwargs['context']['view'].action

        fields = ('diagnosis', 'diagnosis_string', 'suspect', 'tested_count', 'diagnosis_count', 'positive_count',
                  'suspect_count', 'pooled',)
        private_fields = ('id', 'location_species', 'diagnosis', 'diagnosis_string', 'cause', 'cause_string', 'basis',
                          'basis_string', 'suspect', 'priority', 'tested_count', 'diagnosis_count', 'positive_count',
                          'suspect_count', 'pooled', 'organizations', 'new_species_diagnosis_organizations',
                          'created_date', 'created_by', 'created_by_string',
                          'modified_date', 'modified_by', 'modified_by_string',)

        if user and user.is_authenticated:
            if action == 'create' or user.role.is_superadmin or user.role.is_admin:
                fields = private_fields
            elif action in PK_REQUESTS and hasattr(kwargs['context']['request'], 'parser_context'):
                pk = kwargs['context']['request'].parser_context['kwargs'].get('pk', None)
                if pk is not None and pk.isdigit():
                    obj = SpeciesDiagnosis.objects.filter(id=pk).first()
                    if obj and (user.id == obj.created_by.id or user.organization.id == obj.created_by.organization.id
                                or user.organization.id in obj.created_by.parent_organizations
                                or user.id in list(User.objects.filter(
                                Q(writeevents__in=[obj.location_species.event_location.event.id]) | Q(
                                    readevents__in=[obj.location_species.event_location.event.id])
                            ).values_list('id', flat=True))):
                        fields = private_fields

        super(SpeciesDiagnosisSerializer, self).__init__(*args, **kwargs)

        if fields is not None:
            # Drop any fields that are not specified in the `fields` argument.
            allowed = set(fields)
            existing = set(self.fields)
            for field_name in existing - allowed:
                self.fields.pop(field_name)


    class Meta:
        model = SpeciesDiagnosis
        fields = '__all__'
        validators = [
            validators.UniqueTogetherValidator(
                queryset=SpeciesDiagnosis.objects.all(),
                fields=('location_species', 'diagnosis')
            )
        ]


class SpeciesDiagnosisOrganizationSerializer(serializers.ModelSerializer):
    created_by_string = serializers.StringRelatedField(source='created_by')
    modified_by_string = serializers.StringRelatedField(source='modified_by')

    def validate(self, data):

        message_complete = "Organizations from a diagnosis from a species from a location from a complete event may not"
        message_complete += " be changed unless the event is first re-opened by the event owner or an administrator."

        # if this is a new SpeciesDiagnosis check if the Event is complete
        if not self.instance:
            # check if the Event is complete
            if data['species_diagnosis'].location_species.event_location.event.complete:
                raise serializers.ValidationError(message_complete)

            if not data['organization'].laboratory:
                raise serializers.ValidationError("SpeciesDiagnosis Organization can only be a laboratory.")

        # else this is an existing SpeciesDiagnosis
        elif self.instance:
            # check if parent Event is complete
            if self.instance.location_species.event_location.event.complete:
                raise serializers.ValidationError(message_complete)

            if 'organization' in data and not data['organization'].laboratory:
                raise serializers.ValidationError("SpeciesDiagnosis Organization can only be a laboratory.")

        # a diagnosis can only be used once for a location-species-labID combination
        # NOTE: this works better as a model unique_together constraint, confirmed with cooperator
        # specdiag = SpeciesDiagnosis.objects.filter(id=data['species_diagnosis'].id).first()
        # other_specdiag_same_locspec_diag_ids = SpeciesDiagnosis.objects.filter(
        #     location_species=specdiag.location_species, diagnosis=specdiag.diagnosis).values_list('id', flat=True)
        # org_combos = SpeciesDiagnosisOrganization.objects.filter(
        #     species_diagnosis__in=other_specdiag_same_locspec_diag_ids).values_list('organization_id', flat=True)
        # if data['organization'].id in org_combos:
        #     message = "A diagnosis can only be used once for a location-species-lab combination."
        #     raise serializers.ValidationError(message)

        return data

    class Meta:
        model = SpeciesDiagnosisOrganization
        fields = ('id', 'species_diagnosis', 'organization',
                  'created_date', 'created_by', 'created_by_string',
                  'modified_date', 'modified_by', 'modified_by_string',)
        validators = [
            validators.UniqueTogetherValidator(
                queryset=SpeciesDiagnosisOrganization.objects.all(),
                fields=('species_diagnosis', 'organization')
            )
        ]


class DiagnosisBasisSerializer(serializers.ModelSerializer):
    created_by_string = serializers.StringRelatedField(source='created_by')
    modified_by_string = serializers.StringRelatedField(source='modified_by')

    class Meta:
        model = DiagnosisBasis
        fields = ('id', 'name', 'created_date', 'created_by', 'created_by_string',
                  'modified_date', 'modified_by', 'modified_by_string',)


class DiagnosisCauseSerializer(serializers.ModelSerializer):
    created_by_string = serializers.StringRelatedField(source='created_by')
    modified_by_string = serializers.StringRelatedField(source='modified_by')

    class Meta:
        model = DiagnosisCause
        fields = ('id', 'name', 'created_date', 'created_by', 'created_by_string',
                  'modified_date', 'modified_by', 'modified_by_string',)


######
#
#  Service Requests
#
######


class ServiceRequestSerializer(serializers.ModelSerializer):
    comments = CommentSerializer(many=True, read_only=True)
    new_comments = serializers.ListField(write_only=True, required=False)
    service_request_email = serializers.JSONField(read_only=True)

    def validate(self, data):
        if 'new_comments' in data and data['new_comments'] is not None:
            for item in data['new_comments']:
                if 'comment' not in item or not item['comment']:
                    raise serializers.ValidationError("A comment must have comment text.")
                elif 'comment_type' not in item or not item['comment_type']:
                    raise serializers.ValidationError("A comment must have a comment type.")

        return data

    def create(self, validated_data):
        user = get_user(self.context, self.initial_data)

        # pull out child comments list from the request
        new_comments = validated_data.pop('new_comments', None)

        # Only allow NWHC admins to alter the request response
        if 'request_response' in validated_data and validated_data['request_response'] is not None:
            if not (user.role.is_superadmin or user.role.is_admin):
                raise serializers.ValidationError(
                    jsonify_errors("You do not have permission to alter the request response."))
            else:
                validated_data['response_by'] = user

        # if a request_response is not submitted, assign the default
        if 'request_response' not in validated_data or validated_data['request_response'] is None:
            validated_data['request_response'] = ServiceRequestResponse.objects.filter(name='Pending').first()
            validated_data['response_by'] = User.objects.filter(id=1).first()

        service_request = ServiceRequest.objects.create(**validated_data)

        # create the child comments for this service request
        if new_comments is not None:
            for comment in new_comments:
                if comment is not None:
                    if 'comment_type' in comment and comment['comment_type'] is not None:
                        comment_type = CommentType.objects.filter(id=comment['comment_type']).first()
                        if not comment_type:
                            comment_type = CommentType.objects.filter(name='Diagnostic').first()
                    else:
                        comment_type = CommentType.objects.filter(name='Diagnostic').first()
                    Comment.objects.create(content_object=service_request, comment=comment['comment'],
                                           comment_type=comment_type, created_by=user, modified_by=user)

        # Create a 'Service Request' notification
        # determine which epi user (madison or hawaii (hfs)) receive notification (depends on event location)
        event_id = service_request.event.id
        evt_locs = EventLocation.objects.filter(event=event_id)
        hfs_locations_str = Configuration.objects.filter(name='hfs_locations').first().value.split(',')
        hfs_locations = [int(hfs_loc) for hfs_loc in hfs_locations_str]
        if hfs_locations and any([evt_loc.administrative_level_one.id in hfs_locations for evt_loc in evt_locs]):
            hfs_epi_user_id = Configuration.objects.filter(name='hfs_epi_user').first().value
            epi_user = User.objects.filter(id=hfs_epi_user_id).first()
        else:
            madison_epi_user_id = Configuration.objects.filter(name='madison_epi_user').first().value
            epi_user = User.objects.filter(id=madison_epi_user_id).first()
        # source: User making a service request.
        source = user.username
        # recipients: nwhc-epi@usgs.gov or HFS dropbox
        recipients = [epi_user.id, ]
        # email forwarding: Automatic, to nwhc-epi@usgs.gov or email for HFS, depending on location of event.
        email_to = [epi_user.email, ]
        short_evt_locs = ""
        for evt_loc in evt_locs:
            short_evt_loc = ""
            if evt_loc.administrative_level_two:
                short_evt_loc += evt_loc.administrative_level_two.name + ", "
            short_evt_loc += evt_loc.administrative_level_one.abbreviation + ", " + evt_loc.country.abbreviation
            short_evt_locs = short_evt_loc if len(short_evt_locs) == 0 else short_evt_locs + "; " + short_evt_loc
        content_type = ContentType.objects.get_for_model(self.Meta.model, for_concrete_model=True)
        comments = Comment.objects.filter(content_type=content_type, object_id=service_request.id)
        if comments:
            combined_comment = ""
            for comment in comments:
                combined_comment = combined_comment + "<br />" + comment.comment
        else:
            combined_comment = "None"
        msg_tmp = NotificationMessageTemplate.objects.filter(name='Service Request').first()
        subject = msg_tmp.subject_template.format(service_request=service_request.request_type.name, event_id=event_id)
        body = msg_tmp.body_template.format(
            first_name=user.first_name, last_name=user.last_name,organization=user.organization.name,
            service_request=service_request.request_type.name, event_id=event_id, event_location=short_evt_locs,
            comment=combined_comment)
        from whispersservices.immediate_tasks import generate_notification
        generate_notification.delay(recipients, source, event_id, 'event', subject, body, True, email_to)

        return service_request

    def update(self, instance, validated_data):

        # remove child comments list from the request
        if 'new_comments' in validated_data:
            validated_data.pop('new_comments')

        # Only allow NWHC admins to alter the request response
        if 'request_response' in validated_data and validated_data['request_response'] is not None:
            user = get_user(self.context, self.initial_data)

            if not (user.role.is_superadmin or user.role.is_admin):
                raise serializers.ValidationError(
                    jsonify_errors("You do not have permission to alter the request response."))
            else:
                instance.response_by = user
                instance.request_response = validated_data.get('request_response', instance.request_response)

                # capture the service request response as a comment
                cmt = "Service Request Response: " + instance.request_response.name
                cmt_type = CommentType.objects.filter(name='Other').first()
                Comment.objects.create(content_object=instance, comment=cmt,
                                       comment_type=cmt_type, created_by=user, modified_by=user)

        instance.request_type = validated_data.get('request_type', instance.request_type)

        instance.save()
        return instance

    created_by_string = serializers.StringRelatedField(source='created_by')
    modified_by_string = serializers.StringRelatedField(source='modified_by')
    response_by = serializers.StringRelatedField()

    class Meta:
        model = ServiceRequest
        fields = ('id', 'event', 'request_type', 'request_response', 'response_by', 'created_time', 'comments',
                  'new_comments', 'created_date', 'created_by', 'created_by_string',
                  'modified_date', 'modified_by', 'modified_by_string', 'service_request_email')


class ServiceRequestTypeSerializer(serializers.ModelSerializer):
    created_by_string = serializers.StringRelatedField(source='created_by')
    modified_by_string = serializers.StringRelatedField(source='modified_by')

    class Meta:
        model = ServiceRequestType
        fields = ('id', 'name', 'created_date', 'created_by', 'created_by_string',
                  'modified_date', 'modified_by', 'modified_by_string',)


class ServiceRequestResponseSerializer(serializers.ModelSerializer):
    created_by_string = serializers.StringRelatedField(source='created_by')
    modified_by_string = serializers.StringRelatedField(source='modified_by')

    class Meta:
        model = ServiceRequestResponse
        fields = ('id', 'name', 'created_date', 'created_by', 'created_by_string',
                  'modified_date', 'modified_by', 'modified_by_string',)


######
#
#  Service Requests
#
######


class NotificationSerializer(serializers.ModelSerializer):
    created_by_string = serializers.StringRelatedField(source='created_by')
    modified_by_string = serializers.StringRelatedField(source='modified_by')

    def update(self, instance, validated_data):
        # only the 'read' field can be updated
        instance.read = validated_data.get('read', instance.read)
        instance.save()
        return instance

    class Meta:
        model = Notification
        fields = ('id', 'recipient', 'source', 'event', 'read', 'client_page', 'subject', 'body',
                  'created_date', 'created_by', 'created_by_string',
                  'modified_date', 'modified_by', 'modified_by_string',)


class NotificationCuePreferenceSerializer(serializers.ModelSerializer):
    created_by_string = serializers.StringRelatedField(source='created_by')
    modified_by_string = serializers.StringRelatedField(source='modified_by')

    class Meta:
        model = NotificationCuePreference
        fields = ('id', 'create_when_new', 'create_when_modified', 'send_email',
                  'created_date', 'created_by', 'created_by_string',
                  'modified_date', 'modified_by', 'modified_by_string',)


class NotificationCueCustomSerializer(serializers.ModelSerializer):
    created_by_string = serializers.StringRelatedField(source='created_by')
    modified_by_string = serializers.StringRelatedField(source='modified_by')
    notification_cue_preference = NotificationCuePreferenceSerializer(read_only=True)
    new_notification_cue_preference = serializers.JSONField(write_only=True, required=True)
    cue_strings = serializers.SerializerMethodField()

    def get_cue_strings(self, obj):
        data = []
        model_fields = ['event', 'event_affected_count', 'event_location_land_ownership',
                        'event_location_administrative_level_one', 'species', 'species_diagnosis_diagnosis']
        string_repr_fields = ['Event', 'Affected Count', 'Land Ownership', 'Administrative Level One', 'Species',
                              'Diagnosis']
        model_fields_models = ['Event', 'Event', 'LandOwnership', 'AdministrativeLevelOne', 'Species', 'Diagnosis']
        for field in model_fields:
            field_value = getattr(obj, field)
            if field_value is not None and field_value != {}:
                string_repr = string_repr_fields[model_fields.index(field)] + ": "
                # if field is admin level one, use locality name when possible
                if field == 'event_location_administrative_level_one':
                    al1 = obj.event_location_administrative_level_one
                    if al1 is not None and 'values' in al1:
                        al1s = obj.event_location_administrative_level_one['values']
                        ctry_ids = list(Country.objects.filter(
                            administrativelevelones__in=al1s).values_list('id', flat=True))
                        if ctry_ids:
                            locality = AdministrativeLevelLocality.objects.filter(country=ctry_ids[0]).first()
                            if locality and locality.admin_level_one_name is not None:
                                string_repr = locality.admin_level_one_name + ": "

                if field == 'event':
                    string_repr += str(field_value)
                    data.append(string_repr)
                # if field is event affected_count, include the operators from event_affected_count_operator field
                elif field == 'event_affected_count':
                    operator = getattr(obj, 'event_affected_count_operator')
                    if operator == 'LTE':
                        string_repr += "<= " + str(field_value)
                    else:
                        string_repr += ">= " + str(field_value)
                    data.append(string_repr)
                else:
                    # it is a JSON field
                    values = getattr(obj, field)['values']
                    ThisModel = apps.get_model('whispersservices', model_fields_models[model_fields.index(field)])
                    if len(values) == 1:
                        string_repr += str(ThisModel.objects.filter(id=values[0]).first())
                        data.append(string_repr)
                    elif len(values) > 1:
                        list_len = len(values)
                        count = 0
                        operator = getattr(obj, field)['operator']
                        values_items = ""
                        for value in values:
                            values_items += str(ThisModel.objects.filter(id=value).first())
                            count += 1
                            if count != list_len:
                                values_items += " " + operator + " "
                        string_repr += values_items
                        data.append(string_repr)
                    # ignore empty value lists

        return data

    def validate(self, data):
        # validate that event_affected_count_operator is present when event_affected_count is present, and vice-versa
        if ('event_affected_count_operator' in data and data['event_affected_count_operator'] is not None
                and ('event_affected_count' not in data or data['event_affected_count'] is None)):
            message = "event_affected_count must be submitted when event_affected_count_operator is submitted"
            raise serializers.ValidationError(message)
        elif ('event_affected_count' in data and data['event_affected_count'] is not None
              and ('event_affected_count_operator' not in data or data['event_affected_count_operator'] is None)):
            message = "event_affected_count_operator must be submitted when event_affected_count is submitted"
            raise serializers.ValidationError(message)
        # validate event_affected_count_operator field
        if ('event_affected_count_operator' in data and data['event_affected_count_operator'] is not None
                and data['event_affected_count_operator'] not in ['GTE', 'LTE']):
            message = "event_affected_count_operator can only be \"GTE\" or \"LTE\""
            message += " (greater-than-or-equal-to or less-than-or-equal-to)"
            raise serializers.ValidationError(message)
        # validate JSON fields
        json_fields = ['event_location_land_ownership', 'event_location_administrative_level_one', 'species',
                       'species_diagnosis_diagnosis']
        for field in json_fields:
            if field in data and data[field] is not None:
                if (not isinstance(data[field], dict)
                        or (len(data[field]) > 0) and ('values' not in data[field] or 'operator' not in data[field])
                        or (not isinstance(data[field]['values'], list))
                        or (not isinstance(data[field]['operator'], str)
                            or data[field]['operator'] not in ["AND", "OR"])):
                    message = field + " must be valid JSON with only two keys:"
                    message += " \"values\" (an array or list of integers)"
                    message += " and \"operator\" (which can only be \"AND\" or \"OR\"), or an empty JSON object"
                    raise serializers.ValidationError(message)

        return data

    def create(self, validated_data):
        user = get_user(self.context, self.initial_data)

        # pull out child notification cue preferences from the request
        new_pref = validated_data.pop('new_notification_cue_preference', None)
        create_when_new = NotificationCuePreference._meta.get_field('create_when_new').get_default()
        create_when_modified = NotificationCuePreference._meta.get_field('create_when_modified').get_default()
        send_email = NotificationCuePreference._meta.get_field('send_email').get_default()
        if new_pref:
            if ('create_when_new' in new_pref and new_pref['create_when_new'] is not None
                    and isinstance(new_pref['create_when_new'], bool)):
                create_when_new = new_pref['create_when_new']
            if ('create_when_modified' in new_pref and new_pref['create_when_modified'] is not None
                    and isinstance(new_pref['create_when_modified'], bool)):
                create_when_modified = new_pref['create_when_modified']
            if ('send_email' in new_pref and new_pref['send_email'] is not None
                    and isinstance(new_pref['send_email'], bool)):
                send_email = new_pref['send_email']
        pref = {'create_when_new': create_when_new, 'create_when_modified': create_when_modified,
                'send_email': send_email, 'created_by': user.id, 'modified_by': user.id}
        pref_serializer = NotificationCuePreferenceSerializer(data=pref)
        if pref_serializer.is_valid():
            validated_data['notification_cue_preference'] = pref_serializer.save()
            return NotificationCueCustom.objects.create(**validated_data)
        else:
            raise serializers.ValidationError(jsonify_errors(pref_serializer.errors))

    def update(self, instance, validated_data):
        user = get_user(self.context, self.initial_data)

        # pull out child notification cue preferences from the request and update it if necessary
        new_pref = validated_data.pop('new_notification_cue_preference', None)
        if new_pref:
            pref = NotificationCuePreference.objects.filter(id=instance.notification_cue_preference.id).first()
            if ('create_when_new' in new_pref and new_pref['create_when_new'] is not None
                    and isinstance(new_pref['create_when_new'], bool)):
                pref.create_when_new = new_pref['create_when_new']
            if ('create_when_modified' in new_pref and new_pref['create_when_modified'] is not None
                    and isinstance(new_pref['create_when_modified'], bool)):
                pref.create_when_modified = new_pref['create_when_modified']
            if ('send_email' in new_pref and new_pref['send_email'] is not None
                    and isinstance(new_pref['send_email'], bool)):
                pref.send_email = new_pref['send_email']
            pref.modified_by = user if user else pref.modified_by
            pref.save()

        # update the NotificationCueCustom object
        instance.event = validated_data.get('event', instance.event)
        instance.event_affected_count = validated_data.get('event_affected_count', instance.event_affected_count)
        instance.event_affected_count_operator = validated_data.get(
            'event_affected_count_operator', instance.event_affected_count_operator)
        instance.event_location_land_ownership = validated_data.get('event_location_land_ownership',
                                                                    instance.event_location_land_ownership)
        instance.event_location_administrative_level_one = validated_data.get(
            'event_location_administrative_level_one',
            instance.event_location_administrative_level_one)
        instance.species = validated_data.get('species', instance.species)
        instance.species_diagnosis_diagnosis = validated_data.get('species_diagnosis_diagnosis',
                                                                  instance.species_diagnosis_diagnosis)
        instance.modified_by = user if user else validated_data.get('modified_by', instance.modified_by)
        instance.save()

        # ensure that the post-save instance and its nested objecs is returned, not the pre-saved instance
        instance = NotificationCueCustom.objects.filter(id=instance.id).first()

        return instance

    class Meta:
        model = NotificationCueCustom
        fields = ('id', 'notification_cue_preference', 'new_notification_cue_preference',
                  'event', 'event_affected_count', 'event_affected_count_operator', 'event_location_land_ownership',
                  'event_location_administrative_level_one', 'species', 'species_diagnosis_diagnosis', 'cue_strings',
                  'created_date', 'created_by', 'created_by_string',
                  'modified_date', 'modified_by', 'modified_by_string',)


# NOTE: these are only to be created when a user is created, and only deleted when a user is deleted
class NotificationCueStandardSerializer(serializers.ModelSerializer):
    created_by_string = serializers.StringRelatedField(source='created_by')
    modified_by_string = serializers.StringRelatedField(source='modified_by')
    notification_cue_preference = NotificationCuePreferenceSerializer(read_only=True)
    new_notification_cue_preference = serializers.JSONField(write_only=True, required=True)

    def update(self, instance, validated_data):
        user = get_user(self.context, self.initial_data)

        # pull out child notification cue preferences from the request and update it if necessary
        new_pref = validated_data.pop('new_notification_cue_preference', None)
        if new_pref:
            pref = NotificationCuePreference.objects.filter(id=instance.notification_cue_preference.id).first()
            if ('create_when_new' in new_pref and new_pref['create_when_new'] is not None
                    and isinstance(new_pref['create_when_new'], bool)):
                pref.create_when_new = new_pref['create_when_new']
            if ('create_when_modified' in new_pref and new_pref['create_when_modified'] is not None
                    and isinstance(new_pref['create_when_modified'], bool)):
                pref.create_when_modified = new_pref['create_when_modified']
            if ('send_email' in new_pref and new_pref['send_email'] is not None
                    and isinstance(new_pref['send_email'], bool)):
                pref.send_email = new_pref['send_email']
            pref.modified_by = user if user else pref.modified_by
            pref.save()

        # update the NotificationCueStandard object (note that there is nothing that the user should be able to update)
        instance.modified_by = user if user else validated_data.get('modified_by', instance.modified_by)
        instance.save()

        # ensure that the post-save instance and its nested objecs is returned, not the pre-saved instance
        instance = NotificationCueStandard.objects.filter(id=instance.id).first()

        return instance

    class Meta:
        model = NotificationCueStandard
        fields = ('id', 'standard_type', 'notification_cue_preference', 'new_notification_cue_preference',
                  'created_date', 'created_by', 'created_by_string',
                  'modified_date', 'modified_by', 'modified_by_string',)


class NotificationCueStandardTypeSerializer(serializers.ModelSerializer):
    created_by_string = serializers.StringRelatedField(source='created_by')
    modified_by_string = serializers.StringRelatedField(source='modified_by')

    class Meta:
        model = NotificationCueStandardType
        fields = ('id', 'name', 'created_date', 'created_by', 'created_by_string',
                  'modified_date', 'modified_by', 'modified_by_string',)


######
#
#  Users
#
######


# Password must be at least 12 characters long.
# Password cannot contain your username.
# Password cannot have been used in previous 20 passwords.
# Password cannot have been changed less than 24 hours ago.
# Password must satisfy 3 out of the following requirements:
# Contain lowercase letters (a, b, c, ..., z)
# Contain uppercase letters (A, B, C, ..., Z)
# Contain numbers (0, 1, 2, ..., 9)
# Contain symbols (~, !, @, #, etc.)
class UserSerializer(serializers.ModelSerializer):
    password = serializers.CharField(write_only=True, allow_blank=True, required=False)
    organization_string = serializers.StringRelatedField(source='organization')
    notification_cue_standards = NotificationCueStandardSerializer(read_only=True, many=True, source='notificationcuestandard_creator')
    new_user_change_request = serializers.JSONField(write_only=True, required=False)
    new_notification_cue_standard_preferences = serializers.JSONField(write_only=True, required=False)

    def validate(self, data):

        if self.context['request'].method == 'POST':
            if 'role' not in data or ('role' in data and data['role'] is None):
                data['role'] = Role.objects.filter(name='Public').first()
            if 'organization' not in data or ('organization' in data and data['organization'] is None):
                data['organization'] = Organization.objects.filter(name='Public').first()
            if 'password' not in data:
                raise serializers.ValidationError("password is required")
            if 'new_user_change_request' in data and data['new_user_change_request'] is not None:
                ucr = data['new_user_change_request']
                if ('role_requested' in ucr and ucr['role_requested'] is not None
                        and str(ucr['role_requested']).isdigit()):
                    role_ids = list(Role.objects.values_list('id', flat=True))
                    if int(ucr['role_requested']) not in role_ids:
                        raise serializers.ValidationError("Requested role does not exist.")
                if ('organization_requested' in ucr and ucr['organization_requested'] is not None
                        and str(ucr['organization_requested']).isdigit()):
                    org_ids = list(Organization.objects.values_list('id', flat=True))
                    if int(ucr['organization_requested']) not in org_ids:
                        raise serializers.ValidationError("Requested organization does not exist.")
        if 'password' in data:
            password = data['password']
            details = []
            char_type_requirements_met = []
            symbols = '~!@#$%^&*'

            username = self.initial_data['username'] if 'username' in self.initial_data else self.instance.username

            if len(password) < 12:
                details.append("Password must be at least 12 characters long.")
            if username.lower() in password.lower():
                details.append("Password cannot contain username.")
            if any(character.islower() for character in password):
                char_type_requirements_met.append('lowercase')
            if any(character.isupper() for character in password):
                char_type_requirements_met.append('uppercase')
            if any(character.isdigit() for character in password):
                char_type_requirements_met.append('number')
            if any(character in password for character in symbols):
                char_type_requirements_met.append('special')
            if len(char_type_requirements_met) < 3:
                message = "Password must satisfy three of the following requirements: "
                message += "Contain lowercase letters (a, b, c, ..., z); "
                message += "Contain uppercase letters (A, B, C, ..., Z); "
                message += "Contain numbers (0, 1, 2, ..., 9); "
                message += "Contain symbols (~, !, @, #, $, %, ^, &, *); "
                details.append(message)
            if details:
                raise serializers.ValidationError(details)

        return data

    # currently only public users can be created through the API
    def create(self, validated_data):
        requesting_user = get_user(self.context, self.initial_data)

        # pull out child notification cue standard preferences from the request (cannot be created here, only in model)
        validated_data.pop('new_notification_cue_standard_preferences', None)

        password = validated_data.pop('password', None)

        # pull out child service request from the request
        new_user_change_request = validated_data.pop('new_user_change_request', None)

        # non-admins (not SuperAdmin, Admin, or even PartnerAdmin) cannot create any kind of user other than public
        if (not requesting_user.is_authenticated or requesting_user.role.is_public or requesting_user.role.is_affiliate
                or requesting_user.role.is_partner or requesting_user.role.is_partnermanager):
            validated_data['role'] = Role.objects.filter(name='Public').first()
            validated_data['organization'] = Organization.objects.filter(name='Public').first()

        else:

            # Admins can create users with any org and any role except SuperAdmin
            if requesting_user.role.is_admin:
                if validated_data['role'].name == 'SuperAdmin':
                    message = "You can only assign roles with equal or lower permissions to your own."
                    raise serializers.ValidationError(jsonify_errors(message))

            # PartnerAdmins can only create users in their own org with equal or lower roles
            if requesting_user.role.is_partneradmin:
                if validated_data['role'].name in ['SuperAdmin', 'Admin']:
                    message = "You can only assign roles with equal or lower permissions to your own."
                    raise serializers.ValidationError(jsonify_errors(message))
                validated_data['organization'] = requesting_user.organization

        # only SuperAdmins and Admins can edit is_staff and is_active fields
        if (requesting_user.is_authenticated
                and not (requesting_user.role.is_superadmin or requesting_user.role.is_admin)):
            validated_data['is_staff'] = False
            validated_data['is_active'] = True

        # only SuperAdmins can edit is_superuser field
        if (requesting_user.is_authenticated
                and not (requesting_user.role.is_superadmin or requesting_user.is_superuser)):
            validated_data['is_superuser'] = False

        user = User.objects.create(**validated_data)
        user.set_password(password)
        user.save()

        # create a 'User Created' notification
        # source: User that requests a public account
        source = user.username
        # recipients: user, WHISPers admin team
        recipients = list(User.objects.filter(role__in=[1, 2]).values_list('id', flat=True)) + [user.id, ]
        # email forwarding: Automatic, to user's email and to whispers@usgs.gov
        email_to = [User.objects.filter(id=1).values('email').first()['email'], user.email, ]
        msg_tmp = NotificationMessageTemplate.objects.filter(name='User Created').first()
        subject = msg_tmp.subject_template
        body = msg_tmp.body_template
        event = None
        from whispersservices.immediate_tasks import generate_notification
        generate_notification.delay(recipients, source, event, 'homepage', subject, body, True, email_to)

        if new_user_change_request is not None:
            role_requested = None
            organization_requested = None
            if ('role_requested' in new_user_change_request
                    and new_user_change_request['role_requested'] is not None):
                role_requested = new_user_change_request['role_requested']
            if ('organization_requested' in new_user_change_request
                    and new_user_change_request['organization_requested'] is not None):
                organization_requested = new_user_change_request['organization_requested']

            if role_requested or organization_requested:
                role_requested = role_requested if role_requested else user.role.id
                organization_requested = organization_requested if organization_requested else user.organization.id
                comment = new_user_change_request.pop('comment', '')
                user_change_request = {'requester': user.id, 'role_requested': role_requested,
                                       'organization_requested': organization_requested, 'comment': comment,
                                       'created_by': user.id, 'modified_by': user.id}
                ucr_serializer = UserChangeRequestSerializer(data=user_change_request)
                if ucr_serializer.is_valid():
                    ucr_serializer.save()
                else:
                    NotificationCueStandard.objects.filter(created_by=user.id).delete()
                    NotificationCuePreference.objects.filter(created_by=user.id).delete()
                    user.delete()
                    raise serializers.ValidationError(jsonify_errors(ucr_serializer.errors))

        return user

    def update(self, instance, validated_data):
        requesting_user = get_user(self.context, self.initial_data)

        # pull out child notification cue standard preferences from the request and validate if necessary
        new_prefs = validated_data.pop('new_notification_cue_standard_preferences', None)
        if new_prefs:
            if not isinstance(new_prefs, list):
                message = "new_notification_cue_standard_preferences must be a list/array."
                raise serializers.ValidationError(jsonify_errors(message))
            else:
                details = []
                for new_cue in new_prefs:
                    if 'standard_type' not in new_cue and 'id' not in new_cue:
                        message = "Either id or standard_type is a required field"
                        message += " for each new_notification_cue_standard_preference"
                        details.append(jsonify_errors(message))
                    if 'standard_type' in new_cue and new_cue['standard_type'] is not None:
                        if not str(new_cue['standard_type']).isdigit():
                            raise serializers.ValidationError("Submitted standard_type must be a valid integer.")
                        else:
                            std_type_ids = list(NotificationCueStandardType.objects.values_list('id', flat=True))
                            if int(new_cue['standard_type']) not in std_type_ids:
                                message = "Submitted standard_type does not exist."
                                raise serializers.ValidationError(message)
                    elif 'id' in new_cue and new_cue['id'] is not None:
                        if not str(new_cue['id']).isdigit():
                            raise serializers.ValidationError("Submitted id must be a valid integer.")
                        else:
                            cue_ids = list(NotificationCueStandard.objects.filter(
                                created_by=instance.id).values_list('id', flat=True))
                            if int(new_cue['id']) not in cue_ids:
                                message = "Submitted id does not exist or you do not have permission to update it."
                                raise serializers.ValidationError(message)
                    if 'new_notification_cue_preference' not in new_cue:
                        message = "new_notification_cue_standard_preferences is a required field"
                        message += " for each new_notification_cue_standard_preference"
                        details.append(jsonify_errors(message))
                if details:
                    raise serializers.ValidationError(details)

        # non-admins (not SuperAdmin, Admin, or even PartnerAdmin) can only edit their first and last names and password
        if not requesting_user.is_authenticated:
            raise serializers.ValidationError(jsonify_errors("You cannot edit user data."))
        elif (requesting_user.role.is_public or requesting_user.role.is_affiliate
                or requesting_user.role.is_partner or requesting_user.role.is_partnermanager):
            if instance.id == requesting_user.id:
                instance.first_name = validated_data.get('first_name', instance.first_name)
                instance.last_name = validated_data.get('last_name', instance.last_name)
            else:
                raise serializers.ValidationError(jsonify_errors("You can only edit your own user information."))

        elif (requesting_user.role.is_superadmin or requesting_user.role.is_admin
              or requesting_user.role.is_partneradmin):

            if requesting_user.role.is_admin:
                if instance.role.is_superadmin:
                    message = "You can not alter superadmin user settings."
                    raise serializers.ValidationError(jsonify_errors(message))
            if requesting_user.role.is_partneradmin:
                if instance.role.is_superadmin or instance.role.is_admin:
                    message = "You can not alter admin user settings."
                    raise serializers.ValidationError(jsonify_errors(message))
                if 'role' in validated_data and validated_data['role'].name in ['SuperAdmin', 'Admin']:
                    message = "You can only assign roles with equal or lower permissions to your own."
                    raise serializers.ValidationError(jsonify_errors(message))
                instance.role = validated_data.get('role', instance.role)
                instance.organization = requesting_user.organization
            else:
                instance.is_superuser = validated_data.get('is_superuser', instance.is_superuser)
                instance.is_staff = validated_data.get('is_staff', instance.is_staff)
                instance.is_active = validated_data.get('is_active', instance.is_active)
                instance.role = validated_data.get('role', instance.role)
                instance.organization = validated_data.get('organization', instance.organization)
                instance.active_key = validated_data.get('active_key', instance.active_key)
                instance.user_status = validated_data.get('user_status', instance.user_status)

            instance.username = validated_data.get('username', instance.username)
            instance.email = validated_data.get('email', instance.email)
            instance.first_name = validated_data.get('first_name', instance.first_name)
            instance.last_name = validated_data.get('last_name', instance.last_name)

        instance.modified_by = requesting_user

        new_password = validated_data.get('password', None)
        if new_password is not None:
            instance.set_password(new_password)
        instance.save()

        # update child notification cue standard preferences if necessary
        if new_prefs:
            for new_cue in new_prefs:
                new_pref = new_cue['new_notification_cue_preference']
                # use the standard_type to find the requested standard cue, since each user can only have one per type
                if 'standard_type' in new_cue:
                    std_cue_id = NotificationCueStandard.objects.filter(
                        created_by=instance.id, standard_type=new_cue['standard_type']).values('id').first()['id']
                else:
                    # otherwise fall back to the standard cue ID (standard_type or ID must have been submitted)
                    std_cue_id = new_cue['id']
                pref = NotificationCuePreference.objects.filter(notificationcuestandard__id=std_cue_id).first()
                if ('create_when_new' in new_pref and new_pref['create_when_new'] is not None
                        and isinstance(new_pref['create_when_new'], bool)):
                    pref.create_when_new = new_pref['create_when_new']
                if ('create_when_modified' in new_pref and new_pref['create_when_modified'] is not None
                        and isinstance(new_pref['create_when_modified'], bool)):
                    pref.create_when_modified = new_pref['create_when_modified']
                if ('send_email' in new_pref and new_pref['send_email'] is not None
                        and isinstance(new_pref['send_email'], bool)):
                    pref.send_email = new_pref['send_email']
                pref.modified_by = requesting_user if requesting_user else pref.modified_by
                pref.save()

        return instance

    def __init__(self, *args, **kwargs):
        user = None
        action = 'list'
        if 'context' in kwargs:
            if 'request' in kwargs['context'] and hasattr(kwargs['context']['request'], 'user'):
                user = kwargs['context']['request'].user
            if 'view' in kwargs['context'] and hasattr(kwargs['context']['view'], 'action'):
                action = kwargs['context']['view'].action

        fields = ('id', 'username', 'first_name', 'last_name', 'email', 'organization', 'organization_string',)
        private_fields = ('id', 'username', 'password', 'first_name', 'last_name', 'email', 'is_superuser', 'is_staff',
                          'is_active', 'role', 'organization', 'organization_string', 'circles', 'last_login',
                          'active_key', 'user_status', 'notification_cue_standards',
                          'new_notification_cue_standard_preferences', 'new_user_change_request', )

        if action == 'create':
            fields = private_fields
        elif user and user.is_authenticated:
            if user.role.is_superadmin or user.role.is_admin:
                fields = private_fields
            elif action in PK_REQUESTS and hasattr(kwargs['context']['request'], 'parser_context'):
                pk = kwargs['context']['request'].parser_context['kwargs'].get('pk', None)
                if pk is not None and pk.isdigit():
                    obj = User.objects.filter(id=pk).first()
                    if obj and (user.password == obj.password or
                                ((obj.organization.id == user.organization.id
                                  or obj.organization.id in user.organization.parent_organizations) and
                                 (user.role.is_partneradmin or user.role.is_partnermanager))):
                        fields = private_fields

        super(UserSerializer, self).__init__(*args, **kwargs)

        if fields is not None:
            # Drop any fields that are not specified in the `fields` argument.
            allowed = set(fields)
            existing = set(self.fields)
            for field_name in existing - allowed:
                self.fields.pop(field_name)

    class Meta:
        model = User
        fields = '__all__'


class RoleSerializer(serializers.ModelSerializer):
    created_by_string = serializers.StringRelatedField(source='created_by')
    modified_by_string = serializers.StringRelatedField(source='modified_by')

    class Meta:
        model = Role
        fields = ('id', 'name', 'created_date', 'created_by', 'created_by_string',
                  'modified_date', 'modified_by', 'modified_by_string',)


class UserChangeRequestSerializer(serializers.ModelSerializer):

    def create(self, validated_data):
        user = get_user(self.context, self.initial_data)

        # pull out child comments list from the request
        comment = validated_data.pop('comment', None)

        # Only allow NWHC admins to alter the request response
        if 'request_response' in validated_data and validated_data['request_response'] is not None:
            if not (user.role.is_superadmin or user.role.is_admin):
                raise serializers.ValidationError(
                    jsonify_errors("You do not have permission to alter the request response."))
            else:
                validated_data['response_by'] = user

        # if a request_response is not submitted, assign the default
        if 'request_response' not in validated_data or validated_data['request_response'] is None:
            validated_data['request_response'] = UserChangeRequestResponse.objects.filter(name='Pending').first()

        ucr = UserChangeRequest.objects.create(**validated_data)

        # create a 'User Change Request' notification
        # source: User that requests an account upgrade or requesting an account above public
        source = ucr.created_by.username
        # recipients: WHISPers admin team, Admins of organization requested
        # check if the requested org has itself as its parent org,
        #  and if so alert the admins (this situation should not be allowed)
        if (ucr.organization_requested.parent_organization
                and ucr.organization_requested.parent_organization.id == ucr.organization_requested.id):
            org_list = [ucr.organization_requested.id, ]
            message = "Organization " + ucr.organization_requested.name + " (ID: " + ucr.organization_requested.id + ")"
            message += " has itself as its parent organization, which can cause infinite recursion when"
            message += " the parent_organizations or child_organizations properties of this organization are accessed."
            message += " Please correct this situation before a RecursionError occurs. If this organization has no"
            message += " parent organization, set the parent organization value to null."
            construct_email("Infinite Recursive Organization Found", message)
        else:
            org_list = ucr.organization_requested.parent_organizations
        recipients = list(User.objects.filter(
            Q(role__in=[1, 2]) | Q(role=3, organization=ucr.organization_requested.id) | Q(
                role=3, organization__in=org_list)
        ).values_list('id', flat=True))
        # email forwarding: Automatic, to whispers@usgs.gov, org admin, parent org admin
        email_to = list(User.objects.filter(Q(id=1) | Q(role=3, organization=ucr.organization_requested.id) | Q(
            role=3, organization__in=org_list)).values_list('email', flat=True))
        msg_tmp = NotificationMessageTemplate.objects.filter(name='User Change Request').first()
        subject = msg_tmp.subject_template.format(new_organization=ucr.organization_requested.name)
        body = msg_tmp.body_template.format(
            first_name=ucr.requester.first_name, last_name=ucr.requester.last_name,
            username=ucr.requester.username, current_role=ucr.requester.role.name,
            new_role=ucr.role_requested.name, current_organization=ucr.requester.organization.name,
            new_organization=ucr.organization_requested.name, comment=comment)
        event = None
        from whispersservices.immediate_tasks import generate_notification
        generate_notification.delay(recipients, source, event, 'userdashboard', subject, body, True, email_to)

        # also create a 'User Change Request Response Pending' notification
        # source: User that requests the natural resource management professional account
        source = ucr.created_by.username
        # recipients: user
        recipients = [ucr.created_by.id, ]
        # email forwarding: Automatic to the user's email
        email_to = [ucr.created_by.email, ]
        msg_tmp = NotificationMessageTemplate.objects.filter(name='User Change Request Response Pending').first()
        subject = msg_tmp.subject_template
        body = msg_tmp.body_template
        event = None
        from whispersservices.immediate_tasks import generate_notification
        generate_notification.delay(recipients, source, event, 'userdashboard', subject, body, True, email_to)

        return ucr

    def update(self, instance, validated_data):
        request_response_updated = False

        # remove child comment from the request
        if 'comment' in validated_data:
            validated_data.pop('comment')

        # Only allow NWHC admins or requester's org admin to alter the request response
        if 'request_response' in validated_data and validated_data['request_response'] is not None:
            user = get_user(self.context, self.initial_data)

            if not (user.role.is_superadmin or user.role.is_admin or
                    (user.role.is_partneradmin and user.organization.id == instance.created_by.organization.id)):
                raise serializers.ValidationError(
                    jsonify_errors("You do not have permission to alter the request response."))
            else:
                instance.request_response = validated_data.get('request_response', instance.request_response)
                instance.response_by = user
                request_response_updated = True

                # capture the user change request response as a comment
                cmt = "User Change Request Response: " + instance.request_response.name
                cmt_type = CommentType.objects.filter(name='Other').first()
                Comment.objects.create(content_object=instance, comment=cmt,
                                       comment_type=cmt_type, created_by=user, modified_by=user)

        instance.role_requested = validated_data.get('role_requested', instance.role_requested)
        instance.organization_requested = validated_data.get('organization_requested', instance.organization_requested)
        instance.save()

        # if the response is updated to 'Yes' or 'No',
        # update the User and create a 'User Change Request Response' notification
        # TODO: what about 'Maybe'?
        if request_response_updated:
            if instance.request_response.name == 'Yes':
                requester = User.objects.filter(id=instance.requester.id).first()
                requester.role = instance.role_requested
                requester.organization = instance.organization_requested
                requester.save()
                # source: WHISPers Admin or Org Admin who assigns a WHISPers role.
                source = instance.modified_by.username
                # recipients: user, WHISPers admin team
                recipients = list(User.objects.filter(role__in=[1, 2]).values_list('id', flat=True)) + [
                    instance.requester.id, ]
                # email forwarding: Automatic, to user's email and to whispers@usgs.gov
                email_to = [User.objects.filter(id=1).values('email').first()['email'], instance.requester.email, ]
                msg_tmp = NotificationMessageTemplate.objects.filter(name='User Change Request Response Yes').first()
                subject = msg_tmp.subject_template
                body = msg_tmp.body_template.format(role=instance.role_requested.name,
                                                    organization=instance.organization_requested.name)
                event = None
                from whispersservices.immediate_tasks import generate_notification
                generate_notification.delay(recipients, source, event, 'homepage', subject, body, True, email_to)
            elif instance.request_response.name == 'No':
                # source: WHISPer Admin or Org Admin who assigns a WHISPers role.
                source = instance.modified_by.username
                # recipients: user, WHISPers admin team
                recipients = list(User.objects.filter(role__in=[1, 2]).values_list('id', flat=True)) + [
                    instance.requester.id, ]
                # email forwarding: Automatic, to user's email and to whispers@usgs.gov
                email_to = [User.objects.filter(id=1).values('email').first()['email'], instance.requester.email, ]
                msg_tmp = NotificationMessageTemplate.objects.filter(name='User Change Request Response No').first()
                subject = msg_tmp.subject_template
                body = msg_tmp.body_template
                event = None
                from whispersservices.immediate_tasks import generate_notification
                generate_notification.delay(recipients, source, event, 'homepage', subject, body, True, email_to)

        return instance

    created_by_string = serializers.StringRelatedField(source='created_by')
    modified_by_string = serializers.StringRelatedField(source='modified_by')
    response_by = serializers.StringRelatedField()
    comment = serializers.CharField(write_only=True, required=False, allow_blank=True, default='')

    class Meta:
        model = UserChangeRequest
        fields = ('id', 'requester', 'role_requested', 'organization_requested', 'request_response', 'response_by',
                  'comment', 'comments', 'created_date', 'created_by', 'created_by_string',
                  'modified_date', 'modified_by', 'modified_by_string',)


class UserChangeRequestResponseSerializer(serializers.ModelSerializer):
    created_by_string = serializers.StringRelatedField(source='created_by')
    modified_by_string = serializers.StringRelatedField(source='modified_by')

    class Meta:
        model = UserChangeRequestResponse
        fields = ('id', 'name', 'created_date', 'created_by', 'created_by_string',
                  'modified_date', 'modified_by', 'modified_by_string',)


class CircleSerializer(serializers.ModelSerializer):
    created_by_string = serializers.StringRelatedField(source='created_by')
    modified_by_string = serializers.StringRelatedField(source='modified_by')
    new_users = serializers.ListField(write_only=True)
    users = UserSerializer(many=True, read_only=True)

    # on create, also create child objects (circle-user M:M relates)
    def create(self, validated_data):
        # pull out user ID list from the request
        new_users = validated_data.pop('new_users', None)

        # create the Circle object
        circle = Circle.objects.create(**validated_data)

        # create a CicleUser object for each User ID submitted
        if new_users:
            user = get_user(self.context, self.initial_data)

            for new_user_id in new_users:
                new_user = User.objects.get(id=new_user_id)
                CircleUser.objects.create(user=new_user, circle=circle, created_by=user, modified_by=user)

        return circle

    # on update, also update child objects (circle-user M:M relates), including additions and deletions
    def update(self, instance, validated_data):
        user = get_user(self.context, self.initial_data)

        # pull out user ID list from the request
        if 'new_users' in validated_data:
            new_user_ids = validated_data.get('new_users')
        else:
            new_user_ids = []

        # update the Circle object
        instance.name = validated_data.get('name', instance.name)
        instance.description = validated_data.get('description', instance.description)
        instance.modified_by = user
        instance.save()

        request_method = self.context['request'].method

        # update circle users if new_users submitted
        if request_method == 'PUT' or (new_user_ids and request_method == 'PATCH'):
            # get the old (current) user list for this circle
            old_users = User.objects.filter(circles=instance.id)
            # get the new (submitted) user list for this circle
            new_users = User.objects.filter(id__in=new_user_ids)

            # identify and delete relates where user IDs are present in old list but not new list
            delete_users = list(set(old_users) - set(new_users))
            for user_id in delete_users:
                delete_user = CircleUser.objects.filter(user=user_id, circle=instance)
                delete_user.delete()

            # identify and add relates where user IDs are present in new list but not old list
            add_users = list(set(new_users) - set(old_users))
            for user_id in add_users:
                CircleUser.objects.create(user=user_id, circle=instance, created_by=user, modified_by=user)

        return instance

    class Meta:
        model = Circle
        fields = ('id', 'name', 'description', 'users', 'new_users',
                  'created_date', 'created_by', 'created_by_string',
                  'modified_date', 'modified_by', 'modified_by_string',)


class OrganizationSerializer(serializers.ModelSerializer):
<<<<<<< HEAD
    created_by_string = serializers.StringRelatedField(source='created_by')
    modified_by_string = serializers.StringRelatedField(source='modified_by')

    def __init__(self, *args, **kwargs):
        user = None
        if 'context' in kwargs and 'request' in kwargs['context'] and hasattr(kwargs['context']['request'], 'user'):
            user = kwargs['context']['request'].user

        if not user or not user.is_authenticated or user.role.is_public:
            fields = ('id', 'name', 'address_one', 'address_two', 'city', 'postal_code', 'administrative_level_one',
                      'country', 'phone', 'parent_organization', 'laboratory',)
        elif user.role.is_superadmin or user.role.is_admin:
            fields = ('id', 'name', 'private_name', 'address_one', 'address_two', 'city', 'postal_code',
                      'administrative_level_one', 'country', 'phone', 'parent_organization', 'do_not_publish',
                      'laboratory', 'created_date', 'created_by', 'created_by_string',
                      'modified_date', 'modified_by', 'modified_by_string',)
        else:
            fields = ('id', 'name', 'private_name', 'address_one', 'address_two', 'city', 'postal_code',
                      'administrative_level_one', 'country', 'phone', 'parent_organization', 'laboratory',)
=======

    def validate(self, data):
        if self.instance:
            if 'parent_organization' in data and data['parent_organization'].id is not None and (
                    data['parent_organization'].id == data['id'] or data['parent_organization'].id == self.instance.id):
                raise serializers.ValidationError("parent_organization cannot be the ID of the object itself.")
        return data

    class Meta:
        model = Organization
        fields = ('id', 'name', 'private_name', 'address_one', 'address_two', 'city', 'postal_code',
                  'administrative_level_one', 'country', 'phone', 'parent_organization', 'laboratory',)


class OrganizationAdminSerializer(serializers.ModelSerializer):
    created_by_string = serializers.StringRelatedField(source='created_by')
    modified_by_string = serializers.StringRelatedField(source='modified_by')

    def validate(self, data):
        if self.instance:
            if 'parent_organization' in data and data['parent_organization'].id is not None and (
                    data['parent_organization'].id == data['id'] or data['parent_organization'].id == self.instance.id):
                raise serializers.ValidationError("parent_organization cannot be the ID of the object itself.")
        return data

    class Meta:
        model = Organization
        fields = ('id', 'name', 'private_name', 'address_one', 'address_two', 'city', 'postal_code',
                  'administrative_level_one', 'country', 'phone', 'parent_organization', 'do_not_publish', 'laboratory',
                  'created_date', 'created_by', 'created_by_string',
                  'modified_date', 'modified_by', 'modified_by_string',)
>>>>>>> feb44927

        super(OrganizationSerializer, self).__init__(*args, **kwargs)

        if fields is not None:
            # Drop any fields that are not specified in the `fields` argument.
            allowed = set(fields)
            existing = set(self.fields)
            for field_name in existing - allowed:
                self.fields.pop(field_name)

    class Meta:
        model = Organization
        fields = '__all__'


class OrganizationSlimSerializer(serializers.ModelSerializer):

    def __init__(self, *args, **kwargs):
        user = None
        if 'context' in kwargs and 'request' in kwargs['context'] and hasattr(kwargs['context']['request'], 'user'):
            user = kwargs['context']['request'].user

        if not user or not user.is_authenticated or user.role.is_public:
            fields = ('id', 'name', 'laboratory',)
        else:
            fields = ('id', 'name', 'private_name', 'laboratory',)

        super(OrganizationSlimSerializer, self).__init__(*args, **kwargs)

        if fields is not None:
            # Drop any fields that are not specified in the `fields` argument.
            allowed = set(fields)
            existing = set(self.fields)
            for field_name in existing - allowed:
                self.fields.pop(field_name)

    class Meta:
        model = Organization
        fields = '__all__'


class ContactSerializer(serializers.ModelSerializer):
    def get_owner_organization_string(self, obj):
        return Organization.objects.filter(id=obj.owner_organization).first().name

    created_by_string = serializers.StringRelatedField(source='created_by')
    modified_by_string = serializers.StringRelatedField(source='modified_by')
    permissions = DRYPermissionsField()
    permission_source = serializers.SerializerMethodField()
    organization_string = serializers.StringRelatedField(source='organization')
    owner_organization_string = serializers.SerializerMethodField()

    def get_permission_source(self, obj):
        return determine_permission_source(self.context['request'].user, obj)

    class Meta:
        model = Contact
        fields = ('id', 'first_name', 'last_name', 'email', 'phone', 'affiliation', 'title', 'position', 'organization',
                  'organization_string', 'owner_organization', 'owner_organization_string',
                  'created_date', 'created_by', 'created_by_string',
                  'modified_date', 'modified_by', 'modified_by_string', 'permissions', 'permission_source',)


class ContactSlimSerializer(serializers.ModelSerializer):
    organization_string = serializers.StringRelatedField(source='organization')

    class Meta:
        model = Contact
        fields = ('id', 'first_name', 'last_name', 'organization_string', )


class ContactTypeSerializer(serializers.ModelSerializer):
    created_by_string = serializers.StringRelatedField(source='created_by')
    modified_by_string = serializers.StringRelatedField(source='modified_by')

    class Meta:
        model = ContactType
        fields = ('id', 'name', 'created_date', 'created_by', 'created_by_string',
                  'modified_date', 'modified_by', 'modified_by_string',)


class SearchSerializer(serializers.ModelSerializer):
    created_by_string = serializers.StringRelatedField(source='created_by')
    modified_by_string = serializers.StringRelatedField(source='modified_by')
    permissions = DRYPermissionsField()
    permission_source = serializers.SerializerMethodField()

    def get_permission_source(self, obj):
        return determine_permission_source(self.context['request'].user, obj)

    def create(self, validated_data):
        user = get_user(self.context, self.initial_data)

        if 'data' not in validated_data:
            validated_data['data'] = ''

        validated_data['created_by'] = user
        validated_data['modified_by'] = user
        search = Search.objects.create(**validated_data)
        return search

    def update(self, instance, validated_data):
        user = get_user(self.context, self.initial_data)

        instance.name = validated_data.get('name', instance.name)
        instance.modified_by = user if user else validated_data.get('modified_by', instance.modifed_by)
        instance.save()
        return instance

    def __init__(self, *args, **kwargs):
        user = None
        if 'context' in kwargs and 'request' in kwargs['context'] and hasattr(kwargs['context']['request'], 'user'):
            user = kwargs['context']['request'].user

        if not user or not user.is_authenticated or user.role.is_public:
            fields = ('data', 'use_count',)
        else:
            fields = ('id', 'name', 'data', 'created_date', 'created_by', 'created_by_string',
                      'modified_date', 'modified_by', 'modified_by_string', 'permissions', 'permission_source',)

        super(SearchSerializer, self).__init__(*args, **kwargs)

        if fields is not None:
            # Drop any fields that are not specified in the `fields` argument.
            allowed = set(fields)
            existing = set(self.fields)
            for field_name in existing - allowed:
                self.fields.pop(field_name)

    class Meta:
        model = Search
        fields = '__all__'
        extra_kwargs = {'count': {'read_only': True}}


######
#
#  Special
#
######


class FlatEventSummaryPublicSerializer(serializers.ModelSerializer):
    # a flat (not nested) version of the essential fields of the EventSummaryPublicSerializer, to populate CSV files
    # requested from the EventSummaries Search
    def get_countries(self, obj):
        unique_country_ids = []
        unique_countries = ''
        eventlocations = obj.eventlocations.values()
        if eventlocations is not None:
            for eventlocation in eventlocations:
                country_id = eventlocation.get('country_id')
                if country_id is not None and country_id not in unique_country_ids:
                    unique_country_ids.append(country_id)
                    country = Country.objects.filter(id=country_id).first()
                    unique_countries += '; ' + country.name if unique_countries else country.name
        return unique_countries

    def get_states(self, obj):
        unique_l1_ids = []
        unique_l1s = ''
        eventlocations = obj.eventlocations.values()
        if eventlocations is not None:
            for eventlocation in eventlocations:
                al1_id = eventlocation.get('administrative_level_one_id')
                if al1_id is not None and al1_id not in unique_l1_ids:
                    unique_l1_ids.append(al1_id)
                    al1 = AdministrativeLevelOne.objects.filter(id=al1_id).first()
                    unique_l1s += '; ' + al1.name if unique_l1s else al1.name
        return unique_l1s

    def get_counties(self, obj):
        unique_l2_ids = []
        unique_l2s = ''
        eventlocations = obj.eventlocations.values()
        if eventlocations is not None:
            for eventlocation in eventlocations:
                al2_id = eventlocation.get('administrative_level_two_id')
                if al2_id is not None and al2_id not in unique_l2_ids:
                    unique_l2_ids.append(al2_id)
                    al2 = AdministrativeLevelTwo.objects.filter(id=al2_id).first()
                    if unique_l2s:
                        unique_l2s += '; ' + al2.name + ', ' + al2.administrative_level_one.abbreviation
                    else:
                        unique_l2s += al2.name + ', ' + al2.administrative_level_one.abbreviation
        return unique_l2s

    def get_species(self, obj):
        unique_species_ids = []
        unique_species = ''
        eventlocations = obj.eventlocations.values()
        if eventlocations is not None:
            for eventlocation in eventlocations:
                locationspecies = LocationSpecies.objects.filter(event_location=eventlocation['id'])
                if locationspecies is not None:
                    for alocationspecies in locationspecies:
                        species = Species.objects.filter(id=alocationspecies.species_id).first()
                        if species is not None:
                            if species.id not in unique_species_ids:
                                unique_species_ids.append(species.id)
                                unique_species += '; ' + species.name if unique_species else species.name
        return unique_species

    def get_eventdiagnoses(self, obj):
        event_diagnoses = EventDiagnosis.objects.filter(event=obj.id)
        unique_eventdiagnoses_ids = []
        unique_eventdiagnoses = ''
        for event_diagnosis in event_diagnoses:
            diag_id = event_diagnosis.diagnosis.id if event_diagnosis.diagnosis else None
            if diag_id:
                diag = Diagnosis.objects.get(pk=diag_id).name
                if event_diagnosis.suspect:
                    diag = diag + " suspect"
                if diag_id not in unique_eventdiagnoses_ids:
                    unique_eventdiagnoses_ids.append(diag_id)
                    unique_eventdiagnoses += '; ' + diag if unique_eventdiagnoses else diag
        return unique_eventdiagnoses

    type = serializers.StringRelatedField(source='event_type')
    affected = serializers.IntegerField(source='affected_count', read_only=True)
    states = serializers.SerializerMethodField()
    countries = serializers.SerializerMethodField()
    counties = serializers.SerializerMethodField()
    species = serializers.SerializerMethodField()
    eventdiagnoses = serializers.SerializerMethodField()

    class Meta:
        model = Event
        fields = ('id', 'type', 'affected', 'start_date', 'end_date', 'countries', 'states', 'counties',  'species',
                  'eventdiagnoses',)


class FlatEventSummarySerializer(serializers.ModelSerializer):
    # a flat (not nested) version of the essential fields of the EventSummaryPublicSerializer, to populate CSV files
    # requested from the EventSummaries Search
    def get_countries(self, obj):
        unique_country_ids = []
        unique_countries = ''
        eventlocations = obj.eventlocations.values()
        if eventlocations is not None:
            for eventlocation in eventlocations:
                country_id = eventlocation.get('country_id')
                if country_id is not None and country_id not in unique_country_ids:
                    unique_country_ids.append(country_id)
                    country = Country.objects.filter(id=country_id).first()
                    unique_countries += '; ' + country.name if unique_countries else country.name
        return unique_countries

    def get_states(self, obj):
        unique_l1_ids = []
        unique_l1s = ''
        eventlocations = obj.eventlocations.values()
        if eventlocations is not None:
            for eventlocation in eventlocations:
                al1_id = eventlocation.get('administrative_level_one_id')
                if al1_id is not None and al1_id not in unique_l1_ids:
                    unique_l1_ids.append(al1_id)
                    al1 = AdministrativeLevelOne.objects.filter(id=al1_id).first()
                    unique_l1s += '; ' + al1.name if unique_l1s else al1.name
        return unique_l1s

    def get_counties(self, obj):
        unique_l2_ids = []
        unique_l2s = ''
        eventlocations = obj.eventlocations.values()
        if eventlocations is not None:
            for eventlocation in eventlocations:
                al2_id = eventlocation.get('administrative_level_two_id')
                if al2_id is not None and al2_id not in unique_l2_ids:
                    unique_l2_ids.append(al2_id)
                    al2 = AdministrativeLevelTwo.objects.filter(id=al2_id).first()
                    if unique_l2s:
                        unique_l2s += '; ' + al2.name + ', ' + al2.administrative_level_one.abbreviation
                    else:
                        unique_l2s += al2.name + ', ' + al2.administrative_level_one.abbreviation
        return unique_l2s

    def get_species(self, obj):
        unique_species_ids = []
        unique_species = ''
        eventlocations = obj.eventlocations.values()
        if eventlocations is not None:
            for eventlocation in eventlocations:
                locationspecies = LocationSpecies.objects.filter(event_location=eventlocation['id'])
                if locationspecies is not None:
                    for alocationspecies in locationspecies:
                        species = Species.objects.filter(id=alocationspecies.species_id).first()
                        if species is not None:
                            if species.id not in unique_species_ids:
                                unique_species_ids.append(species.id)
                                unique_species += '; ' + species.name if unique_species else species.name
        return unique_species

    def get_eventdiagnoses(self, obj):
        event_diagnoses = EventDiagnosis.objects.filter(event=obj.id)
        unique_eventdiagnoses_ids = []
        unique_eventdiagnoses = ''
        for event_diagnosis in event_diagnoses:
            diag_id = event_diagnosis.diagnosis.id if event_diagnosis.diagnosis else None
            if diag_id:
                diag = Diagnosis.objects.get(pk=diag_id).name
                if event_diagnosis.suspect:
                    diag = diag + " suspect"
                if diag_id not in unique_eventdiagnoses_ids:
                    unique_eventdiagnoses_ids.append(diag_id)
                    unique_eventdiagnoses += '; ' + diag if unique_eventdiagnoses else diag
        return unique_eventdiagnoses

    type = serializers.StringRelatedField(source='event_type')
    affected = serializers.IntegerField(source='affected_count', read_only=True)
    states = serializers.SerializerMethodField()
    countries = serializers.SerializerMethodField()
    counties = serializers.SerializerMethodField()
    species = serializers.SerializerMethodField()
    eventdiagnoses = serializers.SerializerMethodField()

    class Meta:
        model = Event
        fields = ('id', 'type', 'public', 'affected', 'start_date', 'end_date', 'countries', 'states', 'counties',
                  'species', 'eventdiagnoses',)


class EventSummarySerializer(serializers.ModelSerializer):
    created_by_string = serializers.StringRelatedField(source='created_by')
    modified_by_string = serializers.StringRelatedField(source='modified_by')
    eventdiagnoses = serializers.SerializerMethodField()
    administrativelevelones = serializers.SerializerMethodField()
    administrativeleveltwos = serializers.SerializerMethodField()
    flyways = serializers.SerializerMethodField()
    species = serializers.SerializerMethodField()
    event_type_string = serializers.StringRelatedField(source='event_type')
    staff_string = serializers.StringRelatedField(source='staff')
    event_status_string = serializers.StringRelatedField(source='event_status')
    legal_status_string = serializers.StringRelatedField(source='legal_status')
    organizations = OrganizationSerializer(many=True)
    permissions = DRYPermissionsField()
    permission_source = serializers.SerializerMethodField()

    def get_eventdiagnoses(self, obj, *args, **kwargs):
        user = None
        if 'context' in kwargs and 'request' in kwargs['context'] and hasattr(kwargs['context']['request'], 'user'):
            user = kwargs['context']['request'].user

        event_diagnoses = EventDiagnosis.objects.filter(event=obj.id)
        eventdiagnoses = []
        for event_diagnosis in event_diagnoses:
            if event_diagnosis.diagnosis:
                diag_id = event_diagnosis.diagnosis.id
                diag_name = event_diagnosis.diagnosis.name
                if event_diagnosis.suspect:
                    diag_name = diag_name + " suspect"
                diag_type = event_diagnosis.diagnosis.diagnosis_type
                diag_type_id = event_diagnosis.diagnosis.diagnosis_type.id if diag_type else None
                diag_type_name = event_diagnosis.diagnosis.diagnosis_type.name if diag_type else ''
                created_by = event_diagnosis.created_by.id if event_diagnosis.created_by else None
                created_by_string = event_diagnosis.created_by.username if event_diagnosis.created_by else ''
                modified_by = event_diagnosis.modified_by.id if event_diagnosis.modified_by else None
                modified_by_string = event_diagnosis.modified_by.username if event_diagnosis.modified_by else ''
                if not user or not user.is_authenticated or user.role.is_public:
                    altered_event_diagnosis = {"id": event_diagnosis.id, "event": event_diagnosis.event.id,
                                              "diagnosis": diag_id, "diagnosis_string": diag_name,
                                              "diagnosis_type": diag_type_id, "diagnosis_type_string": diag_type_name,
                                              "suspect": event_diagnosis.suspect, "major": event_diagnosis.major,
                                              "priority": event_diagnosis.priority}
                else:
                    altered_event_diagnosis = {"id": event_diagnosis.id, "event": event_diagnosis.event.id,
                                           "diagnosis": diag_id, "diagnosis_string": diag_name,
                                           "diagnosis_type": diag_type_id, "diagnosis_type_string": diag_type_name,
                                           "suspect": event_diagnosis.suspect, "major": event_diagnosis.major,
                                           "priority": event_diagnosis.priority,
                                           "created_by": created_by, "created_by_string": created_by_string,
                                           "modified_date": event_diagnosis.modified_date, "modified_by": modified_by,
                                           "modified_by_string": modified_by_string}
                eventdiagnoses.append(altered_event_diagnosis)
        return eventdiagnoses

    def get_administrativelevelones(self, obj):
        unique_l1_ids = []
        unique_l1s = []
        eventlocations = obj.eventlocations.values()
        if eventlocations is not None:
            for eventlocation in eventlocations:
                al1_id = eventlocation.get('administrative_level_one_id')
                if al1_id is not None and al1_id not in unique_l1_ids:
                    unique_l1_ids.append(al1_id)
                    al1 = AdministrativeLevelOne.objects.filter(id=al1_id).first()
                    unique_l1s.append(model_to_dict(al1))
        return unique_l1s

    def get_administrativeleveltwos(self, obj):
        unique_l2_ids = []
        unique_l2s = []
        eventlocations = obj.eventlocations.values()
        if eventlocations is not None:
            for eventlocation in eventlocations:
                al2_id = eventlocation.get('administrative_level_two_id')
                if al2_id is not None and al2_id not in unique_l2_ids:
                    unique_l2_ids.append(al2_id)
                    al2_model = AdministrativeLevelTwo.objects.filter(id=al2_id).first()
                    al2_dict = model_to_dict(al2_model)
                    al2_dict.update({'administrative_level_one_string': al2_model.administrative_level_one.name})
                    al2_dict.update({'country': al2_model.administrative_level_one.country.id})
                    al2_dict.update({'country_string': al2_model.administrative_level_one.country.name})
                    unique_l2s.append(al2_dict)
        return unique_l2s

    def get_species(self, obj):
        unique_species_ids = []
        unique_species = []
        eventlocations = obj.eventlocations.values()
        if eventlocations is not None:
            for eventlocation in eventlocations:
                locationspecies = LocationSpecies.objects.filter(event_location=eventlocation['id'])
                if locationspecies is not None:
                    for alocationspecies in locationspecies:
                        species = Species.objects.filter(id=alocationspecies.species_id).first()
                        if species is not None:
                            if species.id not in unique_species_ids:
                                unique_species_ids.append(species.id)
                                unique_species.append(model_to_dict(species))
        return unique_species

    def get_flyways(self, obj):
        unique_flyway_ids = []
        unique_flyways = []
        eventlocations = obj.eventlocations.values()
        if eventlocations is not None:
            for eventlocation in eventlocations:
                flyway_ids = list(EventLocationFlyway.objects.filter(
                    event_location=eventlocation['id']).values_list('flyway_id', flat=True))
                if flyway_ids is not None:
                    for flyway_id in flyway_ids:
                        if flyway_id is not None and flyway_id not in unique_flyway_ids:
                            unique_flyway_ids.append(flyway_id)
                            flyway = Flyway.objects.filter(id=flyway_id).first()
                            unique_flyways.append(model_to_dict(flyway))
        return unique_flyways

    def get_permission_source(self, obj):
        return determine_permission_source(self.context['request'].user, obj)

    def __init__(self, *args, **kwargs):
        user = None
        if 'context' in kwargs and 'request' in kwargs['context'] and hasattr(kwargs['context']['request'], 'user'):
            user = kwargs['context']['request'].user

        fields = ('id', 'affected_count', 'start_date', 'end_date', 'complete', 'event_type', 'event_type_string',
                  'event_status', 'event_status_string', 'eventdiagnoses', 'administrativelevelones',
                  'administrativeleveltwos', 'flyways', 'species', 'organizations', 'permissions',
                  'permission_source',)
        private_fields = ('id', 'event_reference', 'affected_count', 'start_date', 'end_date', 'complete', 'event_type',
                          'event_type_string', 'event_status', 'event_status_string', 'public', 'eventdiagnoses',
                          'administrativelevelones', 'administrativeleveltwos', 'flyways', 'species', 'created_date',
                          'created_by', 'created_by_string', 'modified_date', 'modified_by', 'modified_by_string',
                          'organizations', 'permissions', 'permission_source',)
        admin_fields = ('id', 'event_type', 'event_type_string', 'event_reference', 'complete', 'start_date',
                        'end_date', 'affected_count', 'staff', 'staff_string', 'event_status', 'event_status_string',
                        'legal_status', 'legal_status_string', 'legal_number', 'quality_check', 'public', 'eventgroups',
                        'organizations', 'contacts', 'eventdiagnoses', 'administrativelevelones',
                        'administrativeleveltwos', 'flyways', 'species', 'created_date', 'created_by',
                        'created_by_string', 'modified_date', 'modified_by', 'modified_by_string', 'permissions',
                        'permission_source',)

        if user and user.is_authenticated:
            if user.role.is_superadmin or user.role.is_admin:
                fields = admin_fields
            elif hasattr(kwargs['context']['request'], 'parser_context'):
                pk = kwargs['context']['request'].parser_context['kwargs'].get('pk', None)
                if pk is not None and pk.isdigit():
                    obj = Event.objects.filter(id=pk).first()
                    if obj and (user.id == obj.created_by.id or user.organization.id == obj.created_by.organization.id
                                or user.organization.id in obj.created_by.parent_organizations
                                or user.id in list(User.objects.filter(
                                Q(writeevents__in=[obj.event.id]) | Q(readevents__in=[obj.event.id])
                            ).values_list('id', flat=True))):
                        fields = private_fields

        super(EventSummarySerializer, self).__init__(*args, **kwargs)

        if fields is not None:
            # Drop any fields that are not specified in the `fields` argument.
            allowed = set(fields)
            existing = set(self.fields)
            for field_name in existing - allowed:
                self.fields.pop(field_name)

    class Meta:
        model = Event
        fields = '__all__'


class SpeciesDiagnosisDetailPublicSerializer(serializers.ModelSerializer):
    organizations_string = serializers.StringRelatedField(many=True, source='organizations')

    class Meta:
        model = SpeciesDiagnosis
        fields = ('diagnosis', 'diagnosis_string', 'suspect', 'tested_count', 'diagnosis_count', 'positive_count',
                  'suspect_count', 'pooled', 'organizations', 'organizations_string')


class SpeciesDiagnosisDetailSerializer(serializers.ModelSerializer):
    organizations_string = serializers.StringRelatedField(many=True, source='organizations')
    basis_string = serializers.StringRelatedField(source='basis')

    class Meta:
        model = SpeciesDiagnosis
        fields = ('id', 'location_species', 'diagnosis', 'diagnosis_string', 'cause', 'cause_string', 'basis',
                  'basis_string', 'suspect', 'priority', 'tested_count', 'diagnosis_count', 'positive_count',
                  'suspect_count', 'pooled', 'organizations', 'organizations_string',)


class LocationSpeciesDetailPublicSerializer(serializers.ModelSerializer):
    species_string = serializers.StringRelatedField(source='species')
    speciesdiagnoses = SpeciesDiagnosisDetailPublicSerializer(many=True)

    class Meta:
        model = LocationSpecies
        fields = ('species', 'species_string', 'population_count', 'sick_count', 'dead_count', 'sick_count_estimated',
                  'dead_count_estimated', 'captive', 'age_bias', 'sex_bias', 'speciesdiagnoses',)


class LocationSpeciesDetailSerializer(serializers.ModelSerializer):
    species_string = serializers.StringRelatedField(source='species')
    speciesdiagnoses = SpeciesDiagnosisDetailSerializer(many=True)

    class Meta:
        model = LocationSpecies
        fields = ('id', 'event_location', 'species', 'species_string', 'population_count', 'sick_count', 'dead_count',
                  'sick_count_estimated', 'dead_count_estimated', 'priority', 'captive', 'age_bias', 'sex_bias',
                  'speciesdiagnoses',)


class EventLocationContactDetailSerializer(serializers.ModelSerializer):
    def get_owner_organization_string(self, obj):
        return Organization.objects.filter(id=obj.contact.owner_organization).first().name

    contact_type_string = serializers.StringRelatedField(source='contact_type')
    first_name = serializers.StringRelatedField(source='contact.first_name')
    last_name = serializers.StringRelatedField(source='contact.last_name')
    email = serializers.StringRelatedField(source='contact.email')
    phone = serializers.StringRelatedField(source='contact.phone')
    affiliation = serializers.StringRelatedField(source='contact.affiliation')
    title = serializers.StringRelatedField(source='contact.title')
    position = serializers.StringRelatedField(source='contact.position')
    organization = serializers.PrimaryKeyRelatedField(source='contact.organization', read_only=True)
    organization_string = serializers.StringRelatedField(source='contact.organization')
    owner_organization = serializers.PrimaryKeyRelatedField(source='contact.owner_organization', read_only=True)
    owner_organization_string = serializers.SerializerMethodField()

    class Meta:
        model = EventLocationContact
        fields = ('id', 'contact', 'contact_type', 'contact_type_string', 'first_name', 'last_name',
                  'email', 'phone', 'affiliation', 'title', 'position', 'organization', 'organization_string',
                  'owner_organization', 'owner_organization_string',)


class EventLocationDetailPublicSerializer(serializers.ModelSerializer):
    administrative_level_two_string = serializers.StringRelatedField(source='administrative_level_two')
    administrative_level_one_string = serializers.StringRelatedField(source='administrative_level_one')
    administrative_level_two_points = serializers.CharField(source='administrative_level_two.points', default='')
    country_string = serializers.StringRelatedField(source='country')
    locationspecies = LocationSpeciesDetailPublicSerializer(many=True)
    flyways = serializers.SerializerMethodField()

    def get_flyways(self, obj):
        flyway_ids = [flyway['id'] for flyway in obj.flyways.values()]
        return list(Flyway.objects.filter(id__in=flyway_ids).values('id', 'name'))

    class Meta:
        model = EventLocation
        fields = ('start_date', 'end_date', 'country', 'country_string', 'administrative_level_one',
                  'administrative_level_one_string', 'administrative_level_two', 'administrative_level_two_string',
                  'administrative_level_two_points', 'county_multiple', 'county_unknown', 'flyways', 'locationspecies')


class EventLocationDetailSerializer(serializers.ModelSerializer):
    administrative_level_two_string = serializers.StringRelatedField(source='administrative_level_two')
    administrative_level_one_string = serializers.StringRelatedField(source='administrative_level_one')
    administrative_level_two_points = serializers.CharField(source='administrative_level_two.points', default='')
    country_string = serializers.StringRelatedField(source='country')
    locationspecies = LocationSpeciesDetailSerializer(many=True)
    comments = CommentSerializer(many=True)
    eventlocationcontacts = EventLocationContactDetailSerializer(source='eventlocationcontact_set', many=True)
    flyways = serializers.SerializerMethodField()

    def get_flyways(self, obj):
        flyway_ids = [flyway['id'] for flyway in obj.flyways.values()]
        return list(Flyway.objects.filter(id__in=flyway_ids).values('id', 'name'))

    class Meta:
        model = EventLocation
        fields = ('id', 'name', 'event', 'start_date', 'end_date', 'country', 'country_string',
                  'administrative_level_one', 'administrative_level_one_string', 'administrative_level_two',
                  'administrative_level_two_string', 'administrative_level_two_points', 'county_multiple',
                  'county_unknown', 'latitude', 'longitude', 'priority', 'land_ownership', 'gnis_name', 'gnis_id',
                  'flyways', 'eventlocationcontacts', 'locationspecies', 'comments',)


class EventDiagnosisDetailPublicSerializer(serializers.ModelSerializer):

    class Meta:
        model = EventDiagnosis
        fields = ('diagnosis', 'diagnosis_string', 'suspect', 'major',)


class ServiceRequestDetailSerializer(serializers.ModelSerializer):
    request_type_string = serializers.StringRelatedField(source='request_type')
    request_response_string = serializers.StringRelatedField(source='request_response')
    created_by_string = serializers.StringRelatedField(source='created_by')
    modified_by_string = serializers.StringRelatedField(source='modified_by')
    created_by_first_name = serializers.StringRelatedField(source='created_by.first_name')
    created_by_last_name = serializers.StringRelatedField(source='created_by.last_name')
    created_by_organization = serializers.StringRelatedField(source='created_by.organization.id')
    created_by_organization_string = serializers.StringRelatedField(source='created_by.organization.name')
    comments = CommentSerializer(many=True)

    class Meta:
        model = ServiceRequest
        fields = ('id', 'request_type', 'request_type_string', 'request_response', 'request_response_string',
                  'response_by', 'created_time', 'created_date', 'created_by', 'created_by_string',
                  'created_by_first_name', 'created_by_last_name', 'created_by_organization',
                  'created_by_organization_string', 'modified_date', 'modified_by', 'modified_by_string', 'comments',)


class EventDetailSerializer(serializers.ModelSerializer):
    created_by_string = serializers.StringRelatedField(source='created_by')
    modified_by_string = serializers.StringRelatedField(source='modified_by')
    created_by_first_name = serializers.StringRelatedField(source='created_by.first_name')
    created_by_last_name = serializers.StringRelatedField(source='created_by.last_name')
    created_by_organization = serializers.StringRelatedField(source='created_by.organization.id')
    created_by_organization_string = serializers.StringRelatedField(source='created_by.organization.name')
    permissions = DRYPermissionsField()
    permission_source = serializers.SerializerMethodField()
    event_type_string = serializers.StringRelatedField(source='event_type')
    staff_string = serializers.StringRelatedField(source='staff')
    event_status_string = serializers.StringRelatedField(source='event_status')
    legal_status_string = serializers.StringRelatedField(source='legal_status')
    eventlocations = serializers.SerializerMethodField()
    eventdiagnoses = serializers.SerializerMethodField()
    combined_comments = serializers.SerializerMethodField()
    comments = CommentSerializer(many=True)
    servicerequests = ServiceRequestDetailSerializer(many=True)
    organizations = serializers.SerializerMethodField()
    eventgroups = serializers.SerializerMethodField()
    read_collaborators = UserSerializer(many=True)
    write_collaborators = UserSerializer(many=True)
    is_privileged_user = serializers.SerializerMethodField()

    def get_is_privileged_user(self, obj, *args, **kwargs):
        user = None
        if 'context' in kwargs and 'request' in kwargs['context'] and hasattr(kwargs['context']['request'], 'user'):
            user = kwargs['context']['request'].user
        if not user or not user.is_authenticated or user.role.is_public:
            return False
        elif user.role.is_superadmin or user.role.is_admin:
            return True
        elif hasattr(kwargs['context']['request'], 'parser_context'):
            pk = kwargs['context']['request'].parser_context['kwargs'].get('pk', None)
            if pk is not None and pk.isdigit():
                obj = Event.objects.filter(id=pk).first()
                if obj and (user.id == obj.created_by.id or user.organization.id == obj.created_by.organization.id
                            or user.organization.id in obj.created_by.parent_organizations
                            or user.id in list(User.objects.filter(
                            Q(writeevents__in=[obj.event.id]) | Q(readevents__in=[obj.event.id])
                        ).values_list('id', flat=True))):
                    return True
        else:
            return False

    def get_combined_comments(self, obj):
        event_content_type = ContentType.objects.filter(model='event').first()
        event_comments = Comment.objects.filter(object_id=obj.id, content_type=event_content_type.id)
        evtloc_ids = list(EventLocation.objects.filter(event=obj.id).values_list('id', flat=True))
        evtloc_content_type = ContentType.objects.filter(model='eventlocation').first()
        evtloc_comments = Comment.objects.filter(object_id__in=evtloc_ids, content_type=evtloc_content_type.id)
        servreq_ids = list(ServiceRequest.objects.filter(event=obj.id).values_list('id', flat=True))
        servreq_content_type = ContentType.objects.filter(model='servicerequest').first()
        servreq_comments = Comment.objects.filter(object_id__in=servreq_ids, content_type=servreq_content_type)
        union_comments = event_comments.union(evtloc_comments).union(servreq_comments)#.order_by('-id')
        # return CommentSerializer(union_comments, many=True).data
        combined_comments = []
        for cmt in union_comments:
            # date_sort = datetime.strptime(str(cmt.created_date) + " 00:00:00." + str(cmt.id), "%Y-%m-%d %H:%M:%S.%f")
            date_sort = (str(cmt.created_date.year) + str(cmt.created_date.month).zfill(2)
                         + str(cmt.created_date.day).zfill(2) + "." + str(cmt.id).zfill(32))
            comment = {
                "id": cmt.id, "comment": cmt.comment, "comment_type": cmt.comment_type.id, "object_id": cmt.object_id,
                "content_type_string": cmt.content_type.model, "created_date": cmt.created_date,
                "created_by": cmt.created_by.id, "created_by_string": cmt.created_by.username,
                "created_by_first_name": cmt.created_by.first_name, "created_by_last_name": cmt.created_by.last_name,
                "created_by_organization": cmt.created_by.organization.id,
                "created_by_organization_string": cmt.created_by.organization.name,
                "modified_date": cmt.modified_date, "modified_by": cmt.modified_by.id,
                "modified_by_string": cmt.modified_by.username, "date_sort": date_sort
            }
            if cmt.content_type.model == 'event':
                comment['object_name'] = Event.objects.filter(id=cmt.object_id).first().event_reference
            elif cmt.content_type.model == 'eventlocation':
                comment['object_name'] = EventLocation.objects.filter(id=cmt.object_id).first().name
            combined_comments.append(comment)
        return sorted(combined_comments, key=itemgetter('date_sort'), reverse=True)

    def get_eventgroups(self, obj, *args, **kwargs):
        user = None
        if 'context' in kwargs and 'request' in kwargs['context'] and hasattr(kwargs['context']['request'], 'user'):
            user = kwargs['context']['request'].user
        if user and (user.role.is_superadmin or user.role.is_admin):
            return EventGroupSerializer(many=True).data
        else:
            pub_groups = []
            if obj.eventgroups is not None:
                evtgrp_ids = list(set(list(EventEventGroup.objects.filter(
                    event=obj.id).values_list('eventgroup_id', flat=True))))
                evtgrps = EventGroup.objects.filter(
                    id__in=evtgrp_ids, category__name='Biologically Equivalent (Public)')
                for evtgrp in evtgrps:
                    evt_ids = list(set(list(EventEventGroup.objects.filter(
                        eventgroup=evtgrp.id).values_list('event_id', flat=True))))
                    group = {'id': evtgrp.id, 'name': evtgrp.name, 'events': evt_ids}
                    pub_groups.append(group)
            return pub_groups

    def get_organizations(self, obj):
        pub_orgs = []
        if obj.organizations is not None:
            orgs = obj.organizations.all()
            evtorgs = EventOrganization.objects.filter(
                event=obj.id, organization__do_not_publish=False).order_by('priority')
            for evtorg in evtorgs:
                org = [org for org in orgs if org.id == evtorg.organization.id][0]
                new_org = {'id': org.id, 'name': org.name, 'address_one': org.address_one,
                           'address_two': org.address_two, 'city': org.city, 'postal_code': org.postal_code,
                           'administrative_level_one': org.administrative_level_one.id,
                           'administrative_level_one_string': org.administrative_level_one.name,
                           'country': org.country.id, 'country_string': org.country.name, 'phone': org.phone}
                pub_orgs.append({"id": evtorg.id, "priority": evtorg.priority, "organization": new_org})
        return pub_orgs

    def get_eventlocations(self, obj, *args, **kwargs):
        user = None
        if 'context' in kwargs and 'request' in kwargs['context'] and hasattr(kwargs['context']['request'], 'user'):
            user = kwargs['context']['request'].user
        if not user or not user.is_authenticated or user.role.is_public:
            return EventLocationDetailPublicSerializer(many=True).data
        else:
            return EventLocationDetailSerializer(many=True).data

    def get_eventdiagnoses(self, obj, *args, **kwargs):
        user = None
        if 'context' in kwargs and 'request' in kwargs['context'] and hasattr(kwargs['context']['request'], 'user'):
            user = kwargs['context']['request'].user
        if not user or not user.is_authenticated or user.role.is_public:
            return EventDiagnosisDetailPublicSerializer(many=True).data

        event_diagnoses = EventDiagnosis.objects.filter(event=obj.id)
        eventdiagnoses = []
        for event_diagnosis in event_diagnoses:
            if event_diagnosis.diagnosis:
                diag_id = event_diagnosis.diagnosis.id
                diag_name = event_diagnosis.diagnosis.name
                if event_diagnosis.suspect:
                    diag_name = diag_name + " suspect"
                diag_type = event_diagnosis.diagnosis.diagnosis_type
                diag_type_id = event_diagnosis.diagnosis.diagnosis_type.id if diag_type else None
                diag_type_name = event_diagnosis.diagnosis.diagnosis_type.name if diag_type else ''
                created_by = event_diagnosis.created_by.id if event_diagnosis.created_by else None
                created_by_string = event_diagnosis.created_by.username if event_diagnosis.created_by else ''
                modified_by = event_diagnosis.modified_by.id if event_diagnosis.modified_by else None
                modified_by_string = event_diagnosis.modified_by.username if event_diagnosis.modified_by else ''
                altered_event_diagnosis = {"id": event_diagnosis.id, "event": event_diagnosis.event.id,
                                           "diagnosis": diag_id, "diagnosis_string": diag_name,
                                           "diagnosis_type": diag_type_id, "diagnosis_type_string": diag_type_name,
                                           "suspect": event_diagnosis.suspect, "major": event_diagnosis.major,
                                           "priority": event_diagnosis.priority,
                                           "created_date": event_diagnosis.created_date, "created_by": created_by,
                                           "created_by_string": created_by_string,
                                           "modified_date": event_diagnosis.modified_date, "modified_by": modified_by,
                                           "modified_by_string": modified_by_string}
                eventdiagnoses.append(altered_event_diagnosis)
        return eventdiagnoses

    def get_permission_source(self, obj):
        return determine_permission_source(self.context['request'].user, obj)

    def __init__(self, *args, **kwargs):
        user = None
        if 'context' in kwargs and 'request' in kwargs['context'] and hasattr(kwargs['context']['request'], 'user'):
            user = kwargs['context']['request'].user

        fields = ('id', 'event_type', 'event_type_string', 'complete', 'start_date', 'end_date', 'affected_count',
                  'event_status', 'event_status_string', 'eventgroups', 'eventdiagnoses', 'eventlocations',
                  'organizations', 'permissions', 'permission_source', 'is_privileged_user',)
        private_fields = ('id', 'event_type', 'event_type_string', 'event_reference', 'complete', 'start_date',
                          'end_date', 'affected_count', 'event_status', 'event_status_string', 'public',
                          'read_collaborators', 'write_collaborators', 'eventgroups', 'eventdiagnoses',
                          'eventlocations', 'organizations', 'combined_comments', 'comments', 'servicerequests',
                          'created_by_string', 'created_by_first_name', 'created_by_last_name',
                          'created_by_organization', 'created_by_organization_string', 'modified_date', 'modified_by',
                          'modified_by_string', 'permissions', 'permission_source', 'is_privileged_user',)
        admin_fields = ('id', 'event_type', 'event_type_string', 'event_reference', 'complete', 'start_date',
                        'end_date', 'legal_status_string', 'legal_number', 'quality_check', 'public',
                        'read_collaborators', 'write_collaborators', 'eventgroups', 'eventdiagnoses', 'eventlocations',
                        'organizations', 'combined_comments', 'comments', 'servicerequests', 'created_date',
                        'created_by', 'created_by_string', 'created_by_first_name', 'created_by_last_name',
                        'created_by_organization', 'created_by_organization_string', 'modified_date', 'modified_by',
                        'modified_by_string', 'permissions', 'permission_source', 'is_privileged_user',)

        if user and user.is_authenticated:
            if user.role.is_superadmin or user.role.is_admin:
                fields = admin_fields
            elif hasattr(kwargs['context']['request'], 'parser_context'):
                pk = kwargs['context']['request'].parser_context['kwargs'].get('pk', None)
                if pk is not None and pk.isdigit():
                    obj = Event.objects.filter(id=pk).first()
                    if obj and (user.id == obj.created_by.id or user.organization.id == obj.created_by.organization.id
                                or user.organization.id in obj.created_by.parent_organizations
                                or user.id in list(User.objects.filter(
                                Q(writeevents__in=[obj.event.id]) | Q(readevents__in=[obj.event.id])
                            ).values_list('id', flat=True))):
                        fields = private_fields

        super(EventDetailSerializer, self).__init__(*args, **kwargs)

        if fields is not None:
            # Drop any fields that are not specified in the `fields` argument.
            allowed = set(fields)
            existing = set(self.fields)
            for field_name in existing - allowed:
                self.fields.pop(field_name)

    class Meta:
        model = Event
        fields = '__all__'


class FlatEventDetailSerializer(serializers.Serializer):
    # a flattened (not nested) version of the essential fields of the FullResultSerializer, to populate CSV files
    # requested from the EventDetails Search

    event_id = serializers.IntegerField()
    # event_reference = serializers.CharField()
    event_type = serializers.CharField()
    complete = serializers.CharField()
    organization = serializers.CharField()
    start_date = serializers.DateField()
    end_date = serializers.DateField()
    affected_count = serializers.IntegerField()
    event_diagnosis = serializers.CharField()
    location_id = serializers.IntegerField()
    location_priority = serializers.IntegerField()
    county = serializers.CharField()
    state = serializers.CharField()
    country = serializers.CharField()
    location_start = serializers.DateField()
    location_end = serializers.DateField()
    location_species_id = serializers.IntegerField()
    species_priority = serializers.IntegerField()
    species_name = serializers.CharField()
    population = serializers.IntegerField()
    sick = serializers.IntegerField()
    dead = serializers.IntegerField()
    estimated_sick = serializers.IntegerField()
    estimated_dead = serializers.IntegerField()
    captive = serializers.CharField()
    age_bias = serializers.CharField()
    sex_bias = serializers.CharField()
    species_diagnosis_id = serializers.IntegerField()
    species_diagnosis_priority = serializers.IntegerField()
    speciesdx = serializers.CharField()
    # causal = serializers.CharField()
    suspect = serializers.BooleanField()
    number_tested = serializers.IntegerField()
    number_positive = serializers.IntegerField()
    lab = serializers.CharField()<|MERGE_RESOLUTION|>--- conflicted
+++ resolved
@@ -4238,9 +4238,15 @@
 
 
 class OrganizationSerializer(serializers.ModelSerializer):
-<<<<<<< HEAD
-    created_by_string = serializers.StringRelatedField(source='created_by')
-    modified_by_string = serializers.StringRelatedField(source='modified_by')
+    created_by_string = serializers.StringRelatedField(source='created_by')
+    modified_by_string = serializers.StringRelatedField(source='modified_by')
+
+    def validate(self, data):
+        if self.instance:
+            if 'parent_organization' in data and data['parent_organization'].id is not None and (
+                    data['parent_organization'].id == data['id'] or data['parent_organization'].id == self.instance.id):
+                raise serializers.ValidationError("parent_organization cannot be the ID of the object itself.")
+        return data
 
     def __init__(self, *args, **kwargs):
         user = None
@@ -4258,39 +4264,6 @@
         else:
             fields = ('id', 'name', 'private_name', 'address_one', 'address_two', 'city', 'postal_code',
                       'administrative_level_one', 'country', 'phone', 'parent_organization', 'laboratory',)
-=======
-
-    def validate(self, data):
-        if self.instance:
-            if 'parent_organization' in data and data['parent_organization'].id is not None and (
-                    data['parent_organization'].id == data['id'] or data['parent_organization'].id == self.instance.id):
-                raise serializers.ValidationError("parent_organization cannot be the ID of the object itself.")
-        return data
-
-    class Meta:
-        model = Organization
-        fields = ('id', 'name', 'private_name', 'address_one', 'address_two', 'city', 'postal_code',
-                  'administrative_level_one', 'country', 'phone', 'parent_organization', 'laboratory',)
-
-
-class OrganizationAdminSerializer(serializers.ModelSerializer):
-    created_by_string = serializers.StringRelatedField(source='created_by')
-    modified_by_string = serializers.StringRelatedField(source='modified_by')
-
-    def validate(self, data):
-        if self.instance:
-            if 'parent_organization' in data and data['parent_organization'].id is not None and (
-                    data['parent_organization'].id == data['id'] or data['parent_organization'].id == self.instance.id):
-                raise serializers.ValidationError("parent_organization cannot be the ID of the object itself.")
-        return data
-
-    class Meta:
-        model = Organization
-        fields = ('id', 'name', 'private_name', 'address_one', 'address_two', 'city', 'postal_code',
-                  'administrative_level_one', 'country', 'phone', 'parent_organization', 'do_not_publish', 'laboratory',
-                  'created_date', 'created_by', 'created_by_string',
-                  'modified_date', 'modified_by', 'modified_by_string',)
->>>>>>> feb44927
 
         super(OrganizationSerializer, self).__init__(*args, **kwargs)
 
