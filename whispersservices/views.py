--- conflicted
+++ resolved
@@ -2401,13 +2401,8 @@
                 contacts_list = contacts.split(',')
                 queryset = queryset.filter(contacts__in=contacts_list)
             laboratory = self.request.query_params.get('laboratory', None)
-<<<<<<< HEAD
             if laboratory is not None and laboratory.capitalize() in ['True', 'False']:
                 queryset = queryset.filter(laboratory__exact=laboratory.capitalize())
-=======
-            if laboratory is not None and laboratory.capitalize() in ['True', 'False', ]:
-                queryset = queryset.filter(laboratory__exact=laboratory)
->>>>>>> 912cfb2f
 
         # all requests from anonymous users must only return published data
         if not user or not user.is_authenticated:
@@ -2545,7 +2540,7 @@
                 queryset = queryset.filter(owner_organization__exact=owner_org)
         active = query_params.get('active', None)
         if active is not None and active.capitalize() in ['True', 'False', ]:
-            queryset = queryset.filter(active__exact=active)
+            queryset = queryset.filter(active__exact=active.capitalize())
         else:
             queryset = queryset.filter(active=True)
         return queryset
@@ -2929,7 +2924,6 @@
 
         # filter by complete, exact
         complete = query_params.get('complete', None)
-<<<<<<< HEAD
         if complete is not None and complete.capitalize() in ['True', 'False']:
             queryset = queryset.filter(complete__exact=complete.capitalize())
         # filter by public, exact
@@ -2973,10 +2967,6 @@
                         created_by__organization__in=user.organization.child_organizations)).exclude(created_by=user.id).distinct()
                 elif 'collaboration' == permission_source:
                     queryset = queryset.filter(Q(read_collaborators__in=[user.id]) | Q(write_collaborators__in=[user.id])).distinct()
-=======
-        if complete is not None and complete.capitalize() in ['True', 'False', ]:
-            queryset = queryset.filter(complete__exact=complete)
->>>>>>> 912cfb2f
         # filter by event_type ID, exact list
         event_type = query_params.get('event_type', None)
         if event_type is not None and event_type != '':
