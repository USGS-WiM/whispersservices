import re
from datetime import datetime as dt
from collections import OrderedDict
from django.core.mail import EmailMessage
from django.utils import timezone
from django.db.models import Count, Q
from django.db.models.functions import Now
from django.contrib.auth import get_user_model
from rest_framework import views, viewsets, authentication, filters
from rest_framework.decorators import action
from rest_framework.response import Response
from rest_framework.parsers import BaseParser
from rest_framework.exceptions import PermissionDenied, APIException, NotFound
from rest_framework.settings import api_settings
from rest_framework_csv import renderers as csv_renderers
from whispersservices.serializers import *
from whispersservices.models import *
from whispersservices.permissions import *
from whispersservices.pagination import *
from whispersservices.authentication import *
from dry_rest_permissions.generics import DRYPermissions
User = get_user_model()

# TODO: implement type checking on custom actions to prevent internal server error (HTTP 500)

########################################################################################################################
#
#  copyright: 2017 WiM - USGS
#  authors: Aaron Stephenson USGS WIM (Web Informatics and Mapping)
#
#  In Django, a view is what takes a Web request and returns a Web response. The response can be many things, but most
#  of the time it will be a Web page, a redirect, or a document. In this case, the response will almost always be data
#  in JSON format.
#
#  All these views are written as Class-Based Views (https://docs.djangoproject.com/en/2.0/topics/class-based-views/)
#  because that is the paradigm used by Django Rest Framework (http://www.django-rest-framework.org/api-guide/views/)
#  which is the toolkit we used to create web services in Django.
#
#
########################################################################################################################


class PlainTextParser(BaseParser):
    media_type = 'text/plain'

    def parse(self, stream, media_type=None, parser_context=None):
        text = stream.read().decode("utf-8")
        if (text.startswith('"') and text.endswith('"')) or (text.startswith("'") and text.endswith("'")):
            text = text[1:-1]
        return text


PK_REQUESTS = ['retrieve', 'update', 'partial_update', 'destroy']
LIST_DELIMETER = ','


def get_request_user(request):
    if request:
        return request.user
    else:
        return None


def construct_email(request_data, requester_email, message):
    # construct and send the request email
    subject = "Assistance Request"
    body = "A person (" + requester_email + ") has requested assistance:\r\n\r\n"
    body += message + "\r\n\r\n"
    body += request_data
    from_address = settings.EMAIL_WHISPERS
    to_list = [settings.EMAIL_WHISPERS, ]
    bcc_list = []
    reply_list = [requester_email, ]
    headers = None  # {'Message-ID': 'foo'}
    email = EmailMessage(subject, body, from_address, to_list, bcc_list, reply_to=reply_list, headers=headers)
    if settings.ENVIRONMENT in ['production', 'test']:
        try:
            email.send(fail_silently=False)
            return Response({"status": 'email sent'}, status=200)
        except TypeError:
            return Response({"status": "send email failed, please contact the administrator."}, status=500)
    else:
        return Response(email.__dict__, status=200)


######
#
#  Abstract Base Classes
#
######


class AuthLastLoginMixin(object):
    """
    This class will update the user's last_login field each time a request is received
    """

    def finalize_response(self, request, *args, **kwargs):
        user = request.user
        if user.is_authenticated:
            user.last_login = timezone.now()
            user.save(update_fields=['last_login'])
        return super(AuthLastLoginMixin, self).finalize_response(request, *args, **kwargs)


class HistoryViewSet(AuthLastLoginMixin, viewsets.ModelViewSet):
    """
    This class will automatically assign the User ID to the created_by and modified_by history fields when appropriate
    """

    permission_classes = (DRYPermissions,)
    pagination_class = StandardResultsSetPagination
    filter_backends = (filters.OrderingFilter,)

    def perform_create(self, serializer):
        serializer.save(created_by=self.request.user, modified_by=self.request.user)

    def perform_update(self, serializer):
        serializer.save(modified_by=self.request.user)

    # override the default pagination to allow disabling of pagination
    def paginate_queryset(self, *args, **kwargs):
        if not self.request:
            return super().paginate_queryset(*args, **kwargs)
        elif 'no_page' in self.request.query_params:
            return None
        return super().paginate_queryset(*args, **kwargs)


class ReadOnlyHistoryViewSet(AuthLastLoginMixin, viewsets.ReadOnlyModelViewSet):
    """
    This class will only allow GET requests (list and retrieve)
    """

    pagination_class = StandardResultsSetPagination
    filter_backends = (filters.OrderingFilter,)

    # override the default pagination to allow disabling of pagination
    def paginate_queryset(self, *args, **kwargs):
        if not self.request:
            return super().paginate_queryset(*args, **kwargs)
        elif 'no_page' in self.request.query_params:
            return None
        return super().paginate_queryset(*args, **kwargs)


######
#
#  Events
#
######


class EventViewSet(HistoryViewSet):

    """
    list:
    Returns a list of all events.

    create:
    Creates a new event.
    
    read:
    Returns an event by id.
    
    update:
    Updates an event.
    
    partial_update:
    Updates parts of an event.
    
    delete:
    Deletes an event.
    """

    # TODO: would this be true?
    def destroy(self, request, *args, **kwargs):
        # if the event is complete, it cannot be deleted
        if self.get_object().complete:
            message = "A complete event may not be changed"
            message += " unless the event is first re-opened by the event owner or an administrator."
            raise APIException(message)
        elif self.get_object().eventgroups:
            eventgroups_min_events = []
            eventgroups = EventGroup.objects.filter(events=self.get_object().id)
            for eg in eventgroups:
                eventgroup = EventGroup.objects.filter(id=eg.id).annotate(num_events=Count('events'))
                if eventgroup[0].num_events == 2:
                    eventgroups_min_events.append(eventgroup[0].id)
            if len(eventgroups_min_events) > 0:
                message = "An event may not be deleted if any event group " + str(eventgroups_min_events)
                message += " to which it belongs would have fewer than two events following this delete."
                raise APIException(message)

        return super(EventViewSet, self).destroy(request, *args, **kwargs)

    # override the default queryset to allow filtering by URL arguments
    def get_queryset(self):
        queryset = Event.objects.all()

<<<<<<< HEAD
        # all requests from anonymous or public users must only return public data
        if not user.is_authenticated or user.role.is_public:
=======
        user = get_request_user(self.request)
        # all requests from anonymous users must only return public data
        if not user or not user.is_authenticated:
>>>>>>> 63d49c34
            return queryset.filter(public=True)
        # admins have full access to all fields
        elif user.role.is_superadmin or user.role.is_admin:
            return queryset
        # for all non-admins, pk requests can only return non-public data to the owner or their org or collaborators
        elif self.action in PK_REQUESTS:
            pk = self.request.parser_context['kwargs'].get('pk', None)
            if pk is not None and pk.isdigit():
                queryset = Event.objects.filter(id=pk)
                if queryset:
                    obj = queryset[0]
                    if obj:
                        read_collaborators = []
                        write_collaborators = []
                        if obj.read_collaborators:
                            read_collaborators = list(
                                User.objects.filter(readevents=obj.id).values_list('id', flat=True))
                        if obj.write_collaborators:
                            write_collaborators = list(
                                User.objects.filter(writeevents=obj.id).values_list('id', flat=True))
                        if (user.id == obj.created_by.id
                                or user.organization.id == obj.created_by.organization.id
                                or user.id in read_collaborators or user.id in write_collaborators):
                            return queryset
                        else:
                            return queryset.filter(public=True)
            raise NotFound
        # all create requests imply that the requester is the owner, so use allow non-public data
        elif self.action == 'create':
            return queryset
        # all other requests must only return public data
        else:
            return queryset.filter(public=True)

    # override the default serializer_class to ensure the requester sees only permitted data
    def get_serializer_class(self):
<<<<<<< HEAD
        user = self.request.user
        # all requests from anonymous or public users must use the public serializer
        if not user.is_authenticated or user.role.is_public:
=======
        user = get_request_user(self.request)
        # all requests from anonymous users must use the public serializer
        if not user or not user.is_authenticated:
>>>>>>> 63d49c34
            return EventPublicSerializer
        # admins have access to all fields
        elif user.role.is_superadmin or user.role.is_admin:
            return EventAdminSerializer
        # for all non-admins, primary key requests can only be performed by the owner or their org or collaborators
        elif self.action in PK_REQUESTS:
            pk = self.request.parser_context['kwargs'].get('pk', None)
            if pk is not None and pk.isdigit():
                obj = Event.objects.filter(id=pk).first()
                if obj:
                    read_collaborators = []
                    write_collaborators = []
                    if obj.read_collaborators:
                        read_collaborators = list(
                            User.objects.filter(readevents=obj.id).values_list('id', flat=True))
                    if obj.write_collaborators:
                        write_collaborators = list(
                            User.objects.filter(writeevents=obj.id).values_list('id', flat=True))
                    if user.id in read_collaborators:
                        # read_collaborators members can only retrieve
                        if self.action == 'retrieve':
                            return EventSerializer
                        else:
                            raise PermissionDenied
                    # write_collaborators members and org partners can retrieve and update but not delete
                    elif user.id in write_collaborators or (user.organization.id == obj.created_by.organization.id
                                                            and (user.role.is_affiliate or user.role.is_partner)):
                        if self.action == 'delete':
                            raise PermissionDenied
                        else:
                            return EventSerializer
                    # owner and org partner managers and org partner admins have full access to non-admin fields
                    elif user.id == obj.created_by.id or (
                            user.organization.id == obj.created_by.organization.id
                            and (user.role.is_partnermanager or user.role.is_partneradmin)):
                        return EventSerializer
            return EventPublicSerializer
        # all create requests imply that the requester is the owner, so use the owner serializer
        elif self.action == 'create':
            return EventSerializer
        # non-admins and non-owners (and non-owner orgs and collaborators) must use the public serializer
        else:
            return EventPublicSerializer


class EventEventGroupViewSet(HistoryViewSet):

    """
    list:
    Returns a list of all event event groups.

    create:
    Creates a new event event group.
    
    read:
    Returns an event event group by id.
    
    update:
    Updates an event event group.
    
    partial_update:
    Updates parts of an event event group.
    
    delete:
    Deletes an event event group.
    """

    def destroy(self, request, *args, **kwargs):
        # if the related event is complete, no relates to eventgroups can be deleted
        if self.get_object().complete:
            message = "EventGroup for a complete event may not be changed"
            message += " unless the event is first re-opened by the event owner or an administrator."
            raise APIException(message)
        return super(EventEventGroupViewSet, self).destroy(request, *args, **kwargs)

    # override the default queryset to allow filtering by user type
    def get_queryset(self):
        user = get_request_user(self.request)
        # "Biologically Equivalent (Public)" category events only type visible to users not on WHISPers staff
        if not user or not user.is_authenticated:
            return EventEventGroup.objects.filter(event_group__category__name='Biologically Equivalent (Public)')
        # admins have access to all records
        if user.role.is_superadmin or user.role.is_admin or user.organization.id == 2:
            return EventEventGroup.objects.all()
        else:
            return EventEventGroup.objects.filter(event_group__category__name='Biologically Equivalent (Public)')

    # override the default serializer_class to ensure the requester sees only permitted data
    def get_serializer_class(self):
<<<<<<< HEAD
        user = self.request.user
        # all requests from anonymous or public users must use the public serializer
        if not user.is_authenticated or user.role.is_public:
=======
        user = get_request_user(self.request)
        # all requests from anonymous users must use the public serializer
        if not user or not user.is_authenticated:
            return EventEventGroupPublicSerializer
        # all list requests, and all requests from public users, must use the public serializer
        if self.action == 'list' or user.role.is_public:
>>>>>>> 63d49c34
            return EventEventGroupPublicSerializer
        # admins have access to all fields
        if user.role.is_superadmin or user.role.is_admin:
            return EventEventGroupSerializer
        # non-admins and non-owners (and non-owner orgs) must use the public serializer
        else:
            return EventEventGroupPublicSerializer


class EventGroupViewSet(HistoryViewSet):

    """
    list:
    Returns a list of all event groups.

    create:
    Creates a new event group.
    
    read:
    Returns an event group by id.
    
    update:
    Updates an event group.
    
    partial_update:
    Updates parts of an event group.
    
    delete:
    Deletes an event group.
    """

    # override the default queryset to allow filtering by user type
    def get_queryset(self):
        user = get_request_user(self.request)
        # "Biologically Equivalent (Public)" category events only type visible to users not on WHISPers staff
        if not user or not user.is_authenticated:
            return EventGroup.objects.filter(category__name='Biologically Equivalent (Public)')
        # admins have access to all records
        if user.role.is_superadmin or user.role.is_admin:
            return EventGroup.objects.all()
        else:
            return EventGroup.objects.filter(category__name='Biologically Equivalent (Public)')

    # override the default serializer_class to ensure the requester sees only permitted data
    def get_serializer_class(self):
<<<<<<< HEAD
        user = self.request.user
        # all requests from anonymous or public users must use the public serializer
        if not user.is_authenticated or user.role.is_public:
=======
        user = get_request_user(self.request)
        # all requests from anonymous users must use the public serializer
        if not user or not user.is_authenticated:
            return EventGroupPublicSerializer
        # all list requests, and all requests from public users, must use the public serializer
        if self.action == 'list' or user.role.is_public:
>>>>>>> 63d49c34
            return EventGroupPublicSerializer
        # authenticated non-public users have access to all fields
        else:
            return EventGroupSerializer


class EventGroupCategoryViewSet(HistoryViewSet):

    """
    list:
    Returns a list of all event group categories.

    create:
    Creates a new event group category.
    
    read:
    Returns an event group category by id.
    
    update:
    Updates an event group category.
    
    partial_update:
    Updates parts of an event group category.
    
    delete:
    Deletes an event group category.
    """
    serializer_class = EventGroupCategorySerializer

    # override the default queryset to allow filtering by user type
    def get_queryset(self):
        user = get_request_user(self.request)
        # "Biologically Equivalent (Public)" category events only type visible to users not on WHISPers staff
        if not user or not user.is_authenticated:
            return EventGroupCategory.objects.filter(name='Biologically Equivalent (Public)')
        # admins have access to all records
        if user.role.is_superadmin or user.role.is_admin or user.organization.id == 2:
            return EventGroupCategory.objects.all()
        else:
            return EventGroupCategory.objects.filter(name='Biologically Equivalent (Public)')


class EventTypeViewSet(HistoryViewSet):
    """
    list:
    Returns a list of all event types.

    create:
    Creates a new event type.
    
    read:
    Returns an event type by id.
    
    update:
    Updates an event type.
    
    partial_update:
    Updates parts of an event type.
    
    delete:
    Deletes an event type.
    """
    queryset = EventType.objects.all()
    serializer_class = EventTypeSerializer


class StaffViewSet(HistoryViewSet):
    """
    list:
    Returns a list of all staff.

    create:
    Creates a new staff member.
    
    read:
    Returns a staff member by id.
    
    update:
    Updates a staff member.
    
    partial_update:
    Updates parts of a staff member.
    
    delete:
    Deletes a staff member.
    """
    queryset = Staff.objects.all()
    serializer_class = StaffSerializer


class LegalStatusViewSet(HistoryViewSet):
    """
    list:
    Returns a list of all legal statuses.

    create:
    Creates a new legal status.
    
    read:
    Returns a legal status by id.
    
    update:
    Updates a legal status.
    
    partial_update:
    Updates parts of a legal status.
    
    delete:
    Deletes a legal status.
    """
    queryset = LegalStatus.objects.all()
    serializer_class = LegalStatusSerializer


class EventStatusViewSet(HistoryViewSet):
    """
    list:
    Returns a list of all event statuses.

    create:
    Creates a new event status.
    
    read:
    Returns an event status by id.
    
    update:
    Updates an event status.
    
    partial_update:
    Updates parts of an event status.
    
    delete:
    Deletes an event status.
    """
    queryset = EventStatus.objects.all()
    serializer_class = EventStatusSerializer


class EventAbstractViewSet(HistoryViewSet):
    """
    list:
    Returns a list of all event abstracts.

    create:
    Creates a new event abstract.
    
    read:
    Returns an event abstract by id.
    
    update:
    Updates an event abstract.
    
    partial_update:
    Updates parts of an event abstract.
    
    delete:
    Deletes an event abstract.
    """
    # not visible in api

    serializer_class = EventAbstractSerializer

    def destroy(self, request, *args, **kwargs):
        # if the related event is complete, no relates to abstracts can be deleted
        if self.get_object().event.complete:
            message = "Abstracts from a complete event may not be changed"
            message += " unless the event is first re-opened by the event owner or an administrator."
            raise APIException(message)
        return super(EventAbstractViewSet, self).destroy(request, *args, **kwargs)

    def get_queryset(self):
        queryset = EventAbstract.objects.all()
        contains = self.request.query_params.get('contains', None) if self.request else None
        if contains is not None:
            queryset = queryset.filter(text__contains=contains)
        return queryset


class EventCaseViewSet(HistoryViewSet):
    """
    list:
    Returns a list of all event cases.

    create:
    Creates a new event case.
    
    read:
    Returns an event case by id.
    
    update:
    Updates an event case.
    
    partial_update:
    Updates parts of an event case.
    
    delete:
    Deletes an event case.
    """
    queryset = EventCase.objects.all()
    serializer_class = EventCaseSerializer

    def destroy(self, request, *args, **kwargs):
        # if the related event is complete, no relates to cases can be deleted
        if self.get_object().event.complete:
            message = "Cases from a complete event may not be changed"
            message += " unless the event is first re-opened by the event owner or an administrator."
            raise APIException(message)
        return super(EventCaseViewSet, self).destroy(request, *args, **kwargs)


class EventLabsiteViewSet(HistoryViewSet):
    """
    list:
    Returns a list of all event lab sites.

    create:
    Creates a new event lab site.
    
    read:
    Returns an event lab site by id.
    
    update:
    Updates an event lab site.
    
    partial_update:
    Updates parts of an event lab site.
    
    delete:
    Deletes an event lab site.
    """
    queryset = EventLabsite.objects.all()
    serializer_class = EventLabsiteSerializer

    def destroy(self, request, *args, **kwargs):
        # if the related event is complete, no relates to labsites can be deleted
        if self.get_object().event.complete:
            message = "Labsites from a complete event may not be changed"
            message += " unless the event is first re-opened by the event owner or an administrator."
            raise APIException(message)
        return super(EventLabsiteViewSet, self).destroy(request, *args, **kwargs)


class EventOrganizationViewSet(HistoryViewSet):
    """
    list:
    Returns a list of all event organizations.

    create:
    Creates a new event organization.
    
    read:
    Returns an event organization by id.
    
    update:
    Updates an event organization.
    
    partial_update:
    Updates parts of an event organization.
    
    delete:
    Deletes an event organization.
    """
    queryset = EventOrganization.objects.all()

    def destroy(self, request, *args, **kwargs):
        # if the related event is complete, no relates to organizations can be deleted
        if self.get_object().event.complete:
            message = "Organizations from a complete event may not be changed"
            message += " unless the event is first re-opened by the event owner or an administrator."
            raise APIException(message)
        return super(EventOrganizationViewSet, self).destroy(request, *args, **kwargs)

    # override the default serializer_class to ensure the requester sees only permitted data
    def get_serializer_class(self):
<<<<<<< HEAD
        user = self.request.user
        # all requests from anonymous or public users must use the public serializer
        if not user.is_authenticated or user.role.is_public:
=======
        user = get_request_user(self.request)
        # all requests from anonymous users must use the public serializer
        if not user or not user.is_authenticated:
            return EventOrganizationPublicSerializer
        # all list requests, and all requests from public users, must use the public serializer
        if self.action == 'list' or user.role.is_public:
>>>>>>> 63d49c34
            return EventOrganizationPublicSerializer
        # creators and admins have access to all fields
        elif self.action == 'create' or user.role.is_superadmin or user.role.is_admin:
            return EventOrganizationSerializer
        # for all non-admins, requests requiring a primary key can only be performed by the owner or their org
        elif self.action in PK_REQUESTS:
            pk = self.request.parser_context['kwargs'].get('pk', None)
            if pk is not None and pk.isdigit():
                obj = EventOrganization.objects.filter(id=pk).first()
                if obj and (user.id == obj.created_by.id or user.organization.id == obj.created_by.organization.id):
                    return EventOrganizationSerializer
            return EventOrganizationPublicSerializer
        # non-admins and non-owners (and non-owner orgs) must use the public serializer
        else:
            return EventOrganizationPublicSerializer


class EventContactViewSet(HistoryViewSet):
    """
    list:
    Returns a list of all event contacts.

    create:
    Creates a new event contact.
    
    read:
    Returns an event contact by id.
    
    update:
    Updates an event contact.
    
    partial_update:
    Updates parts of an event contact.
    
    delete:
    Deletes an event contact.
    """
    queryset = EventContact.objects.all()
    serializer_class = EventContactSerializer

    def destroy(self, request, *args, **kwargs):
        # if the related event is complete, no relates to contacts can be deleted
        if self.get_object().event.complete:
            message = "Contacts from a complete event may not be changed"
            message += " unless the event is first re-opened by the event owner or an administrator."
            raise APIException(message)
        return super(EventContactViewSet, self).destroy(request, *args, **kwargs)


######
#
#  Locations
#
######


class EventLocationViewSet(HistoryViewSet):
    """
    list:
    Returns a list of all event locations.

    create:
    Creates a new event location.
    
    read:
    Returns an event location by id.
    
    update:
    Updates an event location.
    
    partial_update:
    Updates parts of an event location.
    
    delete:
    Deletes an event location.
    """
    queryset = EventLocation.objects.all()

    def destroy(self, request, *args, **kwargs):
        # if the related event is complete, no relates to locations can be deleted
        if self.get_object().event.complete:
            message = "Locations from a complete event may not be changed"
            message += " unless the event is first re-opened by the event owner or an administrator."
            raise APIException(message)
        return super(EventLocationViewSet, self).destroy(request, *args, **kwargs)

    # override the default serializer_class to ensure the requester sees only permitted data
    def get_serializer_class(self):
<<<<<<< HEAD
        user = self.request.user
        # all requests from anonymous or public users must use the public serializer
        if not user.is_authenticated or user.role.is_public:
=======
        user = get_request_user(self.request)
        # all requests from anonymous users must use the public serializer
        if not user or not user.is_authenticated:
            return EventLocationPublicSerializer
        # all list requests, and all requests from public users, must use the public serializer
        if self.action == 'list' or user.role.is_public:
>>>>>>> 63d49c34
            return EventLocationPublicSerializer
        # creators and admins have access to all fields
        elif self.action == 'create' or user.role.is_superadmin or user.role.is_admin:
            return EventLocationSerializer
        # for all non-admins, requests requiring a primary key can only be performed by the owner or their org
        elif self.action in PK_REQUESTS:
            pk = self.request.parser_context['kwargs'].get('pk', None)
            if pk is not None and pk.isdigit():
                obj = EventLocation.objects.filter(id=pk).first()
                if obj and (user.id == obj.created_by.id or user.organization.id == obj.created_by.organization.id):
                    return EventLocationSerializer
            return EventLocationPublicSerializer
        # non-admins and non-owners (and non-owner orgs) must use the public serializer
        else:
            return EventLocationPublicSerializer


class EventLocationContactViewSet(HistoryViewSet):
    """
    list:
    Returns a list of all event location contacts.

    create:
    Creates a new event location contact.
    
    read:
    Returns an event contact by id.
    
    update:
    Updates an event location contact.
    
    partial_update:
    Updates parts of an event location contact.
    
    delete:
    Deletes an event location contact.
    """
    queryset = EventLocationContact.objects.all()
    serializer_class = EventLocationContactSerializer

    def destroy(self, request, *args, **kwargs):
        # if the related event is complete, no relates to location contacts can be deleted
        if self.get_object().event_location.event.complete:
            message = "Contacts from a location from a complete event may not be changed"
            message += " unless the event is first re-opened by the event owner or an administrator."
            raise APIException(message)
        return super(EventLocationContactViewSet, self).destroy(request, *args, **kwargs)


class CountryViewSet(HistoryViewSet):
    """
    list:
    Returns a list of all countries.

    create:
    Creates a new country.
    
    read:
    Returns a country by id.
    
    update:
    Updates a country.
    
    partial_update:
    Updates parts of a country.
    
    delete:
    Deletes a country.
    """
    queryset = Country.objects.all()
    serializer_class = CountrySerializer


class AdministrativeLevelOneViewSet(HistoryViewSet):
    """
    list:
    Returns a list of all administrative level ones.

    create:
    Creates an new administrative level one.
    
    read:
    Returns an administrative level one by id.
    
    update:
    Updates an administrative level one.
    
    partial_update:
    Updates parts of an administrative level one.
    
    delete:
    Deletes an administrative level one.
    """

    def get_queryset(self):
        queryset = AdministrativeLevelOne.objects.all()
        country = self.request.query_params.get('country', None) if self.request else None
        if country is not None and country != '':
            if LIST_DELIMETER in country:
                country_list = country.split(',')
                queryset = queryset.filter(country__in=country_list)
            else:
                queryset = queryset.filter(country__exact=country)
        return queryset

    def get_serializer_class(self):
        if self.request and 'slim' in self.request.query_params:
            return AdministrativeLevelOneSlimSerializer
        else:
            return AdministrativeLevelOneSerializer


class AdministrativeLevelTwoViewSet(HistoryViewSet):
    """
    list:
    Returns a list of all administrative level twos.

    create:
    Creates a new administrative level two.
    
    request_new:
    Request to have a new administrative level two added.
    
    read:
    Returns a administrative level two by id.
    
    update:
    Updates an administrative level two.
    
    partial_update:
    Updates parts of an administrative level two.
    
    delete:
    Deletes an administrative level two.
    """

    @action(detail=False, methods=['post'], parser_classes=(PlainTextParser,))
    def request_new(self, request):
        if not request.user.is_authenticated:
            raise PermissionDenied

        message = "Please add a new administrative level two:"
        return construct_email(request.data, request.user.email, message)

    def get_queryset(self):
        queryset = AdministrativeLevelTwo.objects.all()
        admin_level_one = self.request.query_params.get('administrativelevelone', None) if self.request else None
        if admin_level_one is not None and admin_level_one != '':
            if LIST_DELIMETER in admin_level_one:
                admin_level_one_list = admin_level_one.split(',')
                queryset = queryset.filter(administrative_level_one__in=admin_level_one_list)
            else:
                queryset = queryset.filter(administrative_level_one__exact=admin_level_one)
        return queryset

    def get_serializer_class(self):
        if self.request and 'slim' in self.request.query_params:
            return AdministrativeLevelTwoSlimSerializer
        else:
            return AdministrativeLevelTwoSerializer


class AdministrativeLevelLocalityViewSet(HistoryViewSet):
    """
    list:
    Returns a list of all administrative level localities.

    create:
    Creates a new administrative level locality.
    
    read:
    Returns an administrative level locality by id.
    
    update:
    Updates an administrative level locality.
    
    partial_update:
    Updates parts of an administrative level locality.
    
    delete:
    Deletes an administrative level locality.
    """
    queryset = AdministrativeLevelLocality.objects.all()
    serializer_class = AdministrativeLevelLocalitySerializer


class LandOwnershipViewSet(HistoryViewSet):
    """
    list:
    Returns a list of all landownerships.

    create:
    Creates a new landownership.
    
    read:
    Returns a landownership by id.
    
    update:
    Updates a landownership.
    
    partial_update:
    Updates parts of a landownership.
    
    delete:
    Deletes a landownership.
    """
    queryset = LandOwnership.objects.all()
    serializer_class = LandOwnershipSerializer


class EventLocationFlywayViewSet(HistoryViewSet):
    """
    list:
    Returns a list of all event location flyways.

    create:
    Creates an event location flyway.
    
    read:
    Returns an event location flyway by id.
    
    update:
    Updates an event location flyway.
    
    partial_update:
    Updates parts of an event location flyway.
    
    delete:
    Deletes an event location flyway.
    """
    queryset = EventLocationFlyway.objects.all()
    serializer_class = EventLocationFlywaySerializer

    def destroy(self, request, *args, **kwargs):
        # if the related event is complete, no relates to location flyways can be deleted
        if self.get_object().event_location.event.complete:
            message = "Flyways from a location from a complete event may not be changed"
            message += " unless the event is first re-opened by the event owner or an administrator."
            raise APIException(message)
        return super(EventLocationFlywayViewSet, self).destroy(request, *args, **kwargs)


class FlywayViewSet(HistoryViewSet):
    """
    list:
    Returns a list of all flyways.

    create:
    Creates a flyway.
    
    read:
    Returns a flyway by id.
    
    update:
    Updates a flyway.
    
    partial_update:
    Updates parts of a flyway.
    
    delete:
    Deletes a flyway.
    """
    queryset = Flyway.objects.all()
    serializer_class = FlywaySerializer


######
#
#  Species
#
######


class LocationSpeciesViewSet(HistoryViewSet):
    """
    list:
    Returns a list of all location species.

    create:
    Creates a location species.
    
    read:
    Returns a location species by id.
    
    update:
    Updates a location species.
    
    partial_update:
    Updates parts of a location species.
    
    delete:
    Deletes a location species.
    """
    queryset = LocationSpecies.objects.all()

    def destroy(self, request, *args, **kwargs):
        # if the related event is complete, no relates to location species can be deleted
        if self.get_object().event_location.event.complete:
            message = "Species from a location from a complete event may not be changed"
            message += " unless the event is first re-opened by the event owner or an administrator."
            raise APIException(message)
        return super(LocationSpeciesViewSet, self).destroy(request, *args, **kwargs)

    # override the default serializer_class to ensure the requester sees only permitted data
    def get_serializer_class(self):
<<<<<<< HEAD
        user = self.request.user
        # all requests from anonymous or public users must use the public serializer
        if not user.is_authenticated or user.role.is_public:
=======
        user = get_request_user(self.request)
        # all requests from anonymous users must use the public serializer
        if not user or not user.is_authenticated:
            return LocationSpeciesPublicSerializer
        # all list requests, and all requests from public users, must use the public serializer
        if self.action == 'list' or user.role.is_public:
>>>>>>> 63d49c34
            return LocationSpeciesPublicSerializer
        # creators and admins have access to all fields
        elif self.action == 'create' or user.role.is_superadmin or user.role.is_admin:
            return LocationSpeciesSerializer
        # for all non-admins, requests requiring a primary key can only be performed by the owner or their org
        elif self.action in PK_REQUESTS:
            pk = self.request.parser_context['kwargs'].get('pk', None)
            if pk is not None and pk.isdigit():
                obj = LocationSpecies.objects.filter(id=pk).first()
                if obj and (user.id == obj.created_by.id or user.organization.id == obj.created_by.organization.id):
                    return LocationSpeciesSerializer
            return LocationSpeciesPublicSerializer
        # non-admins and non-owners (and non-owner orgs) must use the public serializer
        else:
            return LocationSpeciesPublicSerializer


class SpeciesViewSet(HistoryViewSet):
    """
    list:
    Returns a list of all species.

    create:
    Creates a species.
    
    request_new:
    Request to have a new species added.
    
    read:
    Returns a species by id.
    
    update:
    Updates a species.
    
    partial_update:
    Updates parts of a species.
    
    delete:
    Deletes a species.
    """
    queryset = Species.objects.all()

    @action(detail=False, methods=['post'], parser_classes=(PlainTextParser,))
    def request_new(self, request):
        if not request.user.is_authenticated:
            raise PermissionDenied

        message = "Please add a new species:"
        return construct_email(request.data, request.user.email, message)

    def get_serializer_class(self):
        if self.request and 'slim' in self.request.query_params:
            return SpeciesSlimSerializer
        else:
            return SpeciesSerializer


class AgeBiasViewSet(HistoryViewSet):
    """
    list:
    Returns a list of all age biasses.

    create:
    Creates an age bias.
    
    read:
    Returns an age bias by id.
    
    update:
    Updates an age bias.
    
    partial_update:
    Updates parts of an age bias.
    
    delete:
    Deletes an age bias.
    """
    queryset = AgeBias.objects.all()
    serializer_class = AgeBiasSerializer


class SexBiasViewSet(HistoryViewSet):
    """
    list:
    Returns a list of all sex biasses.

    create:
    Creates a sex bias.
    
    read:
    Returns a sex bias by id.
    
    update:
    Updates a sex bias.
    
    partial_update:
    Updates parts of a sex bias.
    
    delete:
    Deletes a sex bias.
    """
    queryset = SexBias.objects.all()
    serializer_class = SexBiasSerializer


######
#
#  Diagnoses
#
######


class DiagnosisViewSet(HistoryViewSet):
    """
    list:
    Returns a list of all diagnoses.

    create:
    Creates a diagnosis.

    request_new:
    Request to have a new diagnosis added.
    
    read:
    Returns a diagnosis by id.
    
    update:
    Updates a diagnosis.
    
    partial_update:
    Updates parts of a diagnosis.
    
    delete:
    Deletes a diagnosis.
    """
    serializer_class = DiagnosisSerializer

    @action(detail=False, methods=['post'], parser_classes=(PlainTextParser,))
    def request_new(self, request):
        if request is None or not request.user.is_authenticated:
            raise PermissionDenied

        message = "Please add a new diagnosis:"
        return construct_email(request.data, request.user.email, message)

    # override the default queryset to allow filtering by URL argument diagnosis_type
    def get_queryset(self):
        queryset = Diagnosis.objects.all()
        diagnosis_type = self.request.query_params.get('diagnosis_type', None) if self.request else None
        if diagnosis_type is not None and diagnosis_type != '':
            if LIST_DELIMETER in diagnosis_type:
                diagnosis_type_list = diagnosis_type.split(',')
                queryset = queryset.filter(diagnosis_type__in=diagnosis_type_list)
            else:
                queryset = queryset.filter(diagnosis_type__exact=diagnosis_type)
        return queryset


class DiagnosisTypeViewSet(HistoryViewSet):
    """
    list:
    Returns a list of all diagnosis types.

    create:
    Creates a diagnosis type.
    
    read:
    Returns a diagnosis type by id.
    
    update:
    Updates a diagnosis type.
    
    partial_update:
    Updates parts of a diagnosis type.
    
    delete:
    Deletes a diagnosis type.
    """
    queryset = DiagnosisType.objects.all()
    serializer_class = DiagnosisTypeSerializer


class EventDiagnosisViewSet(HistoryViewSet):
    """
    list:
    Returns a list of all event diagnoses.

    create:
    Creates an event diagnosis.
    
    read:
    Returns an event diagnosis by id.
    
    update:
    Updates an event diagnosis.
    
    partial_update:
    Updates parts of an event diagnosis.
    
    delete:
    Deletes an event diagnosis.
    """
    queryset = EventDiagnosis.objects.all()

    def destroy(self, request, *args, **kwargs):
        # if the related event is complete, no relates to diagnoses can be deleted
        if self.get_object().event.complete:
            message = "Diagnoses from a complete event may not be changed"
            message += " unless the event is first re-opened by the event owner or an administrator."
            raise APIException(message)
        return super(EventDiagnosisViewSet, self).destroy(request, *args, **kwargs)

    # override the default serializer_class to ensure the requester sees only permitted data
    def get_serializer_class(self):
<<<<<<< HEAD
        user = self.request.user
        # all requests from anonymous or public users must use the public serializer
        if not user.is_authenticated or user.role.is_public:
=======
        user = get_request_user(self.request)
        # all requests from anonymous users must use the public serializer
        if not user or not user.is_authenticated:
            return EventDiagnosisPublicSerializer
        # all list requests, and all requests from public users, must use the public serializer
        if self.action == 'list' or user.role.is_public:
>>>>>>> 63d49c34
            return EventDiagnosisPublicSerializer
        # creators and admins have access to all fields
        elif self.action == 'create' or user.role.is_superadmin or user.role.is_admin:
            return EventDiagnosisSerializer
        # for all non-admins, requests requiring a primary key can only be performed by the owner or their org
        elif self.action in PK_REQUESTS:
            pk = self.request.parser_context['kwargs'].get('pk', None)
            if pk is not None and pk.isdigit():
                obj = EventDiagnosis.objects.filter(id=pk).first()
                if obj and (user.id == obj.created_by.id or user.organization.id == obj.created_by.organization.id):
                    return EventDiagnosisSerializer
            return EventDiagnosisPublicSerializer
        # non-admins and non-owners (and non-owner orgs) must use the public serializer
        else:
            return EventDiagnosisPublicSerializer


class SpeciesDiagnosisViewSet(HistoryViewSet):
    """
    list:
    Returns a list of all species diagnoses.

    create:
    Creates a species diagnosis.
    
    read:
    Returns a species diagnosis by id.
    
    update:
    Updates a species diagnosis.
    
    partial_update:
    Updates parts of a species diagnosis.
    
    delete:
    Deletes a species diagnosis.
    """
    queryset = SpeciesDiagnosis.objects.all()

    def destroy(self, request, *args, **kwargs):
        # if the related event is complete, no relates to location species diagnoses can be deleted
        if self.get_object().location_species.event_location.event.complete:
            message = "Diagnoses from a species from a location from a complete event may not be changed"
            message += " unless the event is first re-opened by the event owner or an administrator."
            raise APIException(message)
        return super(SpeciesDiagnosisViewSet, self).destroy(request, *args, **kwargs)

    # override the default serializer_class to ensure the requester sees only permitted data
    def get_serializer_class(self):
<<<<<<< HEAD
        user = self.request.user
        # all requests from anonymous or public users must use the public serializer
        if not user.is_authenticated or user.role.is_public:
=======
        user = get_request_user(self.request)
        # all requests from anonymous users must use the public serializer
        if not user or not user.is_authenticated:
            return SpeciesDiagnosisPublicSerializer
        # all list requests, and all requests from public users, must use the public serializer
        if self.action == 'list' or user.role.is_public:
>>>>>>> 63d49c34
            return SpeciesDiagnosisPublicSerializer
        # creators and admins have access to all fields
        elif self.action == 'create' or user.role.is_superadmin or user.role.is_admin:
            return SpeciesDiagnosisSerializer
        # for all non-admins, requests requiring a primary key can only be performed by the owner or their org
        elif self.action in PK_REQUESTS:
            pk = self.request.parser_context['kwargs'].get('pk', None)
            if pk is not None and pk.isdigit():
                obj = SpeciesDiagnosis.objects.filter(id=pk).first()
                if obj and (user.id == obj.created_by.id or user.organization.id == obj.created_by.organization.id):
                    return SpeciesDiagnosisSerializer
            return SpeciesDiagnosisPublicSerializer
        # non-admins and non-owners (and non-owner orgs) must use the public serializer
        else:
            return SpeciesDiagnosisPublicSerializer


class SpeciesDiagnosisOrganizationViewSet(HistoryViewSet):
    """
    list:
    Returns a list of all species diagnosis organization.

    create:
    Creates a species diagnosis organization.
    
    read:
    Returns a species diagnosis organization by id.
    
    update:
    Updates a species diagnosis organization.
    
    partial_update:
    Updates parts of a species diagnosis organization.
    
    delete:
    Deletes a species diagnosis organization.
    """
    queryset = SpeciesDiagnosisOrganization.objects.all()
    serializer_class = SpeciesDiagnosisOrganizationSerializer

    def destroy(self, request, *args, **kwargs):
        # if the related event is complete, no relates to location species diagnosis organizations can be deleted
        if self.get_object().species_diagnosis.location_species.event_location.event.complete:
            message = "Diagnoses from a species from a location from a complete event may not be changed"
            message += " unless the event is first re-opened by the event owner or an administrator."
            raise APIException(message)
        return super(SpeciesDiagnosisOrganizationViewSet, self).destroy(request, *args, **kwargs)


class DiagnosisBasisViewSet(HistoryViewSet):
    """
    list:
    Returns a list of all diagnosis bases.

    create:
    Creates a diagnosis basis.
    
    read:
    Returns a diagnosis basis by id.
    
    update:
    Updates a diagnosis basis.
    
    partial_update:
    Updates parts of a diagnosis basis.
    
    delete:
    Deletes a diagnosis basis.
    """
    queryset = DiagnosisBasis.objects.all()
    serializer_class = DiagnosisBasisSerializer


class DiagnosisCauseViewSet(HistoryViewSet):
    """
    list:
    Returns a list of all diagnosis causes.

    create:
    Creates a diagnosis cause.
    
    read:
    Returns a diagnosis cause by id.
    
    update:
    Updates a diagnosis cause.
    
    partial_update:
    Updates parts of a diagnosis cause.
    
    delete:
    Deletes a diagnosis cause.
    """
    queryset = DiagnosisCause.objects.all()
    serializer_class = DiagnosisCauseSerializer


######
#
#  Service Requests
#
######


class ServiceRequestViewSet(HistoryViewSet):
    """
    list:
    Returns a list of all service requests.

    create:
    Creates a service request.
    
    read:
    Returns a service request by id.
    
    update:
    Updates a service request.
    
    partial_update:
    Updates parts of a service request.
    
    delete:
    Deletes a service request.
    """
    queryset = ServiceRequest.objects.all()
    serializer_class = ServiceRequestSerializer


class ServiceRequestTypeViewSet(HistoryViewSet):
    """
    list:
    Returns a list of all service request types.

    create:
    Creates a service request type.
    
    read:
    Returns a service request type by id.
    
    update:
    Updates a service request type.
    
    partial_update:
    Updates parts of a service request type.
    
    delete:
    Deletes a service request type.
    """
    queryset = ServiceRequestType.objects.all()
    serializer_class = ServiceRequestTypeSerializer


class ServiceRequestResponseViewSet(HistoryViewSet):
    """
    list:
    Returns a list of all service request responses.

    create:
    Creates a service request response.
    
    read:
    Returns a service request response by id.
    
    update:
    Updates a service request response.
    
    partial_update:
    Updates parts of a service request response.
    
    delete:
    Deletes a service request response.
    """
    queryset = ServiceRequestResponse.objects.all()
    serializer_class = ServiceRequestResponseSerializer


######
#
#  Misc
#
######


class CommentViewSet(HistoryViewSet):
    """
    list:
    Returns a list of all comments.

    create:
    Creates a comment.
    
    read:
    Returns a comment by id.
    
    update:
    Updates a comment.
    
    partial_update:
    Updates parts of a comment.
    
    delete:
    Deletes a comment.
    """
    serializer_class = CommentSerializer

    def get_queryset(self):
        queryset = Comment.objects.all()
        contains = self.request.query_params.get('contains', None) if self.request else None
        if contains is not None:
            queryset = queryset.filter(comment__contains=contains)
        return queryset


class CommentTypeViewSet(HistoryViewSet):
    """
    list:
    Returns a list of all comment types.

    create:
    Creates a comment type.
    
    read:
    Returns a comment type by id.
    
    update:
    Updates a comment type.
    
    partial_update:
    Updates parts of a comment type.
    
    delete:
    Deletes a comment type.
    """
    queryset = CommentType.objects.all()
    serializer_class = CommentTypeSerializer


class ArtifactViewSet(HistoryViewSet):
    """
    list:
    Returns a list of all artifacts.

    create:
    Creates an artifact.
    
    read:
    Returns an artifact by id.
    
    update:
    Updates an artifact.
    
    partial_update:
    Updates parts of an artifact.
    
    delete:
    Deletes an artifact.
    """
    queryset = Artifact.objects.all()
    serializer_class = ArtifactSerializer


######
#
#  Users
#
######


class UserViewSet(HistoryViewSet):
    """
    list:
    Returns a list of all artifacts.

    create:
    Creates an artifact.

    request_new:
    Request to have a new user added.
    
    read:
    Returns an artifact by id.
    
    update:
    Updates an artifact.
    
    partial_update:
    Updates parts of an artifact.
    
    delete:
    Deletes an artifact.
    """
    serializer_class = UserSerializer

    # anyone can request a new user, but an email address is required if the request comes from a non-user
    @action(detail=False, methods=['post'], parser_classes=(PlainTextParser,))
    def request_new(self, request):
        if request is None or not request.user.is_authenticated:
            words = request.data.split(" ")
            email_addresses = [word for word in words if '@' in word]
            if not email_addresses or not re.match(r"[^@]+@[^@]+\.[^@]+", email_addresses[0]):
                msg = "You must submit at least a valid email address to create a new user account."
                raise serializers.ValidationError(msg)
            user_email = email_addresses[0]
        else:
            user_email = request.user.email

        message = "Please add a new user:"
        return construct_email(request.data or '', user_email, message)

    @action(detail=False, methods=['post'])
    def verify_email(self, request):
        if isinstance(request.data, list):
            found = []
            not_found = []
            for item in request.data:
                # check if this item is a string
                if isinstance(item, str):
                    # check if this item is a well-formed email address
                    if '@' in item and re.match(r"[^@]+@[^@]+\.[^@]+", item):
                        # check if there is a matching user (email addresses are unique across all users)
                        user = User.objects.filter(email=item).first()
                        if user:
                            found.append(user)
                        else:
                            not_found.append(item)
                    else:
                        not_found.append(item)
                else:
                    not_found.append(item)
            if found:
                serializer = UserPublicSerializer(found, many=True, context={'request': request})
                resp = {**{"matching_users": serializer.data}, **{"no_matching_users": not_found}}
                return Response(resp, status=200)
            else:
                resp = {**{"matching_users": found}, **{"no_matching_users": not_found}}
                return Response(resp, status=200)
        else:
            raise serializers.ValidationError("You may only submit a list (array)")

    # override the default serializer_class to ensure the requester sees only permitted data
    def get_serializer_class(self):
        user = self.request.user
        # all requests from anonymous or public users must use the public serializer
        if not user.is_authenticated or user.role.is_public:
            return UserPublicSerializer
        # creators and admins have access to all fields
        elif self.action == 'create' or user.role.is_superadmin or user.role.is_admin:
            return UserSerializer
        # for all non-admins, requests requiring a primary key can only be performed by the owner or their org
        elif self.action in PK_REQUESTS:
            pk = self.request.parser_context['kwargs'].get('pk', None)
            if pk is not None and pk.isdigit():
                obj = User.objects.filter(id=pk).first()
                if obj and (user.id == obj.created_by.id or user.organization.id == obj.created_by.organization.id):
                    return UserSerializer
            return UserPublicSerializer
        # non-admins and non-owners (and non-owner orgs) must use the public serializer
        else:
            return UserPublicSerializer

    # override the default queryset to allow filtering by URL arguments
    def get_queryset(self):
        user = get_request_user(self.request)
        # anonymous users cannot see anything
        if not user or not user.is_authenticated:
            return User.objects.none()
        # admins and superadmins can see everything
        elif user.role.is_superadmin or user.role.is_admin:
            queryset = User.objects.all()
        # public and partner users can only see themselves
        elif user.role.is_public or user.role.is_affiliate or user.role.is_partner or user.role.is_partnermanager:
            return User.objects.filter(pk=user.id)
        # partneradmin can see data owned by the user or user's org
        elif user.role.is_partneradmin:
            queryset = User.objects.all().filter(
                Q(id__exact=user.id) | Q(organization__exact=user.organization))
        # otherwise return nothing
        else:
            return User.objects.none()

        # filter by username, exact
        username = self.request.query_params.get('username', None)
        if username is not None:
            queryset = queryset.filter(username__exact=username)
        email = self.request.query_params.get('email', None)
        if email is not None:
            queryset = queryset.filter(email__exact=email)
        role = self.request.query_params.get('role', None)
        if role is not None:
            queryset = queryset.filter(role__exact=role)
        organization = self.request.query_params.get('organization', None)
        if email is not None:
            queryset = queryset.filter(organization__exact=organization)
        return queryset


class AuthView(views.APIView):
    """
    create:
    Creates an auth.
    """
    
    authentication_classes = (CustomBasicAuthentication,)
    serializer_class = UserSerializer

    def post(self, request):
        user = request.user if request is not None else None
        if user and user.is_authenticated:
            user.last_login = timezone.now()
            user.save(update_fields=['last_login'])
        return Response(self.serializer_class(user).data)


class RoleViewSet(HistoryViewSet):
    """
    list:
    Returns a list of all roles.

    create:
    Creates a role.
    
    read:
    Returns a role by id.
    
    update:
    Updates a role.
    
    partial_update:
    Updates parts of a role.
    
    delete:
    Deletes a role.
    """
    queryset = Role.objects.all()
    serializer_class = RoleSerializer


class CircleViewSet(HistoryViewSet):
<<<<<<< HEAD
=======
    """
    list:
    Returns a list of all circles.

    create:
    Creates a circle.
    
    read:
    Returns a circle by id.
    
    update:
    Updates a circle.
    
    partial_update:
    Updates parts of a circle.
    
    delete:
    Deletes a circle.
    """
    queryset = Circle.objects.all()
>>>>>>> 63d49c34
    serializer_class = CircleSerlializer

    # override the default queryset to allow filtering by URL arguments
    def get_queryset(self):
        user = self.request.user

        # anonymous users cannot see anything
        if not user.is_authenticated:
            return Circle.objects.none()
        # admins and superadmins can see everything
        elif user.role.is_superadmin or user.role.is_admin:
            queryset = Circle.objects.all()
        # otherwise return data owned by the user or user's org
        else:
            queryset = Circle.objects.all().filter(
                Q(created_by__exact=user.id) | Q(created_by__organization__exact=user.organization))

        return queryset


class OrganizationViewSet(HistoryViewSet):
    """
    list:
    Returns a list of all organizations.

    create:
    Creates a organization.

    request_new:
    Request to have a new organization added.
    
    read:
    Returns a organization by id.
    
    update:
    Updates a organization.
    
    partial_update:
    Updates parts of a organization.
    
    delete:
    Deletes a organization.
    """

    @action(detail=False, methods=['post'], parser_classes=(PlainTextParser,))
    def request_new(self, request):
        if request is None or not request.user.is_authenticated:
            raise PermissionDenied

        message = "Please add a new organization:"
        return construct_email(request.data, request.user.email, message)

    # override the default serializer_class to ensure the requester sees only permitted data
    def get_serializer_class(self):
        user = get_request_user(self.request)
        slim = True if self.request is not None and 'slim' in self.request.query_params else False
        # all requests from anonymous or public users must use the public serializer
        if not user or not user.is_authenticated or user.role.is_public:
            return OrganizationPublicSerializer if not slim else OrganizationPublicSlimSerializer
        # admins have access to all fields
        if user.role.is_superadmin or user.role.is_admin:
            return OrganizationAdminSerializer if not slim else OrganizationSlimSerializer
        # partner requests only have access to a more limited list of fields
        if user.role.is_admin or user.role.is_partner or user.role.is_partnermanager or user.role.is_partneradmin:
            return OrganizationSerializer if not slim else OrganizationSlimSerializer
        # all other requests are rejected
        else:
            raise PermissionDenied
            # message = "You do not have permission to perform this action"
            # return JsonResponse({"Permission Denied": message}, status=403)

    # override the default queryset to allow filtering by URL arguments
    def get_queryset(self):
        queryset = Organization.objects.all()

        if self.request:
            users = self.request.query_params.get('users', None)
            if users is not None and users != '':
                users_list = users.split(',')
                queryset = queryset.filter(users__in=users_list)
            contacts = self.request.query_params.get('contacts', None)
            if contacts is not None and contacts != '':
                contacts_list = contacts.split(',')
                queryset = queryset.filter(contacts__in=contacts_list)
            laboratory = self.request.query_params.get('laboratory', None)
            if laboratory is not None and laboratory in ['True', 'true', 'False', 'false']:
                queryset = queryset.filter(laboratory__exact=laboratory)

        user = get_request_user(self.request)
        # all requests from anonymous users must only return published data
        if not user or not user.is_authenticated:
            return queryset.filter(do_not_publish=False)
        # for pk requests, unpublished data can only be returned to the owner or their org or admins
        elif self.action in PK_REQUESTS:
            pk = self.request.parser_context['kwargs'].get('pk', None)
            if pk is not None and pk.isdigit():
                queryset = Organization.objects.filter(id=pk)
                if queryset:
                    obj = queryset[0]
                    if obj and (user.id == obj.created_by.id or user.organization.id == obj.created_by.organization.id
                                or user.role.is_superadmin or user.role.is_admin):
                        return queryset
            raise NotFound
        # all list requests, and all requests from public users, must only return published data
        elif self.action == 'list' or user.role.is_public:
            return queryset.filter(do_not_publish=False)
        # that leaves the create request, implying that the requester is the owner
        else:
            return queryset


class ContactViewSet(HistoryViewSet):
    """
    list:
    Returns a list of all contacts.

    create:
    Creates a contact.

    user_contacts:
    Returns contacts owned by a user.
    
    read:
    Returns a contact by id.
    
    update:
    Updates a contact.
    
    partial_update:
    Updates parts of a contact.
    
    delete:
    Deletes a contact.
    """

    @action(detail=False)
    def user_contacts(self, request):
        # limit data to what the user owns and what the user's org owns
        query_params = self.request.query_params if request is not None else None
        queryset = self.build_queryset(query_params, get_user_contacts=True)
        ordering_param = query_params.get('ordering', None) if query_params is not None else None
        if ordering_param is not None:
            fields = [field.strip() for field in ordering_param.split(',')]
            ordering = filters.OrderingFilter.remove_invalid_fields(
                filters.OrderingFilter(), queryset, fields, self, request)
            if ordering:
                queryset = queryset.order_by(*ordering)
            else:
                queryset = queryset.order_by('id')
        else:
            queryset = queryset.order_by('id')

        if not request:
            serializer = ContactSerializer(queryset, many=True, context={'request': request})
            return Response(serializer.data, status=200)

        else:
            slim = True if 'slim' in self.request.query_params else False

            if 'no_page' in self.request.query_params:
                if slim:
                    serializer = ContactSlimSerializer(queryset, many=True, context={'request': request})
                else:
                    serializer = ContactSerializer(queryset, many=True, context={'request': request})
                return Response(serializer.data, status=200)
            else:
                page = self.paginate_queryset(queryset)
                if page is not None:
                    if slim:
                        serializer = ContactSlimSerializer(page, many=True, context={'request': request})
                    else:
                        serializer = ContactSerializer(page, many=True, context={'request': request})
                    return self.get_paginated_response(serializer.data)
                if slim:
                    serializer = ContactSlimSerializer(queryset, many=True, context={'request': request})
                else:
                    serializer = ContactSerializer(queryset, many=True, context={'request': request})
                return Response(serializer.data, status=200)

    # override the default queryset to allow filtering by URL arguments
    def get_queryset(self):
        query_params = self.request.query_params if self.request else None
        return self.build_queryset(query_params, get_user_contacts=False)

    # build a queryset using query_params
    # NOTE: this is being done in its own method to adhere to the DRY Principle
    def build_queryset(self, query_params, get_user_contacts):
        user = get_request_user(self.request)
        # anonymous users cannot see anything
        if not user or not user.is_authenticated:
            return Contact.objects.none()
        # public users cannot see anything
        elif user.role.is_public:
            return Contact.objects.none()
        # user-specific requests and requests from a partner user can only return data owned by the user or user's org
        elif (get_user_contacts or user.role.is_affiliate
              or user.role.is_partner or user.role.is_partnermanager or user.role.is_partneradmin):
            queryset = Contact.objects.all().filter(
                Q(created_by__exact=user.id) | Q(created_by__organization__exact=user.organization))
        # admins, superadmins, and superusers can see everything
        elif user.role.is_superadmin or user.role.is_admin:
            queryset = Contact.objects.all()
        # otherwise return nothing
        else:
            return Contact.objects.none()

        org = query_params.get('org', None)
        if org is not None and org != '':
            if LIST_DELIMETER in org:
                org_list = org.split(',')
                queryset = queryset.filter(organization__in=org_list)
            else:
                queryset = queryset.filter(organization__exact=org)
        owner_org = query_params.get('ownerorg', None)
        if owner_org is not None and owner_org != '':
            if LIST_DELIMETER in owner_org:
                owner_org_list = owner_org.split(',')
                queryset = queryset.filter(owner_organization__in=owner_org_list)
            else:
                queryset = queryset.filter(owner_organization__exact=owner_org)
        return queryset

    def get_serializer_class(self):
        if self.request and 'slim' in self.request.query_params:
            return ContactSlimSerializer
        else:
            return ContactSerializer


class ContactTypeViewSet(HistoryViewSet):
    """
    list:
    Returns a list of all contact types.

    create:
    Creates a contact type.
    
    read:
    Returns a contact type by id.
    
    update:
    Updates a contact type.
    
    partial_update:
    Updates parts of a contact type.
    
    delete:
    Deletes a contact type.
    """
    queryset = ContactType.objects.all()
    serializer_class = ContactTypeSerializer


class SearchViewSet(HistoryViewSet):
    """
    list:
    Returns a list of all searches.

    create:
    Creates a search.

    top_ten:
    Returns a list of the top 10 searches.

    user_searches:
    Returns a count of searches created by users.
    
    read:
    Returns a search by id.
    
    update:
    Updates a search.
    
    partial_update:
    Updates parts of a search.
    
    delete:
    Deletes a search.
    """
    serializer_class = SearchSerializer

    @action(detail=False)
    def user_searches(self, request):
        # limit data to what the user owns and what the user's org owns
        query_params = self.request.query_params if self.request else None
        queryset = self.build_queryset(query_params, get_user_searches=True)
        ordering_param = query_params.get('ordering', None) if query_params else None
        if ordering_param is not None:
            fields = [field.strip() for field in ordering_param.split(',')]
            ordering = filters.OrderingFilter.remove_invalid_fields(
                filters.OrderingFilter(), queryset, fields, self, request)
            if ordering:
                queryset = queryset.order_by(*ordering)
            else:
                queryset = queryset.order_by('id')
        else:
            queryset = queryset.order_by('id')

        if not self.request:
            page = self.paginate_queryset(queryset)
            if page is not None:
                serializer = SearchSerializer(page, many=True, context={'request': request})
                return self.get_paginated_response(serializer.data)
            serializer = SearchSerializer(queryset, many=True, context={'request': request})
            return Response(serializer.data, status=200)
        elif 'no_page' in self.request.query_params:
            serializer = SearchSerializer(queryset, many=True, context={'request': request})
            return Response(serializer.data, status=200)
        else:
            page = self.paginate_queryset(queryset)
            if page is not None:
                serializer = SearchSerializer(page, many=True, context={'request': request})
                return self.get_paginated_response(serializer.data)
            serializer = SearchSerializer(queryset, many=True, context={'request': request})
            return Response(serializer.data, status=200)

    @action(detail=False)
    def top_ten(self, request):
        # return top ten most popular searches
        queryset = Search.objects.all().values('data').annotate(use_count=Sum('count')).order_by('-use_count')[:10]
        serializer = SearchPublicSerializer(queryset, many=True, context={'request': request})

        return Response(serializer.data, status=200)

    # override the default pagination to allow disabling of pagination
    def paginate_queryset(self, *args, **kwargs):
        if self.request and 'no_page' in self.request.query_params:
            return None
        return super().paginate_queryset(*args, **kwargs)

    # override the default queryset to allow filtering by URL arguments
    def get_queryset(self):
        query_params = self.request.query_params if self.request else None
        return self.build_queryset(query_params, get_user_searches=False)

    # build a queryset using query_params
    # NOTE: this is being done in its own method to adhere to the DRY Principle
    def build_queryset(self, query_params, get_user_searches):
        user = get_request_user(self.request)
        # anonymous users cannot see anything
        if not user or not user.is_authenticated:
            return Search.objects.none()
        # user-specific requests and requests from non-admin user can only return data owned by the user
        elif get_user_searches or not (user.role.is_superadmin or user.role.is_admin):
            queryset = Search.objects.all().filter(created_by__exact=user)
        # admins, superadmins, and superusers can see everything
        elif user.role.is_superadmin or user.role.is_admin:
            queryset = Search.objects.all()
        # otherwise return nothing
        else:
            return Search.objects.none()

        owner = query_params.get('owner', None)
        if owner is not None and owner != '':
            if LIST_DELIMETER not in owner:
                owner_list = owner.split(',')
                queryset = queryset.filter(created_by__in=owner_list)
            else:
                queryset = queryset.filter(created_by__exact=owner)
        return queryset


######
#
#  Special
#
######


class CSVEventSummaryPublicRenderer(csv_renderers.PaginatedCSVRenderer):
    # Not visible in api 
    
    header = ['id', 'type', 'affected', 'start_date', 'end_date', 'states', 'counties',  'species', 'eventdiagnoses']
    labels = {'id': 'Event ID', 'type': 'Event Type', 'affected': 'Number Affected', 'start_date': 'Event Start Date',
              'end_date': 'Event End Date', 'states': 'States (or equivalent)', 'counties': 'Counties (or equivalent)',
              'species': 'Species', 'eventdiagnoses': 'Event Diagnosis'}


class EventSummaryViewSet(ReadOnlyHistoryViewSet):
    """
    list:
    Returns a list of all event summaries.

    get_count:
    Returns a count of all event summaries.
    
    get_user_events_count:
    Returns a count of events created by a user.
    
    user_events:
    Returns events create by a user.
    
    read:
    Returns an event summary by id.
    """

    @action(detail=False)
    def get_count(self, request):
        query_params = self.request.query_params if self.request else None
        return Response({"count": self.build_queryset(query_params, get_user_events=False).count()})

    @action(detail=False)
    def get_user_events_count(self, request):
        query_params = self.request.query_params if self.request else None
        return Response({"count": self.build_queryset(query_params, get_user_events=True).count()})

    @action(detail=False)
    def user_events(self, request):
        # limit data to what the user owns, what the user's org owns, and what has been shared with the user
        query_params = self.request.query_params if self.request else None
        queryset = self.build_queryset(query_params, get_user_events=True)
        ordering_param = query_params.get('ordering', None) if query_params else None
        if ordering_param is not None:
            fields = [field.strip() for field in ordering_param.split(',')]
            ordering = filters.OrderingFilter.remove_invalid_fields(
                filters.OrderingFilter(), queryset, fields, self, request)
            if ordering:
                queryset = queryset.order_by(*ordering)
            else:
                queryset = queryset.order_by('id')
        else:
            queryset = queryset.order_by('id')
<<<<<<< HEAD
        user = self.request.user
        no_page = True if 'no_page' in self.request.query_params else False
        serializer = None
=======

        no_page = True if self.request and 'no_page' in self.request.query_params else False
>>>>>>> 63d49c34

        # determine the appropriate serializer to ensure the requester sees only permitted data
        user = get_request_user(self.request)
        # anonymous user must use the public serializer
        if not user or not user.is_authenticated:
            if no_page:
                serializer = EventSummaryPublicSerializer(queryset, many=True, context={'request': request})
            else:
                page = self.paginate_queryset(queryset)
                if page is not None:
                    serializer = EventSummaryPublicSerializer(page, many=True, context={'request': request})
                    return self.get_paginated_response(serializer.data)
                serializer = EventSummaryPublicSerializer(queryset, many=True, context={'request': request})
        # admins have access to all fields
        elif user.role.is_superadmin or user.role.is_admin:
            if no_page:
                serializer = EventSummaryAdminSerializer(queryset, many=True, context={'request': request})
            else:
                page = self.paginate_queryset(queryset)
                if page is not None:
                    serializer = EventSummaryAdminSerializer(page, many=True, context={'request': request})
                    return self.get_paginated_response(serializer.data)
                serializer = EventSummaryAdminSerializer(queryset, many=True, context={'request': request})
        else:
            read_collaborators = []
            write_collaborators = []
            if queryset[0].read_collaborators:
                read_collaborators = list(
                    User.objects.filter(eventreadusers=queryset[0].id).values_list('id', flat=True))
            if queryset[0].write_collaborators:
                write_collaborators = list(
                    User.objects.filter(eventwriteusers=queryset[0].id).values_list('id', flat=True))
            # public users must use the public serializer unless collaborator
            if user.role.is_public:
                if user.id in read_collaborators or user.id in write_collaborators:
                    if no_page:
                        serializer = EventSummarySerializer(queryset, many=True, context={'request': request})
                    else:
                        page = self.paginate_queryset(queryset)
                        if page is not None:
                            serializer = EventSummarySerializer(page, many=True, context={'request': request})
                            return self.get_paginated_response(serializer.data)
                        serializer = EventSummarySerializer(queryset, many=True, context={'request': request})
                else:
                    if no_page:
                        serializer = EventSummaryPublicSerializer(queryset, many=True, context={'request': request})
                    else:
                        page = self.paginate_queryset(queryset)
                        if page is not None:
                            serializer = EventSummaryPublicSerializer(page, many=True, context={'request': request})
                            return self.get_paginated_response(serializer.data)
                        serializer = EventSummaryPublicSerializer(queryset, many=True, context={'request': request})
            # partner users can see public fields and event_reference field
            elif (user.role.is_affiliate or user.role.is_partner or user.role.is_partnermanager
                  or user.role.is_partneradmin or user.id in read_collaborators or user.id in write_collaborators):
                if no_page:
                    serializer = EventSummarySerializer(queryset, many=True, context={'request': request})
                else:
                    page = self.paginate_queryset(queryset)
                    if page is not None:
                        serializer = EventSummarySerializer(page, many=True, context={'request': request})
                        return self.get_paginated_response(serializer.data)
                    serializer = EventSummarySerializer(queryset, many=True, context={'request': request})
        # non-admins and non-owners (and non-owner orgs) must use the public serializer
        if not serializer:
            if no_page:
                serializer = EventSummaryPublicSerializer(queryset, many=True, context={'request': request})
            else:
                page = self.paginate_queryset(queryset)
                if page is not None:
                    serializer = EventSummaryPublicSerializer(page, many=True, context={'request': request})
                    return self.get_paginated_response(serializer.data)
                serializer = EventSummaryPublicSerializer(queryset, many=True, context={'request': request})

        return Response(serializer.data, status=200)

    # override the default renderers to use a csv renderer when requested
    def get_renderers(self):
        frmt = self.request.query_params.get('format', None) if self.request else None
        if frmt is not None and frmt == 'csv':
            renderer_classes = (CSVEventSummaryPublicRenderer,) + tuple(api_settings.DEFAULT_RENDERER_CLASSES)
        else:
            renderer_classes = tuple(api_settings.DEFAULT_RENDERER_CLASSES)
        return [renderer_class() for renderer_class in renderer_classes]

    # override the default finalize_response to assign a filename to CSV files
    # see https://github.com/mjumbewu/django-rest-framework-csv/issues/15
    def finalize_response(self, request, *args, **kwargs):
        response = super(viewsets.ReadOnlyModelViewSet, self).finalize_response(request, *args, **kwargs)
        renderer_format = self.request.accepted_renderer.format if self.request else ''
        if renderer_format == 'csv':
            fileextension = '.csv'
            filename = 'event_summary_'
            filename += dt.now().strftime("%Y") + '-' + dt.now().strftime("%m") + '-' + dt.now().strftime("%d")
            filename += fileextension
            response['Content-Disposition'] = "attachment; filename=%s" % filename
            response['Access-Control-Expose-Headers'] = 'Content-Disposition'
        return response

    # override the default serializer_class to ensure the requester sees only permitted data
    def get_serializer_class(self):
        frmt = self.request.query_params.get('format', None) if self.request else None
        user = get_request_user(self.request)

        if frmt is not None and frmt == 'csv':
            return FlatEventSummaryPublicSerializer
        elif not user or not user.is_authenticated:
            return EventSummaryPublicSerializer
        # admins have access to all fields
        elif user.role.is_superadmin or user.role.is_admin:
            return EventSummaryAdminSerializer
        # for all non-admins, primary key requests can only be performed by the owner or their org or collaborators
        elif self.action == 'retrieve':
            pk = self.request.parser_context['kwargs'].get('pk', None)
            if pk is not None and pk.isdigit():
                obj = Event.objects.filter(id=pk).first()
                if obj is not None:
                    read_collaborators = []
                    write_collaborators = []
                    if obj.read_collaborators:
                        read_collaborators = list(
                            User.objects.filter(eventreadusers=obj.id).values_list('id', flat=True))
                    if obj.write_collaborators:
                        write_collaborators = list(
                            User.objects.filter(eventwriteusers=obj.id).values_list('id', flat=True))
                    # admins have full access to all fields
                    if user.role.is_superadmin or user.role.is_admin:
                        return EventSummaryAdminSerializer
                    # owner and org members and collaborators have full access to non-admin fields
                    elif (user.id == obj.created_by.id or user.organization.id == obj.created_by.organization.id
                          or user in read_collaborators or user in write_collaborators):
                        return EventSummarySerializer
            return EventSummaryPublicSerializer
        # everything else must use the public serializer
        # (even the list action for partner roles, to avoid the performance hit of checking permissions on every object)
        else:
            return EventSummaryPublicSerializer

    # override the default queryset to allow filtering by URL arguments
    def get_queryset(self):
        query_params = self.request.query_params if self.request else None
        return self.build_queryset(query_params, get_user_events=False)

    # build a queryset using query_params
    # NOTE: this is being done in its own method to adhere to the DRY Principle
    def build_queryset(self, query_params, get_user_events):
        user = get_request_user(self.request)

        # first get or create the search and increment its count
        if query_params:
            ordered_query_params = OrderedDict(sorted(query_params.items()))
            ordered_query_params_static_keys = ordered_query_params.copy().keys()
            not_search_params = ['no_page', 'page', 'format', 'slim']
            for param in ordered_query_params_static_keys:
                if param in not_search_params:
                    del ordered_query_params[param]
            if len(ordered_query_params) > 0:
                admin_user = User.objects.get(pk=1)
                if not user.is_authenticated:
                    search = Search.objects.filter(data=ordered_query_params, created_by=admin_user).first()
                else:
                    search = Search.objects.filter(data=ordered_query_params, created_by=user).first()
                if not search:
                    if not user.is_authenticated:
                        search = Search.objects.create(data=ordered_query_params, created_by=admin_user)
                    else:
                        search = Search.objects.create(data=ordered_query_params, created_by=user)
                search.count += 1
                search.modified_by = admin_user if not user.is_authenticated else user
                search.save()

        # then proceed to build the queryset
        queryset = Event.objects.all()

        # anonymous users can only see public data
        if not user or not user.is_authenticated:
            if get_user_events:
                return queryset.none()
            else:
                queryset = queryset.filter(public=True)
        # user-specific event requests can only return data owned by the user or the user's org, or shared with the user
        elif get_user_events:
            queryset = queryset.filter(
                Q(created_by__exact=user.id) | Q(created_by__organization__exact=user.organization.id)
                | Q(read_collaborators__in=[user.id]) | Q(write_collaborators__in=[user.id])).distinct()
        # admins, superadmins, and superusers can see everything
        elif user.role.is_superadmin or user.role.is_admin:
            queryset = queryset
        # non-user-specific event requests can only return public data
        else:
            queryset = queryset.filter(public=True)

        # check for params that should use the 'and' operator
        and_params = query_params.get('and_params', None)

        # filter by complete, exact
        complete = query_params.get('complete', None)
        if complete is not None and complete in ['True', 'true', 'False', 'false']:
            queryset = queryset.filter(complete__exact=complete)
        # filter by event_type ID, exact list
        event_type = query_params.get('event_type', None)
        if event_type is not None and event_type != '':
            if LIST_DELIMETER in event_type:
                event_type_list = event_type.split(',')
                queryset = queryset.filter(event_type__in=event_type_list)
            else:
                queryset = queryset.filter(event_type__exact=event_type)
        # filter by diagnosis ID, exact list
        diagnosis = query_params.get('diagnosis', None)
        if diagnosis is not None and diagnosis != '':
            if LIST_DELIMETER in diagnosis:
                diagnosis_list = diagnosis.split(',')
                queryset = queryset.prefetch_related('eventdiagnoses').filter(
                    eventdiagnoses__diagnosis__in=diagnosis_list).distinct()
                if and_params is not None and 'diagnosis' in and_params:
                    # first, count the species for each returned event
                    # and only allow those with the same or greater count as the length of the query_param list
                    queryset = queryset.annotate(count_diagnoses=Count(
                        'eventdiagnoses__diagnosis', distinct=True)).filter(
                        count_diagnoses__gte=len(diagnosis_list))
                    diagnosis_list_ints = [int(i) for i in diagnosis_list]
                    # next, find only the events that have _all_ the requested values, not just any of them
                    for item in queryset:
                        evtdiags = EventDiagnosis.objects.filter(event_id=item.id)
                        all_diagnoses = [evtdiag.diagnosis.id for evtdiag in evtdiags]
                        if not set(diagnosis_list_ints).issubset(set(all_diagnoses)):
                            queryset = queryset.exclude(pk=item.id)
            else:
                queryset = queryset.filter(eventdiagnoses__diagnosis__exact=diagnosis).distinct()
        # filter by diagnosistype ID, exact list
        diagnosis_type = query_params.get('diagnosis_type', None)
        if diagnosis_type is not None and diagnosis_type != '':
            if LIST_DELIMETER in diagnosis_type:
                diagnosis_type_list = diagnosis_type.split(',')
                queryset = queryset.prefetch_related('eventdiagnoses__diagnosis__diagnosis_type').filter(
                    eventdiagnoses__diagnosis__diagnosis_type__in=diagnosis_type_list).distinct()
                if and_params is not None and 'diagnosis_type' in and_params:
                    # first, count the species for each returned event
                    # and only allow those with the same or greater count as the length of the query_param list
                    queryset = queryset.annotate(count_diagnosis_types=Count(
                        'eventdiagnoses__diagnosis__diagnosis_type', distinct=True)).filter(
                        count_diagnosis_types__gte=len(diagnosis_type_list))
                    diagnosis_type_list_ints = [int(i) for i in diagnosis_type_list]
                    # next, find only the events that have _all_ the requested values, not just any of them
                    for item in queryset:
                        evtdiags = EventDiagnosis.objects.filter(event_id=item.id)
                        all_diagnosis_types = [evtdiag.diagnosis.diagnosis_type.id for evtdiag in evtdiags]
                        if not set(diagnosis_type_list_ints).issubset(set(all_diagnosis_types)):
                            queryset = queryset.exclude(pk=item.id)
            else:
                queryset = queryset.filter(eventdiagnoses__diagnosis__diagnosis_type__exact=diagnosis_type).distinct()
        # filter by species ID, exact list
        species = query_params.get('species', None)
        if species is not None and species != '':
            if LIST_DELIMETER in species:
                species_list = species.split(',')
                queryset = queryset.prefetch_related('eventlocations__locationspecies__species').filter(
                    eventlocations__locationspecies__species__in=species_list).distinct()
                if and_params is not None and 'species' in and_params:
                    # first, count the species for each returned event
                    # and only allow those with the same or greater count as the length of the query_param list
                    queryset = queryset.annotate(count_species=Count(
                        'eventlocations__locationspecies__species')).filter(count_species__gte=len(species_list))
                    species_list_ints = [int(i) for i in species_list]
                    # next, find only the events that have _all_ the requested values, not just any of them
                    for item in queryset:
                        evtlocs = EventLocation.objects.filter(event_id=item.id)
                        locspecs = LocationSpecies.objects.filter(event_location__in=evtlocs)
                        all_species = [locspec.species.id for locspec in locspecs]
                        if not set(species_list_ints).issubset(set(all_species)):
                            queryset = queryset.exclude(pk=item.id)
            else:
                queryset = queryset.filter(eventlocations__locationspecies__species__exact=species).distinct()
        # filter by administrative_level_one, exact list
        administrative_level_one = query_params.get('administrative_level_one', None)
        if administrative_level_one is not None and administrative_level_one != '':
            if LIST_DELIMETER in administrative_level_one:
                admin_level_one_list = administrative_level_one.split(',')
                queryset = queryset.prefetch_related('eventlocations__administrative_level_two').filter(
                    eventlocations__administrative_level_one__in=admin_level_one_list).distinct()
                if and_params is not None and 'administrative_level_one' in and_params:
                    # this _should_ be fairly straight forward with the postgresql ArrayAgg function,
                    # (which would offload the hard work to postgresql and make this whole operation faster)
                    # but that function is just throwing an error about a Serial data type,
                    # so the following is a work-around

                    # first, count the eventlocations for each returned event
                    # and only allow those with the same or greater count as the length of the query_param list
                    queryset = queryset.annotate(
                        count_evtlocs=Count('eventlocations')).filter(count_evtlocs__gte=len(admin_level_one_list))
                    admin_level_one_list_ints = [int(i) for i in admin_level_one_list]
                    # next, find only the events that have _all_ the requested values, not just any of them
                    for item in queryset:
                        evtlocs = EventLocation.objects.filter(event_id=item.id)
                        all_a1s = [evtloc.administrative_level_one.id for evtloc in evtlocs]
                        if not set(admin_level_one_list_ints).issubset(set(all_a1s)):
                            queryset = queryset.exclude(pk=item.id)
            else:
                queryset = queryset.filter(
                    eventlocations__administrative_level_one__exact=administrative_level_one).distinct()
        # filter by administrative_level_two, exact list
        administrative_level_two = query_params.get('administrative_level_two', None)
        if administrative_level_two is not None and administrative_level_two != '':
            if LIST_DELIMETER in administrative_level_two:
                admin_level_two_list = administrative_level_two.split(',')
                queryset = queryset.prefetch_related('eventlocations__administrative_level_two').filter(
                    eventlocations__administrative_level_two__in=admin_level_two_list).distinct()
                if and_params is not None and 'administrative_level_two' in and_params:
                    # first, count the eventlocations for each returned event
                    # and only allow those with the same or greater count as the length of the query_param list
                    queryset = queryset.annotate(
                        count_evtlocs=Count('eventlocations')).filter(count_evtlocs__gte=len(admin_level_two_list))
                    admin_level_two_list_ints = [int(i) for i in admin_level_two_list]
                    # next, find only the events that have _all_ the requested values, not just any of them
                    for item in queryset:
                        evtlocs = EventLocation.objects.filter(event_id=item.id)
                        all_a2s = [evtloc.administrative_level_two.id for evtloc in evtlocs]
                        if not set(admin_level_two_list_ints).issubset(set(all_a2s)):
                            queryset = queryset.exclude(pk=item.id)
            else:
                queryset = queryset.filter(
                    eventlocations__administrative_level_two__exact=administrative_level_two).distinct()
        # filter by flyway, exact list
        flyway = query_params.get('flyway', None)
        if flyway is not None and flyway != '':
            queryset = queryset.prefetch_related('eventlocations__flyway')
            if LIST_DELIMETER in flyway:
                flyway_list = flyway.split(',')
                queryset = queryset.filter(eventlocations__flyway__in=flyway_list).distinct()
            else:
                queryset = queryset.filter(eventlocations__flyway__exact=flyway).distinct()
        # filter by country, exact list
        country = query_params.get('country', None)
        if country is not None and country != '':
            queryset = queryset.prefetch_related('eventlocations__country')
            if LIST_DELIMETER in country:
                country_list = country.split(',')
                queryset = queryset.filter(eventlocations__country__in=country_list).distinct()
            else:
                queryset = queryset.filter(eventlocations__country__exact=country).distinct()
        # filter by gnis_id, exact list
        gnis_id = query_params.get('gnis_id', None)
        if gnis_id is not None and gnis_id != '':
            queryset = queryset.prefetch_related('eventlocations__gnis_id')
            if LIST_DELIMETER in gnis_id:
                gnis_id_list = country.split(',')
                queryset = queryset.filter(eventlocations__gnis_id__in=gnis_id_list).distinct()
            else:
                queryset = queryset.filter(eventlocations__gnis_id__exact=gnis_id).distinct()
        # filter by affected, (greater than or equal to only, less than or equal to only,
        # or between both, depending on which URL params appear)
        affected_count__gte = query_params.get('affected_count__gte', None)
        affected_count__lte = query_params.get('affected_count__lte', None)
        if affected_count__gte is not None and affected_count__lte is not None:
            queryset = queryset.filter(affected_count__gte=affected_count__gte, affected_count__lte=affected_count__lte)
        elif affected_count__gte is not None:
            queryset = queryset.filter(affected_count__gte=affected_count__gte)
        elif affected_count__lte is not None:
            queryset = queryset.filter(affected_count__lte=affected_count__lte)

        # # filter by start and end date (after only, before only, or between both, depending on which URL params appear)
        # # the date filters below are date-exclusive
        # start_date = query_params.get('start_date', None)
        # end_date = query_params.get('end_date', None)
        # if start_date is not None and end_date is not None:
        #     queryset = queryset.filter(start_date__gt=start_date, end_date__lt=end_date)
        # elif start_date is not None:
        #     queryset = queryset.filter(start_date__gt=start_date)
        # elif end_date is not None:
        #     queryset = queryset.filter(end_date__lt=end_date)

        # filter by start and end date (after only, before only, or between both, depending on which URL params appear)
        # the date filters below are date-inclusive
        start_date = query_params.get('start_date', None)
        end_date = query_params.get('end_date', None)
        if start_date is not None and end_date is not None:
            queryset = queryset.filter(
                Q(start_date__lte=start_date, end_date__gte=start_date)
                | Q(start_date__gte=start_date, start_date__lte=end_date)
            )
        elif start_date is not None and end_date is None:
            queryset = queryset.filter(
                Q(start_date__lte=start_date, end_date__gte=start_date)
                | Q(start_date__lte=start_date, end_date__isnull=True)
                | Q(start_date__gte=start_date, start_date__lte=Now())
            )
        elif start_date is None and end_date is not None:
            queryset = queryset.filter(start_date__lte=end_date)

        # TODO: determine the intended use of the following three query params
        # because only admins or fellow org or circle members should even be able to filter on these values
        # perhaps these should instead be used implicitly based on the requester
        # (query will auto-filter based on the requester's ID/org/circle properties)
        # rather than something a requester explicitly queries?
        # # filter by owner ID, exact
        # owner = query_params.get('owner', None)
        # if owner is not None:
        #     queryset = queryset.filter(created_by__exact=owner)
        # # filter by ownerorg ID, exact
        # owner_org = query_params.get('owner_org', None)
        # if owner_org is not None:
        #     queryset = queryset.prefetch_related('created_by__organization')
        #     queryset = queryset.filter(created_by__organization__exact=owner_org)
        # # filter by circle ID, exact
        # TODO: this might need to be changed to select only events where the user is in a circle attached to this event
        # rather than the current set up where any circle ID can be used
        # circle = query_params.get('circle', None)
        # if circle is not None:
        #     queryset = queryset.filter(Q(circle_read__exact=circle) | Q(circle_write__exact=circle))
        return queryset


class CSVEventDetailRenderer(csv_renderers.CSVRenderer):
    # header = ['event_id', 'event_reference', 'event_type', 'complete', 'organization', 'start_date', 'end_date',
    header = ['event_id', 'event_type', 'complete', 'organization', 'start_date', 'end_date',
              'affected_count', 'event_diagnosis', 'location_id', 'location_priority', 'county', 'state', 'nation',
              'location_start', 'location_end', 'location_species_id', 'species_priority', 'species_name', 'population',
              'sick', 'dead', 'estimated_sick', 'estimated_dead', 'captive', 'age_bias', 'sex_bias',
              # 'species_diagnosis_id', 'species_diagnosis_priority', 'speciesdx', 'causal', 'suspect', 'number_tested',
              'species_diagnosis_id', 'species_diagnosis_priority', 'speciesdx', 'suspect', 'number_tested',
              'number_positive', 'lab']
    # labels = {'event_id': 'Event ID', 'event_reference': 'User Event Reference', 'event_type': 'Event Type',
    labels = {'event_id': 'Event ID', 'event_type': 'Event Type',
              'complete': 'WHISPers Record Status', 'organization': 'Organization', 'start_date': 'Event Start Date',
              'end_date': 'Event End Date', 'affected_count': 'Number Affected', 'event_diagnosis': 'Event Diagnosis',
              'location_id': 'Location ID', 'location_priority': 'Location Priority',
              'county': 'County (or equivalent)', 'state': 'State (or equivalent)', 'nation': 'Nation',
              'location_start': 'Location Start Date', 'location_end': 'Location End Date',
              'location_species_id': 'Location Species ID', 'species_priority': 'Species Priority',
              'species_name': 'Species', 'population': 'Population', 'sick': 'Known Sick', 'dead': 'Known Dead',
              'estimated_sick': 'Estimated Sick', 'estimated_dead': 'Estimated Dead', 'captive': 'Captive',
              'age_bias': 'Age Bias', 'sex_bias': 'Sex Bias', 'species_diagnosis_id': 'Species Diagnosis ID',
              'species_diagnosis_priority': 'Species Diagnosis Priority', 'speciesdx': 'Species Diagnosis',
              # 'causal': 'Significance of Diagnosis for Species', 'suspect': 'Species Diagnosis Suspect',
              'suspect': 'Species Diagnosis Suspect',
              'number_tested': 'Number Assessed', 'number_positive': 'Number Confirmed', 'lab': 'Lab'}


class EventDetailViewSet(ReadOnlyHistoryViewSet):
    """
    list:
    Returns a list of all event details.
    
    read:
    Returns an event detail.
    
    flat:
    Returns a flattened response for an event detail by id.
    """

    @action(detail=True)
    def flat(self, request, pk):
        # pk = self.request.parser_context['kwargs'].get('pk', None)
        queryset = FlatEventDetails.objects.filter(event_id=pk)
        serializer = FlatEventDetailSerializer(queryset, many=True, context={'request': request})
        return Response(serializer.data, status=200)

    # override the default renderers to use a csv renderer when requested
    def get_renderers(self):
        frmt = self.request.query_params.get('format', None) if self.request else None
        if frmt is not None and frmt == 'csv':
            renderer_classes = (CSVEventDetailRenderer,) + tuple(api_settings.DEFAULT_RENDERER_CLASSES)
        else:
            renderer_classes = tuple(api_settings.DEFAULT_RENDERER_CLASSES)
        return [renderer_class() for renderer_class in renderer_classes]

    # override the default finalize_response to assign a filename to CSV files
    # see https://github.com/mjumbewu/django-rest-framework-csv/issues/15
    def finalize_response(self, request, *args, **kwargs):
        response = super(viewsets.ReadOnlyModelViewSet, self).finalize_response(request, *args, **kwargs)
        renderer_format = self.request.accepted_renderer.format if self.request else ''
        if renderer_format == 'csv':
            fileextension = '.csv'
            filename = 'event_details_'
            filename += dt.now().strftime("%Y") + '-' + dt.now().strftime("%m") + '-' + dt.now().strftime("%d")
            filename += fileextension
            response['Content-Disposition'] = "attachment; filename=%s" % filename
            response['Access-Control-Expose-Headers'] = 'Content-Disposition'
        return response

    # override the default queryset to allow filtering by URL arguments
    def get_queryset(self):
        user = get_request_user(self.request)
        queryset = Event.objects.all()

        if not user or not user.is_authenticated:
            return queryset.filter(public=True)

        # for pk requests, non-public data can only be returned to the owner or their org or collaborators or admins
        elif self.action == 'retrieve':
            pk = self.request.parser_context['kwargs'].get('pk', None)
            if pk is not None and pk.isdigit():
                queryset = Event.objects.filter(id=pk)
                if queryset:
                    obj = queryset[0]
                    if not obj:
                        raise NotFound
                    else:
                        read_collaborators = []
                        write_collaborators = []
                        if obj.read_collaborators:
                            read_collaborators = list(
                                User.objects.filter(readevents=obj.id).values_list('id', flat=True))
                        if obj.write_collaborators:
                            write_collaborators = list(
                                User.objects.filter(writeevents=obj.id).values_list('id', flat=True))
                        if (user.id == obj.created_by.id or user.organization.id == obj.created_by.organization.id
                                or user.id in read_collaborators or user.id in write_collaborators
                                or user.role.is_superadmin or user.role.is_admin):
                            return queryset
                        else:
                            return queryset.filter(public=True)
            raise NotFound
        # all list requests must only return public data
        else:
            return queryset.filter(public=True)

    # override the default serializer_class to ensure the requester sees only permitted data
    def get_serializer_class(self):
        user = get_request_user(self.request)
        if not user or not user.is_authenticated:
            return EventDetailPublicSerializer
        # admins have access to all fields
        elif user.role.is_superadmin or user.role.is_admin:
            return EventDetailAdminSerializer
        # for all non-admins, primary key requests can only be performed by the owner or their org or collaborators
        elif self.action == 'retrieve':
            pk = self.request.parser_context['kwargs'].get('pk', None)
            if pk is not None and pk.isdigit():
                obj = Event.objects.filter(id=pk).first()
                if obj is not None:
                    read_collaborators = []
                    write_collaborators = []
                    if obj.read_collaborators:
                        read_collaborators = list(
                            User.objects.filter(readevents=obj.id).values_list('id', flat=True))
                    if obj.write_collaborators:
                        write_collaborators = list(
                            User.objects.filter(writeevents=obj.id).values_list('id', flat=True))
                    # owner and org members and collaborators have full access to non-admin fields
                    if (user.id == obj.created_by.id or user.organization.id == obj.created_by.organization.id
                            or user.id in read_collaborators or user.id in write_collaborators):
                        return EventDetailSerializer
            return EventDetailPublicSerializer
        # everything else must use the public serializer
        # (even the list action for partner roles, to avoid the performance hit of checking permissions on every object)
        else:
            return EventDetailPublicSerializer<|MERGE_RESOLUTION|>--- conflicted
+++ resolved
@@ -152,7 +152,6 @@
 
 
 class EventViewSet(HistoryViewSet):
-
     """
     list:
     Returns a list of all events.
@@ -196,16 +195,11 @@
 
     # override the default queryset to allow filtering by URL arguments
     def get_queryset(self):
+        user = get_request_user(self.request)
         queryset = Event.objects.all()
 
-<<<<<<< HEAD
         # all requests from anonymous or public users must only return public data
-        if not user.is_authenticated or user.role.is_public:
-=======
-        user = get_request_user(self.request)
-        # all requests from anonymous users must only return public data
-        if not user or not user.is_authenticated:
->>>>>>> 63d49c34
+        if not user or not user.is_authenticated or user.role.is_public:
             return queryset.filter(public=True)
         # admins have full access to all fields
         elif user.role.is_superadmin or user.role.is_admin:
@@ -242,15 +236,9 @@
 
     # override the default serializer_class to ensure the requester sees only permitted data
     def get_serializer_class(self):
-<<<<<<< HEAD
-        user = self.request.user
+        user = get_request_user(self.request)
         # all requests from anonymous or public users must use the public serializer
-        if not user.is_authenticated or user.role.is_public:
-=======
-        user = get_request_user(self.request)
-        # all requests from anonymous users must use the public serializer
-        if not user or not user.is_authenticated:
->>>>>>> 63d49c34
+        if not user or not user.is_authenticated or user.role.is_public:
             return EventPublicSerializer
         # admins have access to all fields
         elif user.role.is_superadmin or user.role.is_admin:
@@ -297,7 +285,6 @@
 
 
 class EventEventGroupViewSet(HistoryViewSet):
-
     """
     list:
     Returns a list of all event event groups.
@@ -340,18 +327,9 @@
 
     # override the default serializer_class to ensure the requester sees only permitted data
     def get_serializer_class(self):
-<<<<<<< HEAD
-        user = self.request.user
+        user = get_request_user(self.request)
         # all requests from anonymous or public users must use the public serializer
-        if not user.is_authenticated or user.role.is_public:
-=======
-        user = get_request_user(self.request)
-        # all requests from anonymous users must use the public serializer
-        if not user or not user.is_authenticated:
-            return EventEventGroupPublicSerializer
-        # all list requests, and all requests from public users, must use the public serializer
-        if self.action == 'list' or user.role.is_public:
->>>>>>> 63d49c34
+        if not user or not user.is_authenticated or user.role.is_public:
             return EventEventGroupPublicSerializer
         # admins have access to all fields
         if user.role.is_superadmin or user.role.is_admin:
@@ -362,7 +340,6 @@
 
 
 class EventGroupViewSet(HistoryViewSet):
-
     """
     list:
     Returns a list of all event groups.
@@ -397,18 +374,9 @@
 
     # override the default serializer_class to ensure the requester sees only permitted data
     def get_serializer_class(self):
-<<<<<<< HEAD
-        user = self.request.user
+        user = get_request_user(self.request)
         # all requests from anonymous or public users must use the public serializer
-        if not user.is_authenticated or user.role.is_public:
-=======
-        user = get_request_user(self.request)
-        # all requests from anonymous users must use the public serializer
-        if not user or not user.is_authenticated:
-            return EventGroupPublicSerializer
-        # all list requests, and all requests from public users, must use the public serializer
-        if self.action == 'list' or user.role.is_public:
->>>>>>> 63d49c34
+        if not user or not user.is_authenticated or user.role.is_public:
             return EventGroupPublicSerializer
         # authenticated non-public users have access to all fields
         else:
@@ -416,7 +384,6 @@
 
 
 class EventGroupCategoryViewSet(HistoryViewSet):
-
     """
     list:
     Returns a list of all event group categories.
@@ -683,18 +650,9 @@
 
     # override the default serializer_class to ensure the requester sees only permitted data
     def get_serializer_class(self):
-<<<<<<< HEAD
-        user = self.request.user
+        user = get_request_user(self.request)
         # all requests from anonymous or public users must use the public serializer
-        if not user.is_authenticated or user.role.is_public:
-=======
-        user = get_request_user(self.request)
-        # all requests from anonymous users must use the public serializer
-        if not user or not user.is_authenticated:
-            return EventOrganizationPublicSerializer
-        # all list requests, and all requests from public users, must use the public serializer
-        if self.action == 'list' or user.role.is_public:
->>>>>>> 63d49c34
+        if not user or not user.is_authenticated or user.role.is_public:
             return EventOrganizationPublicSerializer
         # creators and admins have access to all fields
         elif self.action == 'create' or user.role.is_superadmin or user.role.is_admin:
@@ -783,18 +741,9 @@
 
     # override the default serializer_class to ensure the requester sees only permitted data
     def get_serializer_class(self):
-<<<<<<< HEAD
-        user = self.request.user
+        user = get_request_user(self.request)
         # all requests from anonymous or public users must use the public serializer
-        if not user.is_authenticated or user.role.is_public:
-=======
-        user = get_request_user(self.request)
-        # all requests from anonymous users must use the public serializer
-        if not user or not user.is_authenticated:
-            return EventLocationPublicSerializer
-        # all list requests, and all requests from public users, must use the public serializer
-        if self.action == 'list' or user.role.is_public:
->>>>>>> 63d49c34
+        if not user or not user.is_authenticated or user.role.is_public:
             return EventLocationPublicSerializer
         # creators and admins have access to all fields
         elif self.action == 'create' or user.role.is_superadmin or user.role.is_admin:
@@ -941,13 +890,13 @@
 
     def get_queryset(self):
         queryset = AdministrativeLevelTwo.objects.all()
-        admin_level_one = self.request.query_params.get('administrativelevelone', None) if self.request else None
-        if admin_level_one is not None and admin_level_one != '':
-            if LIST_DELIMETER in admin_level_one:
-                admin_level_one_list = admin_level_one.split(',')
-                queryset = queryset.filter(administrative_level_one__in=admin_level_one_list)
+        administrative_level_one = self.request.query_params.get('administrativelevelone', None)
+        if administrative_level_one is not None and administrative_level_one != '':
+            if LIST_DELIMETER in administrative_level_one:
+                administrative_level_one_list = administrative_level_one.split(',')
+                queryset = queryset.filter(administrative_level_one__in=administrative_level_one_list)
             else:
-                queryset = queryset.filter(administrative_level_one__exact=admin_level_one)
+                queryset = queryset.filter(administrative_level_one__exact=administrative_level_one)
         return queryset
 
     def get_serializer_class(self):
@@ -1100,18 +1049,9 @@
 
     # override the default serializer_class to ensure the requester sees only permitted data
     def get_serializer_class(self):
-<<<<<<< HEAD
-        user = self.request.user
+        user = get_request_user(self.request)
         # all requests from anonymous or public users must use the public serializer
-        if not user.is_authenticated or user.role.is_public:
-=======
-        user = get_request_user(self.request)
-        # all requests from anonymous users must use the public serializer
-        if not user or not user.is_authenticated:
-            return LocationSpeciesPublicSerializer
-        # all list requests, and all requests from public users, must use the public serializer
-        if self.action == 'list' or user.role.is_public:
->>>>>>> 63d49c34
+        if not user or not user.is_authenticated or user.role.is_public:
             return LocationSpeciesPublicSerializer
         # creators and admins have access to all fields
         elif self.action == 'create' or user.role.is_superadmin or user.role.is_admin:
@@ -1326,18 +1266,9 @@
 
     # override the default serializer_class to ensure the requester sees only permitted data
     def get_serializer_class(self):
-<<<<<<< HEAD
-        user = self.request.user
+        user = get_request_user(self.request)
         # all requests from anonymous or public users must use the public serializer
-        if not user.is_authenticated or user.role.is_public:
-=======
-        user = get_request_user(self.request)
-        # all requests from anonymous users must use the public serializer
-        if not user or not user.is_authenticated:
-            return EventDiagnosisPublicSerializer
-        # all list requests, and all requests from public users, must use the public serializer
-        if self.action == 'list' or user.role.is_public:
->>>>>>> 63d49c34
+        if not user or not user.is_authenticated or user.role.is_public:
             return EventDiagnosisPublicSerializer
         # creators and admins have access to all fields
         elif self.action == 'create' or user.role.is_superadmin or user.role.is_admin:
@@ -1387,18 +1318,9 @@
 
     # override the default serializer_class to ensure the requester sees only permitted data
     def get_serializer_class(self):
-<<<<<<< HEAD
-        user = self.request.user
+        user = get_request_user(self.request)
         # all requests from anonymous or public users must use the public serializer
-        if not user.is_authenticated or user.role.is_public:
-=======
-        user = get_request_user(self.request)
-        # all requests from anonymous users must use the public serializer
-        if not user or not user.is_authenticated:
-            return SpeciesDiagnosisPublicSerializer
-        # all list requests, and all requests from public users, must use the public serializer
-        if self.action == 'list' or user.role.is_public:
->>>>>>> 63d49c34
+        if not user or not user.is_authenticated or user.role.is_public:
             return SpeciesDiagnosisPublicSerializer
         # creators and admins have access to all fields
         elif self.action == 'create' or user.role.is_superadmin or user.role.is_admin:
@@ -1740,9 +1662,9 @@
 
     # override the default serializer_class to ensure the requester sees only permitted data
     def get_serializer_class(self):
-        user = self.request.user
+        user = get_request_user(self.request)
         # all requests from anonymous or public users must use the public serializer
-        if not user.is_authenticated or user.role.is_public:
+        if not user or not user.is_authenticated or user.role.is_public:
             return UserPublicSerializer
         # creators and admins have access to all fields
         elif self.action == 'create' or user.role.is_superadmin or user.role.is_admin:
@@ -1762,6 +1684,7 @@
     # override the default queryset to allow filtering by URL arguments
     def get_queryset(self):
         user = get_request_user(self.request)
+
         # anonymous users cannot see anything
         if not user or not user.is_authenticated:
             return User.objects.none()
@@ -1798,9 +1721,9 @@
 class AuthView(views.APIView):
     """
     create:
-    Creates an auth.
-    """
-    
+    Determines if the submitted username and password match a user and whether the user is active
+    """
+
     authentication_classes = (CustomBasicAuthentication,)
     serializer_class = UserSerializer
 
@@ -1837,8 +1760,6 @@
 
 
 class CircleViewSet(HistoryViewSet):
-<<<<<<< HEAD
-=======
     """
     list:
     Returns a list of all circles.
@@ -1858,16 +1779,14 @@
     delete:
     Deletes a circle.
     """
-    queryset = Circle.objects.all()
->>>>>>> 63d49c34
     serializer_class = CircleSerlializer
 
     # override the default queryset to allow filtering by URL arguments
     def get_queryset(self):
-        user = self.request.user
+        user = get_request_user(self.request)
 
         # anonymous users cannot see anything
-        if not user.is_authenticated:
+        if not user or not user.is_authenticated:
             return Circle.objects.none()
         # admins and superadmins can see everything
         elif user.role.is_superadmin or user.role.is_admin:
@@ -1923,7 +1842,7 @@
         if user.role.is_superadmin or user.role.is_admin:
             return OrganizationAdminSerializer if not slim else OrganizationSlimSerializer
         # partner requests only have access to a more limited list of fields
-        if user.role.is_admin or user.role.is_partner or user.role.is_partnermanager or user.role.is_partneradmin:
+        if user.role.is_partner or user.role.is_partnermanager or user.role.is_partneradmin:
             return OrganizationSerializer if not slim else OrganizationSlimSerializer
         # all other requests are rejected
         else:
@@ -1933,6 +1852,7 @@
 
     # override the default queryset to allow filtering by URL arguments
     def get_queryset(self):
+        user = get_request_user(self.request)
         queryset = Organization.objects.all()
 
         if self.request:
@@ -1948,7 +1868,6 @@
             if laboratory is not None and laboratory in ['True', 'true', 'False', 'false']:
                 queryset = queryset.filter(laboratory__exact=laboratory)
 
-        user = get_request_user(self.request)
         # all requests from anonymous users must only return published data
         if not user or not user.is_authenticated:
             return queryset.filter(do_not_publish=False)
@@ -2048,6 +1967,7 @@
     # NOTE: this is being done in its own method to adhere to the DRY Principle
     def build_queryset(self, query_params, get_user_contacts):
         user = get_request_user(self.request)
+
         # anonymous users cannot see anything
         if not user or not user.is_authenticated:
             return Contact.objects.none()
@@ -2199,6 +2119,7 @@
     # NOTE: this is being done in its own method to adhere to the DRY Principle
     def build_queryset(self, query_params, get_user_searches):
         user = get_request_user(self.request)
+
         # anonymous users cannot see anything
         if not user or not user.is_authenticated:
             return Search.objects.none()
@@ -2230,8 +2151,6 @@
 
 
 class CSVEventSummaryPublicRenderer(csv_renderers.PaginatedCSVRenderer):
-    # Not visible in api 
-    
     header = ['id', 'type', 'affected', 'start_date', 'end_date', 'states', 'counties',  'species', 'eventdiagnoses']
     labels = {'id': 'Event ID', 'type': 'Event Type', 'affected': 'Number Affected', 'start_date': 'Event Start Date',
               'end_date': 'Event End Date', 'states': 'States (or equivalent)', 'counties': 'Counties (or equivalent)',
@@ -2282,17 +2201,11 @@
                 queryset = queryset.order_by('id')
         else:
             queryset = queryset.order_by('id')
-<<<<<<< HEAD
-        user = self.request.user
-        no_page = True if 'no_page' in self.request.query_params else False
-        serializer = None
-=======
-
+
+        user = get_request_user(self.request)
         no_page = True if self.request and 'no_page' in self.request.query_params else False
->>>>>>> 63d49c34
 
         # determine the appropriate serializer to ensure the requester sees only permitted data
-        user = get_request_user(self.request)
         # anonymous user must use the public serializer
         if not user or not user.is_authenticated:
             if no_page:
@@ -2448,17 +2361,17 @@
                     del ordered_query_params[param]
             if len(ordered_query_params) > 0:
                 admin_user = User.objects.get(pk=1)
-                if not user.is_authenticated:
+                if not user or not user.is_authenticated:
                     search = Search.objects.filter(data=ordered_query_params, created_by=admin_user).first()
                 else:
                     search = Search.objects.filter(data=ordered_query_params, created_by=user).first()
                 if not search:
-                    if not user.is_authenticated:
+                    if not user or not user.is_authenticated:
                         search = Search.objects.create(data=ordered_query_params, created_by=admin_user)
                     else:
                         search = Search.objects.create(data=ordered_query_params, created_by=user)
                 search.count += 1
-                search.modified_by = admin_user if not user.is_authenticated else user
+                search.modified_by = admin_user if not user or not user.is_authenticated else user
                 search.save()
 
         # then proceed to build the queryset
