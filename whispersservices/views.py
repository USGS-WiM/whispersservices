--- conflicted
+++ resolved
@@ -1677,61 +1677,6 @@
     """
     serializer_class = CommentSerializer
 
-<<<<<<< HEAD
-    # def can_access(self, obj):
-    #     if obj is None:
-    #         return False
-    #     model_name = None
-    #     if hasattr('content_type', obj):
-    #         model_name = obj.content_type.model
-    #     if model_name:
-    #         if model_name not in ['servicerequest', 'event', 'eventlocation', 'eventeventgroup']:
-    #             return False
-    #         elif model_name == 'servicerequest':
-    #             servicerequest = ServiceRequest.objects.filter(id=self.request.data['object_id']).first()
-    #             if (self.request.user.id == servicerequest.created_by.id
-    #                     or (self.request.user.organization.id == servicerequest.created_by.organization.id
-    #                         and (self.request.user.role.is_partneradmin
-    #                              or self.request.user.role.is_partnermanager))):
-    #                 return True
-    #             else:
-    #                 return False
-    #         elif model_name in ['event', 'eventlocation', 'eventeventgroup']:
-    #             event = None
-    #             if model_name == 'event':
-    #                 event = Event.objects.get(pk=int(self.request.data['object_id']))
-    #             elif model_name == 'eventlocation':
-    #                 event = EventLocation.objects.get(pk=int(self.request.data['object_id'])).event
-    #             elif model_name == 'eventeventgroup':
-    #                 event = EventEventGroup.objects.get(pk=int(self.request.data['object_id'])).event
-    #             if event:
-    #                 if (self.request.user.id == event.created_by.id
-    #                         or (self.request.user.organization.id == event.created_by.organization.id
-    #                             and (self.request.user.role.is_partneradmin
-    #                                  or self.request.user.role.is_partnermanager))):
-    #                     return True
-    #                 else:
-    #                     collaborators = list(User.objects.filter(
-    #                         Q(readevents__in=[event.id]) | Q(writeevents__in=[event.id])
-    #                     ).values_list('id', flat=True))
-    #                     if self.request.user.id in collaborators:
-    #                         return True
-    #                     else:
-    #                         return False
-    #             else:
-    #                 return False
-    #         else:
-    #             return False
-    #     else:
-    #         return False
-
-    # TODO: this only gets user-owned and user org-owned... what about collab?
-    # override the default queryset to allow filtering by URL arguments
-    def get_queryset(self):
-        user = get_request_user(self.request)
-        queryset = Comment.objects.all()
-        empty_queryset = Comment.objects.none()
-=======
     # override the default queryset to allow filtering by URL arguments
     def get_queryset(self):
         user = get_request_user(self.request)
@@ -1765,35 +1710,11 @@
         # otherwise return nothing
         else:
             return Comment.objects.none()
->>>>>>> 86480e9c
 
         contains = self.request.query_params.get('contains', None) if self.request else None
         if contains is not None:
             queryset = queryset.filter(comment__contains=contains)
-
-        # anonymous users cannot see anything
-        if not user or not user.is_authenticated:
-            return empty_queryset
-        # admins and superadmins can see everything
-        elif user.role.is_superadmin or user.role.is_admin:
-            return queryset
-        # for all non-admins, pk requests can only return data to the owner or their org or collaborators
-        elif self.action in PK_REQUESTS:
-            pk = self.request.parser_context['kwargs'].get('pk', None)
-            if pk is not None and pk.isdigit():
-                return Comment.objects.filter(pk=pk).filter(
-                    Q(created_by=user.id) | Q(created_by__organization=user.organization.id)).first()
-                # return obj if self.can_access(pk) else empty_queryset
-            else:
-                raise NotFound
-        elif self.action == 'list':
-            return queryset.filter(Q(created_by=user.id) | Q(created_by__organization=user.organization.id))
-        # all create requests imply that the requester is the owner, so use allow non-public data
-        elif self.action == 'create':
-            return queryset
-        # all other requests return no data
-        else:
-            return empty_queryset
+        return queryset
 
 
 class CommentTypeViewSet(HistoryViewSet):
