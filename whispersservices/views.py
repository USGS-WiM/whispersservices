import re
from datetime import datetime as dt
from collections import OrderedDict
from django.core.mail import EmailMessage
from django.utils import timezone
from django.db.models import Count, Q
from django.db.models.functions import Now
from django.contrib.auth import get_user_model
from rest_framework import views, viewsets, authentication, filters
from rest_framework.decorators import action
from rest_framework.permissions import IsAuthenticated
from rest_framework.response import Response
from rest_framework.parsers import BaseParser
from rest_framework.exceptions import PermissionDenied, NotFound
from rest_framework.settings import api_settings
from rest_framework_csv import renderers as csv_renderers
from whispersservices.serializers import *
from whispersservices.models import *
from whispersservices.permissions import *
from whispersservices.pagination import *
from whispersservices.authentication import *
from dry_rest_permissions.generics import DRYPermissions
User = get_user_model()

# TODO: implement type checking on custom actions to prevent internal server error (HTTP 500)

########################################################################################################################
#
#  copyright: 2017 WiM - USGS
#  authors: Aaron Stephenson USGS WIM (Web Informatics and Mapping)
#
#  In Django, a view is what takes a Web request and returns a Web response. The response can be many things, but most
#  of the time it will be a Web page, a redirect, or a document. In this case, the response will almost always be data
#  in JSON format.
#
#  All these views are written as Class-Based Views (https://docs.djangoproject.com/en/2.0/topics/class-based-views/)
#  because that is the paradigm used by Django Rest Framework (http://www.django-rest-framework.org/api-guide/views/)
#  which is the toolkit we used to create web services in Django.
#
#
########################################################################################################################


class PlainTextParser(BaseParser):
    media_type = 'text/plain'

    def parse(self, stream, media_type=None, parser_context=None):
        text = stream.read().decode("utf-8")
        if (text.startswith('"') and text.endswith('"')) or (text.startswith("'") and text.endswith("'")):
            text = text[1:-1]
        return text


PK_REQUESTS = ['retrieve', 'update', 'partial_update', 'destroy']
LIST_DELIMITER = ','
EMAIL_WHISPERS = settings.EMAIL_WHISPERS
whispers_email_address = Configuration.objects.filter(name='whispers_email_address').first()
if whispers_email_address and whispers_email_address.value.count('@') == 1:
    EMAIL_WHISPERS = whispers_email_address.value


def get_request_user(request):
    if request:
        return request.user
    else:
        return None


def construct_email(request_data, requester_email, message):
    # construct and send the request email
    subject = "Assistance Request"
    body = "A person (" + requester_email + ") has requested assistance:\r\n\r\n"
    body += message + "\r\n\r\n"
    body += request_data
    from_address = EMAIL_WHISPERS
    to_list = [EMAIL_WHISPERS, ]
    bcc_list = []
    reply_list = [requester_email, ]
    headers = None  # {'Message-ID': 'foo'}
    email = EmailMessage(subject, body, from_address, to_list, bcc_list, reply_to=reply_list, headers=headers)
    if settings.ENVIRONMENT in ['production', 'test']:
        try:
            email.send(fail_silently=False)
            return Response({"status": 'email sent'}, status=200)
        except TypeError:
            return Response({"status": "send email failed, please contact the administrator."}, status=500)
    else:
        return Response(email.__dict__, status=200)


def generate_notification_request_new(lookup_table, request):
    user = get_request_user(request)
    user = user if user else User.objects.filter(id=1).first()
    # source: User requesting a new option.
    source = user.username
    # recipients: WHISPers admin team
    recipients = list(User.objects.filter(role__in=[1, 2]).values_list('id', flat=True))
    # email forwarding: Automatic, to whispers@usgs.gov
    email_to = [User.objects.filter(id=1).values('email').first()['email'], ]
    msg_tmp = NotificationMessageTemplate.objects.filter(name='New Lookup Item Request').first()
    subject = msg_tmp.subject_template.format(lookup_table=lookup_table, lookup_item=request.data)
    body = msg_tmp.body_template.format(first_name=user.first_name, last_name=user.last_name, email=user.email,
                                  organization=user.organization.name, lookup_table=lookup_table,
                                  lookup_item=request.data)
    event = None
    from whispersservices.immediate_tasks import generate_notification
    generate_notification.delay(recipients, source, event, 'userdashboard', subject, body, True, email_to)
    return Response({"status": 'email sent'}, status=200)


######
#
#  Abstract Base Classes
#
######


class AuthLastLoginMixin(object):
    """
    This class will update the user's last_login field each time a request is received
    """

    def finalize_response(self, request, *args, **kwargs):
        user = request.user
        if user.is_authenticated:
            user.last_login = timezone.now()
            user.save(update_fields=['last_login'])
        return super(AuthLastLoginMixin, self).finalize_response(request, *args, **kwargs)


class HistoryViewSet(AuthLastLoginMixin, viewsets.ModelViewSet):
    """
    This class will automatically assign the User ID to the created_by and modified_by history fields when appropriate
    """

    permission_classes = (DRYPermissions,)
    pagination_class = StandardResultsSetPagination
    filter_backends = (filters.OrderingFilter,)

    def perform_create(self, serializer):
        if self.basename != 'users':
            serializer.save(created_by=self.request.user, modified_by=self.request.user)
        else:
            serializer.save()

    def perform_update(self, serializer):
        if self.basename != 'users':
            serializer.save(modified_by=self.request.user)
        else:
            serializer.save()

    # override the default pagination to allow disabling of pagination
    def paginate_queryset(self, *args, **kwargs):
        if not self.request:
            return super().paginate_queryset(*args, **kwargs)
        elif 'no_page' in self.request.query_params:
            return None
        return super().paginate_queryset(*args, **kwargs)


class ReadOnlyHistoryViewSet(AuthLastLoginMixin, viewsets.ReadOnlyModelViewSet):
    """
    This class will only allow GET requests (list and retrieve)
    """

    pagination_class = StandardResultsSetPagination
    filter_backends = (filters.OrderingFilter,)

    # override the default pagination to allow disabling of pagination
    def paginate_queryset(self, *args, **kwargs):
        if not self.request:
            return super().paginate_queryset(*args, **kwargs)
        elif 'no_page' in self.request.query_params:
            return None
        return super().paginate_queryset(*args, **kwargs)


######
#
#  Events
#
######


class EventViewSet(HistoryViewSet):
    """
    list:
    Returns a list of all events.

    create:
    Creates a new event.
    
    read:
    Returns an event by id.
    
    update:
    Updates an event.
    
    partial_update:
    Updates parts of an event.
    
    delete:
    Deletes an event.
    """

    @action(detail=True, methods=['post'])
    def alert_collaborator(self, request, pk=None):
        # expected JSON fields: "recipients" (list of integers, required), "comment" (string, optional)
        if request is None or not request.user or not request.user.is_authenticated or request.user.role.is_public:
            raise PermissionDenied

        event = Event.objects.filter(id=pk).first()
        if not event:
            raise NotFound

        user = get_request_user(self.request)

        # only 'qualified users' may send alerts (someone with edit permissions on event)
        # (admins or the creator or a manager/admin member of the creator's org or a write_collaborator)
        qualified_event_user_ids = set(list(User.objects.filter(
            Q(eventwriteusers__event_id=event.id) |
            Q(organization=event.created_by.organization.id, role__in=[3, 4]) |
            Q(organization__in=event.created_by.parent_organizations, role__in=[3, 4]) |
            Q(id=event.created_by.id) |
            Q(role__in=[1, 2])).values_list('id', flat=True)))
        if user.id not in qualified_event_user_ids:
            raise PermissionDenied

        # validate that the POST body contains a required recipients list and possibly an optional comment
        recipients_message = "A field named \"recipients\" containing a list/array of collaborator User IDs"
        recipients_message += " is required to create collaborator alerts."
        if 'recipients' in request.data:
            recipient_ids = request.data['recipients']
            if not isinstance(recipient_ids, list) or not all(isinstance(x, int) for x in recipient_ids):
                raise serializers.ValidationError(recipients_message)
            else:
                event_user_ids = set(list(User.objects.filter(
                    Q(eventreadusers__event_id=event.id) |
                    Q(eventwriteusers__event_id=event.id) |
                    Q(organization=event.created_by.organization.id, role__in=[3, 4]) |
                    Q(organization__in=event.created_by.parent_organizations, role__in=[3, 4]) |
                    Q(id=event.created_by.id) |
                    Q(role__in=[1, 2])).values_list('id', flat=True)))
                # validate that the recipients are all collaborators of the event (or have access to the event)
                if not all(r_id in event_user_ids for r_id in recipient_ids):
                    message = "One or more submitted recipient IDs are not eligible to receive alerts about this event."
                    message += " Eligible recipients are collaborators of this event or"
                    message += " users in the same organization as the creator of this event, or system administrators."
                    raise serializers.ValidationError(message)
        else:
            raise serializers.ValidationError(recipients_message)
        comment_message = "A field named \"comment\" may only contain a string value."
        if 'comment' in request.data:
            comment = request.data['comment']
            if not isinstance(comment, str):
                raise serializers.ValidationError(comment_message)
        else:
            comment = None
        # Collaborator alert is also logged as an event-level comment.
        if comment:
            comment_type = CommentType.objects.filter(name='Collaborator Alert').first()
            if comment_type is not None:
                Comment.objects.create(content_object=event, comment=comment, comment_type=comment_type,
                                       created_by=user, modified_by=user)

        # source: A qualified user (someone with edit permissions on event) who creates a collaborator alert.
        source = user.username
        # recipients: user(s) chosen from among the collaborator list
        recipients = User.objects.filter(id__in=recipient_ids)
        recipient_ids = [user.id for user in recipients]
        recipient_names = ''
        for user in recipients:
            recipient_names += ", " + user.first_name + " " + user.last_name
        recipient_names = recipient_names.replace(", ", "", 1)
        # email forwarding: Automatic, to all users included in the notification request.
        email_to = list(User.objects.filter(id__in=recipient_ids).values_list('email', flat=True))
        msg_tmp = NotificationMessageTemplate.objects.filter(name='Alert Collaborator').first()
        subject = msg_tmp.subject_template.format(event_id=event.id)
        body = msg_tmp.body_template.format(
            first_name=user.first_name, last_name=user.last_name, organization=user.organization.name,
            event_id=event.id, comment=comment, recipients=recipient_names)
        from whispersservices.immediate_tasks import generate_notification
        generate_notification.delay(recipient_ids, source, event.id, 'event', subject, body, True, email_to)
        return Response({"status": 'email sent'}, status=200)

    @action(detail=True, methods=['post'], parser_classes=(PlainTextParser,))
    def request_collaboration(self, request, pk=None):
        if request is None or not request.user.is_authenticated:
            raise PermissionDenied

        user = get_request_user(self.request)
        # source: User requesting that they be a collaborator on an event.
        source = user.username
        event = Event.objects.filter(id=pk).first()
        if not event:
            raise NotFound

        event_owner = event.created_by
        # recipients: event owner, org manager, org admin
        recipients = list(User.objects.filter(
            Q(id=event_owner.id) | Q(role__in=[3, 4], organization=event_owner.organization.id) | Q(
                role__in=[3, 4], organization__in=event_owner.parent_organizations)
        ).values_list('id', flat=True))
        # email forwarding: Automatic, to event owner, organization manager, and organization admin
        email_to = list(User.objects.filter(
            Q(id=event_owner.id) | Q(role__in=[3, 4], organization=event_owner.organization.id) | Q(
                role__in=[3, 4], organization__in=event_owner.parent_organizations)
        ).values_list('email', flat=True))
        msg_tmp = NotificationMessageTemplate.objects.filter(name='Collaboration Request').first()
        subject = msg_tmp.subject_template.format(event_id=event.id)
        # {first_name,last_name,organization,event_id,comment,email}
        body = msg_tmp.body_template.format(first_name=user.first_name, last_name=user.last_name, email=user.email,
                                            organization=user.organization, event_id=event.id, comment=request.data)
        from whispersservices.immediate_tasks import generate_notification
        generate_notification.delay(recipients, source, event.id, 'event', subject, body, True, email_to)
        return Response({"status": 'email sent'}, status=200)

    # TODO: would this be true?
    def destroy(self, request, *args, **kwargs):
        # if the event is complete, it cannot be deleted
        if self.get_object().complete:
            message = "A complete event may not be changed"
            message += " unless the event is first re-opened by the event owner or an administrator."
            raise serializers.ValidationError(message)
        elif self.get_object().eventgroups:
            eventgroups_min_events = []
            eventgroups = EventGroup.objects.filter(events=self.get_object().id)
            for eg in eventgroups:
                eventgroup = EventGroup.objects.filter(id=eg.id).annotate(num_events=Count('events'))
                if eventgroup[0].num_events == 2:
                    eventgroups_min_events.append(eventgroup[0].id)
            if len(eventgroups_min_events) > 0:
                message = "An event may not be deleted if any event group " + str(eventgroups_min_events)
                message += " to which it belongs would have fewer than two events following this delete."
                raise serializers.ValidationError(message)

        return super(EventViewSet, self).destroy(request, *args, **kwargs)

    # override the default queryset to allow filtering by URL arguments
    def get_queryset(self):
        user = get_request_user(self.request)
        queryset = Event.objects.all()

        # all requests from anonymous or public users must only return public data
        if not user or not user.is_authenticated or user.role.is_public:
            return queryset.filter(public=True)
        # admins have full access to all fields
        elif user.role.is_superadmin or user.role.is_admin:
            return queryset
        # for all non-admins, pk requests can only return non-public data to the owner or their org or collaborators
        elif self.action in PK_REQUESTS:
            pk = self.request.parser_context['kwargs'].get('pk', None)
            if pk is not None and pk.isdigit():
                queryset = Event.objects.filter(id=pk)
                if queryset:
                    obj = queryset[0]
                    if obj:
                        read_collaborators = []
                        write_collaborators = []
                        if obj.read_collaborators:
                            read_collaborators = list(
                                User.objects.filter(readevents=obj.id).values_list('id', flat=True))
                        if obj.write_collaborators:
                            write_collaborators = list(
                                User.objects.filter(writeevents=obj.id).values_list('id', flat=True))
                        if (user.id == obj.created_by.id
                                or user.organization.id == obj.created_by.organization.id
                                or user.organization.id in obj.created_by.parent_organizations
                                or user.id in read_collaborators or user.id in write_collaborators):
                            return queryset
                        else:
                            return queryset.filter(public=True)
            raise NotFound
        # all create requests imply that the requester is the owner, so use allow non-public data
        elif self.action == 'create':
            return queryset
        # all other requests must only return public data
        else:
            return queryset.filter(public=True)

    # override the default serializer_class to ensure the requester sees only permitted data
    def get_serializer_class(self):
        user = get_request_user(self.request)
        # all requests from anonymous or public users must use the public serializer
        if not user or not user.is_authenticated or user.role.is_public:
            return EventPublicSerializer
        # admins have access to all fields
        elif user.role.is_superadmin or user.role.is_admin:
            return EventAdminSerializer
        # for all non-admins, primary key requests can only be performed by the owner or their org or collaborators
        elif self.action in PK_REQUESTS:
            pk = self.request.parser_context['kwargs'].get('pk', None)
            if pk is not None and pk.isdigit():
                obj = Event.objects.filter(id=pk).first()
                if obj:
                    read_collaborators = []
                    write_collaborators = []
                    if obj.read_collaborators:
                        read_collaborators = list(
                            User.objects.filter(readevents=obj.id).values_list('id', flat=True))
                    if obj.write_collaborators:
                        write_collaborators = list(
                            User.objects.filter(writeevents=obj.id).values_list('id', flat=True))
                    if user.id in read_collaborators:
                        # read_collaborators members can only retrieve
                        if self.action == 'retrieve':
                            return EventSerializer
                        else:
                            raise PermissionDenied
                    # write_collaborators members and org partners can retrieve and update but not delete
                    elif user.id in write_collaborators or (
                            (user.organization.id == obj.created_by.organization.id
                             or user.organization.id in obj.created_by.parent_organizations)
                            and (user.role.is_affiliate or user.role.is_partner)):
                        if self.action == 'delete':
                            raise PermissionDenied
                        else:
                            return EventSerializer
                    # owner and org partner managers and org partner admins have full access to non-admin fields
                    elif user.id == obj.created_by.id or (
                            (user.organization.id == obj.created_by.organization.id
                             or user.organization.id in obj.created_by.parent_organizations)
                            and (user.role.is_partnermanager or user.role.is_partneradmin)):
                        return EventSerializer
            return EventPublicSerializer
        # all create requests imply that the requester is the owner, so use the owner serializer
        elif self.action == 'create':
            return EventSerializer
        # non-admins and non-owners (and non-owner orgs and collaborators) must use the public serializer
        else:
            return EventPublicSerializer


class EventEventGroupViewSet(HistoryViewSet):
    """
    list:
    Returns a list of all event event groups.

    create:
    Creates a new event event group.
    
    read:
    Returns an event event group by id.
    
    update:
    Updates an event event group.
    
    partial_update:
    Updates parts of an event event group.
    
    delete:
    Deletes an event event group.
    """

    def destroy(self, request, *args, **kwargs):
        # if the related event is complete, no relates to eventgroups can be deleted
        if self.get_object().event.complete:
            message = "EventGroup for a complete event may not be changed"
            message += " unless the event is first re-opened by the event owner or an administrator."
            raise serializers.ValidationError(message)
        return super(EventEventGroupViewSet, self).destroy(request, *args, **kwargs)

    # override the default queryset to allow filtering by user type
    def get_queryset(self):
        user = get_request_user(self.request)
        # "Biologically Equivalent (Public)" category events only type visible to users not on WHISPers staff
        if not user or not user.is_authenticated:
            return EventEventGroup.objects.filter(event_group__category__name='Biologically Equivalent (Public)')
        # admins have access to all records
        if (user.role.is_superadmin or user.role.is_admin
                or user.organization.id == int(Configuration.objects.filter(name='nwhc_organization').first().value)):
            return EventEventGroup.objects.all()
        else:
            return EventEventGroup.objects.filter(event_group__category__name='Biologically Equivalent (Public)')

    # override the default serializer_class to ensure the requester sees only permitted data
    def get_serializer_class(self):
        user = get_request_user(self.request)
        # all requests from anonymous or public users must use the public serializer
        if not user or not user.is_authenticated or user.role.is_public:
            return EventEventGroupPublicSerializer
        # admins have access to all fields
        if user.role.is_superadmin or user.role.is_admin:
            return EventEventGroupSerializer
        # non-admins and non-owners (and non-owner orgs) must use the public serializer
        else:
            return EventEventGroupPublicSerializer


class EventGroupViewSet(HistoryViewSet):
    """
    list:
    Returns a list of all event groups.

    create:
    Creates a new event group.
    
    read:
    Returns an event group by id.
    
    update:
    Updates an event group.
    
    partial_update:
    Updates parts of an event group.
    
    delete:
    Deletes an event group.
    """

    # override the default queryset to allow filtering by user type
    def get_queryset(self):
        user = get_request_user(self.request)
        # "Biologically Equivalent (Public)" category events only type visible to users not on WHISPers staff
        if not user or not user.is_authenticated:
            return EventGroup.objects.filter(category__name='Biologically Equivalent (Public)')
        # admins have access to all records
        if user.role.is_superadmin or user.role.is_admin:
            return EventGroup.objects.all()
        else:
            return EventGroup.objects.filter(category__name='Biologically Equivalent (Public)')

    # override the default serializer_class to ensure the requester sees only permitted data
    def get_serializer_class(self):
        user = get_request_user(self.request)
        # all requests from anonymous or public users must use the public serializer
        if not user or not user.is_authenticated or user.role.is_public:
            return EventGroupPublicSerializer
        # authenticated non-public users have access to all fields
        else:
            return EventGroupSerializer


class EventGroupCategoryViewSet(HistoryViewSet):
    """
    list:
    Returns a list of all event group categories.

    create:
    Creates a new event group category.
    
    read:
    Returns an event group category by id.
    
    update:
    Updates an event group category.
    
    partial_update:
    Updates parts of an event group category.
    
    delete:
    Deletes an event group category.
    """
    serializer_class = EventGroupCategorySerializer

    # override the default queryset to allow filtering by user type
    def get_queryset(self):
        user = get_request_user(self.request)
        # "Biologically Equivalent (Public)" category events only type visible to users not on WHISPers staff
        if not user or not user.is_authenticated:
            return EventGroupCategory.objects.filter(name='Biologically Equivalent (Public)')
        # admins have access to all records
        if (user.role.is_superadmin or user.role.is_admin
                or user.organization.id == int(Configuration.objects.filter(name='nwhc_organization').first().value)):
            return EventGroupCategory.objects.all()
        else:
            return EventGroupCategory.objects.filter(name='Biologically Equivalent (Public)')


class EventTypeViewSet(HistoryViewSet):
    """
    list:
    Returns a list of all event types.

    create:
    Creates a new event type.
    
    read:
    Returns an event type by id.
    
    update:
    Updates an event type.
    
    partial_update:
    Updates parts of an event type.
    
    delete:
    Deletes an event type.
    """
    queryset = EventType.objects.all()
    serializer_class = EventTypeSerializer


class StaffViewSet(HistoryViewSet):
    """
    list:
    Returns a list of all staff.

    create:
    Creates a new staff member.
    
    read:
    Returns a staff member by id.
    
    update:
    Updates a staff member.
    
    partial_update:
    Updates parts of a staff member.
    
    delete:
    Deletes a staff member.
    """
    serializer_class = StaffSerializer

    # override the default queryset to allow filtering by URL arguments
    def get_queryset(self):
        user = get_request_user(self.request)

        # all requests from anonymous users return nothing
        if not user or not user.is_authenticated:
            return Staff.objects.none()
        # admins and superadmins can see everything
        elif user.role.is_superadmin or user.role.is_admin:
            queryset = Staff.objects.all()
        # otherwise return nothing
        else:
            return Staff.objects.none()

        return queryset


class LegalStatusViewSet(HistoryViewSet):
    """
    list:
    Returns a list of all legal statuses.

    create:
    Creates a new legal status.
    
    read:
    Returns a legal status by id.
    
    update:
    Updates a legal status.
    
    partial_update:
    Updates parts of a legal status.
    
    delete:
    Deletes a legal status.
    """
    queryset = LegalStatus.objects.all()
    serializer_class = LegalStatusSerializer


class EventStatusViewSet(HistoryViewSet):
    """
    list:
    Returns a list of all event statuses.

    create:
    Creates a new event status.
    
    read:
    Returns an event status by id.
    
    update:
    Updates an event status.
    
    partial_update:
    Updates parts of an event status.
    
    delete:
    Deletes an event status.
    """
    queryset = EventStatus.objects.all()
    serializer_class = EventStatusSerializer


class EventAbstractViewSet(HistoryViewSet):
    """
    list:
    Returns a list of all event abstracts.

    create:
    Creates a new event abstract.
    
    read:
    Returns an event abstract by id.
    
    update:
    Updates an event abstract.
    
    partial_update:
    Updates parts of an event abstract.
    
    delete:
    Deletes an event abstract.
    """
    # not visible in api

    serializer_class = EventAbstractSerializer

    def destroy(self, request, *args, **kwargs):
        # if the related event is complete, no relates to abstracts can be deleted
        if self.get_object().event.complete:
            message = "Abstracts from a complete event may not be changed"
            message += " unless the event is first re-opened by the event owner or an administrator."
            raise serializers.ValidationError(message)
        return super(EventAbstractViewSet, self).destroy(request, *args, **kwargs)

    def get_queryset(self):
        queryset = EventAbstract.objects.all()
        contains = self.request.query_params.get('contains', None) if self.request else None
        if contains is not None:
            queryset = queryset.filter(text__contains=contains)
        return queryset


class EventCaseViewSet(HistoryViewSet):
    """
    list:
    Returns a list of all event cases.

    create:
    Creates a new event case.
    
    read:
    Returns an event case by id.
    
    update:
    Updates an event case.
    
    partial_update:
    Updates parts of an event case.
    
    delete:
    Deletes an event case.
    """
    queryset = EventCase.objects.all()
    serializer_class = EventCaseSerializer

    def destroy(self, request, *args, **kwargs):
        # if the related event is complete, no relates to cases can be deleted
        if self.get_object().event.complete:
            message = "Cases from a complete event may not be changed"
            message += " unless the event is first re-opened by the event owner or an administrator."
            raise serializers.ValidationError(message)
        return super(EventCaseViewSet, self).destroy(request, *args, **kwargs)


class EventLabsiteViewSet(HistoryViewSet):
    """
    list:
    Returns a list of all event lab sites.

    create:
    Creates a new event lab site.
    
    read:
    Returns an event lab site by id.
    
    update:
    Updates an event lab site.
    
    partial_update:
    Updates parts of an event lab site.
    
    delete:
    Deletes an event lab site.
    """
    queryset = EventLabsite.objects.all()
    serializer_class = EventLabsiteSerializer

    def destroy(self, request, *args, **kwargs):
        # if the related event is complete, no relates to labsites can be deleted
        if self.get_object().event.complete:
            message = "Labsites from a complete event may not be changed"
            message += " unless the event is first re-opened by the event owner or an administrator."
            raise serializers.ValidationError(message)
        return super(EventLabsiteViewSet, self).destroy(request, *args, **kwargs)


class EventOrganizationViewSet(HistoryViewSet):
    """
    list:
    Returns a list of all event organizations.

    create:
    Creates a new event organization.
    
    read:
    Returns an event organization by id.
    
    update:
    Updates an event organization.
    
    partial_update:
    Updates parts of an event organization.
    
    delete:
    Deletes an event organization.
    """
    queryset = EventOrganization.objects.all()

    def destroy(self, request, *args, **kwargs):
        # if the related event is complete, no relates to organizations can be deleted
        if self.get_object().event.complete:
            message = "Organizations from a complete event may not be changed"
            message += " unless the event is first re-opened by the event owner or an administrator."
            raise serializers.ValidationError(message)
        return super(EventOrganizationViewSet, self).destroy(request, *args, **kwargs)

    # override the default serializer_class to ensure the requester sees only permitted data
    def get_serializer_class(self):
        user = get_request_user(self.request)
        # all requests from anonymous or public users must use the public serializer
        if not user or not user.is_authenticated or user.role.is_public:
            return EventOrganizationPublicSerializer
        # creators and admins have access to all fields
        elif self.action == 'create' or user.role.is_superadmin or user.role.is_admin:
            return EventOrganizationSerializer
        # for all non-admins, requests requiring a primary key can only be performed by the owner or their org
        elif self.action in PK_REQUESTS:
            pk = self.request.parser_context['kwargs'].get('pk', None)
            if pk is not None and pk.isdigit():
                obj = EventOrganization.objects.filter(id=pk).first()
                if obj and (user.id == obj.created_by.id or user.organization.id == obj.created_by.organization.id
                            or user.organization.id in obj.created_by.parent_organizations
                            or user.id in list(User.objects.filter(
                            Q(writeevents__in=[obj.event.id]) | Q(readevents__in=[obj.event.id])
                        ).values_list('id', flat=True))):
                    return EventOrganizationSerializer
            return EventOrganizationPublicSerializer
        # non-admins and non-owners (and non-owner orgs) must use the public serializer
        else:
            return EventOrganizationPublicSerializer


class EventContactViewSet(HistoryViewSet):
    """
    list:
    Returns a list of all event contacts.

    create:
    Creates a new event contact.
    
    read:
    Returns an event contact by id.
    
    update:
    Updates an event contact.
    
    partial_update:
    Updates parts of an event contact.
    
    delete:
    Deletes an event contact.
    """
    serializer_class = EventContactSerializer

    def destroy(self, request, *args, **kwargs):
        # if the related event is complete, no relates to contacts can be deleted
        if self.get_object().event.complete:
            message = "Contacts from a complete event may not be changed"
            message += " unless the event is first re-opened by the event owner or an administrator."
            raise serializers.ValidationError(message)
        return super(EventContactViewSet, self).destroy(request, *args, **kwargs)

    # override the default queryset to allow filtering by URL arguments
    def get_queryset(self):
        user = get_request_user(self.request)

        # all requests from anonymous users return nothing
        if not user or not user.is_authenticated:
            return EventContact.objects.none()
        # admins and superadmins can see everything
        elif user.role.is_superadmin or user.role.is_admin:
            queryset = EventContact.objects.all()
        # otherwise return nothing
        else:
            return EventContact.objects.none()

        return queryset


######
#
#  Locations
#
######


class EventLocationViewSet(HistoryViewSet):
    """
    list:
    Returns a list of all event locations.

    create:
    Creates a new event location.
    
    read:
    Returns an event location by id.
    
    update:
    Updates an event location.
    
    partial_update:
    Updates parts of an event location.
    
    delete:
    Deletes an event location.
    """
    queryset = EventLocation.objects.all()

    def destroy(self, request, *args, **kwargs):
        # if the related event is complete, no relates to locations can be deleted
        if self.get_object().event.complete:
            message = "Locations from a complete event may not be changed"
            message += " unless the event is first re-opened by the event owner or an administrator."
            raise serializers.ValidationError(message)
        return super(EventLocationViewSet, self).destroy(request, *args, **kwargs)

    # override the default serializer_class to ensure the requester sees only permitted data
    def get_serializer_class(self):
        user = get_request_user(self.request)
        # all requests from anonymous or public users must use the public serializer
        if not user or not user.is_authenticated or user.role.is_public:
            return EventLocationPublicSerializer
        # creators and admins have access to all fields
        elif self.action == 'create' or user.role.is_superadmin or user.role.is_admin:
            return EventLocationSerializer
        # for all non-admins, requests requiring a primary key can only be performed by the owner or their org
        elif self.action in PK_REQUESTS:
            pk = self.request.parser_context['kwargs'].get('pk', None)
            if pk is not None and pk.isdigit():
                obj = EventLocation.objects.filter(id=pk).first()
                if obj and (user.id == obj.created_by.id or user.organization.id == obj.created_by.organization.id
                            or user.organization.id in obj.created_by.parent_organizations
                            or user.id in list(User.objects.filter(
                            Q(writeevents__in=[obj.event.id]) | Q(readevents__in=[obj.event.id])
                        ).values_list('id', flat=True))):
                    return EventLocationSerializer
            return EventLocationPublicSerializer
        # non-admins and non-owners (and non-owner orgs) must use the public serializer
        else:
            return EventLocationPublicSerializer


class EventLocationContactViewSet(HistoryViewSet):
    """
    list:
    Returns a list of all event location contacts.

    create:
    Creates a new event location contact.
    
    read:
    Returns an event contact by id.
    
    update:
    Updates an event location contact.
    
    partial_update:
    Updates parts of an event location contact.
    
    delete:
    Deletes an event location contact.
    """
    serializer_class = EventLocationContactSerializer

    def destroy(self, request, *args, **kwargs):
        # if the related event is complete, no relates to location contacts can be deleted
        if self.get_object().event_location.event.complete:
            message = "Contacts from a location from a complete event may not be changed"
            message += " unless the event is first re-opened by the event owner or an administrator."
            raise serializers.ValidationError(message)
        return super(EventLocationContactViewSet, self).destroy(request, *args, **kwargs)

    # override the default queryset to allow filtering by URL arguments
    def get_queryset(self):
        user = get_request_user(self.request)

        # all requests from anonymous or public users return nothing
        if not user or not user.is_authenticated or user.role.is_public:
            return EventLocationContact.objects.none()
        # admins and superadmins can see everything
        elif user.role.is_superadmin or user.role.is_admin:
            queryset = EventLocationContact.objects.all()
        # partners can see location contacts owned by the user or user's org
        elif user.role.is_affiliate or user.role.is_partner or user.role.is_partnermanager or user.role.is_partneradmin:
            # they can also see location contacts for events on which they are collaborators:
            collab_evt_ids = list(Event.objects.filter(
                Q(eventwriteusers__user__in=[user.id, ]) | Q(eventreadusers__user__in=[user.id, ])
            ).values_list('id', flat=True))
            queryset = EventLocationContact.objects.filter(
                Q(created_by__exact=user.id) |
                Q(created_by__organization__exact=user.organization) |
                Q(created_by__organization__in=user.child_organizations) |
                Q(event_location__event__in=collab_evt_ids)
            )
        # otherwise return nothing
        else:
            return EventLocationContact.objects.none()

        return queryset


class CountryViewSet(HistoryViewSet):
    """
    list:
    Returns a list of all countries.

    create:
    Creates a new country.
    
    read:
    Returns a country by id.
    
    update:
    Updates a country.
    
    partial_update:
    Updates parts of a country.
    
    delete:
    Deletes a country.
    """
    queryset = Country.objects.all()
    serializer_class = CountrySerializer


class AdministrativeLevelOneViewSet(HistoryViewSet):
    """
    list:
    Returns a list of all administrative level ones.

    create:
    Creates an new administrative level one.
    
    read:
    Returns an administrative level one by id.
    
    update:
    Updates an administrative level one.
    
    partial_update:
    Updates parts of an administrative level one.
    
    delete:
    Deletes an administrative level one.
    """

    def get_queryset(self):
        queryset = AdministrativeLevelOne.objects.all()
        country = self.request.query_params.get('country', None) if self.request else None
        if country is not None and country != '':
            if LIST_DELIMITER in country:
                country_list = country.split(',')
                queryset = queryset.filter(country__in=country_list)
            else:
                queryset = queryset.filter(country__exact=country)
        return queryset

    def get_serializer_class(self):
        if self.request and 'slim' in self.request.query_params:
            return AdministrativeLevelOneSlimSerializer
        else:
            return AdministrativeLevelOneSerializer


class AdministrativeLevelTwoViewSet(HistoryViewSet):
    """
    list:
    Returns a list of all administrative level twos.

    create:
    Creates a new administrative level two.
    
    request_new:
    Request to have a new administrative level two added.
    
    read:
    Returns a administrative level two by id.
    
    update:
    Updates an administrative level two.
    
    partial_update:
    Updates parts of an administrative level two.
    
    delete:
    Deletes an administrative level two.
    """

    @action(detail=False, methods=['post'], parser_classes=(PlainTextParser,))
    def request_new(self, request):
        # A request for a new lookup item is made. Partner or above.
        if request is None or not request.user or not request.user.is_authenticated or request.user.role.is_public:
            raise PermissionDenied

        # message = "Please add a new administrative level two:"
        # return construct_email(request.data, request.user.email, message)
        return generate_notification_request_new("administrativeleveltwos", request)

    def get_queryset(self):
        queryset = AdministrativeLevelTwo.objects.all()
        administrative_level_one = self.request.query_params.get('administrativelevelone', None)
        if administrative_level_one is not None and administrative_level_one != '':
            if LIST_DELIMITER in administrative_level_one:
                administrative_level_one_list = administrative_level_one.split(',')
                queryset = queryset.filter(administrative_level_one__in=administrative_level_one_list)
            else:
                queryset = queryset.filter(administrative_level_one__exact=administrative_level_one)
        return queryset

    def get_serializer_class(self):
        if self.request and 'slim' in self.request.query_params:
            return AdministrativeLevelTwoSlimSerializer
        else:
            return AdministrativeLevelTwoSerializer


class AdministrativeLevelLocalityViewSet(HistoryViewSet):
    """
    list:
    Returns a list of all administrative level localities.

    create:
    Creates a new administrative level locality.
    
    read:
    Returns an administrative level locality by id.
    
    update:
    Updates an administrative level locality.
    
    partial_update:
    Updates parts of an administrative level locality.
    
    delete:
    Deletes an administrative level locality.
    """
    queryset = AdministrativeLevelLocality.objects.all()
    serializer_class = AdministrativeLevelLocalitySerializer


class LandOwnershipViewSet(HistoryViewSet):
    """
    list:
    Returns a list of all landownerships.

    create:
    Creates a new landownership.
    
    read:
    Returns a landownership by id.
    
    update:
    Updates a landownership.
    
    partial_update:
    Updates parts of a landownership.
    
    delete:
    Deletes a landownership.
    """
    queryset = LandOwnership.objects.all()
    serializer_class = LandOwnershipSerializer


class EventLocationFlywayViewSet(HistoryViewSet):
    """
    list:
    Returns a list of all event location flyways.

    create:
    Creates an event location flyway.
    
    read:
    Returns an event location flyway by id.
    
    update:
    Updates an event location flyway.
    
    partial_update:
    Updates parts of an event location flyway.
    
    delete:
    Deletes an event location flyway.
    """
    queryset = EventLocationFlyway.objects.all()
    serializer_class = EventLocationFlywaySerializer

    def destroy(self, request, *args, **kwargs):
        # if the related event is complete, no relates to location flyways can be deleted
        if self.get_object().event_location.event.complete:
            message = "Flyways from a location from a complete event may not be changed"
            message += " unless the event is first re-opened by the event owner or an administrator."
            raise serializers.ValidationError(message)
        return super(EventLocationFlywayViewSet, self).destroy(request, *args, **kwargs)


class FlywayViewSet(HistoryViewSet):
    """
    list:
    Returns a list of all flyways.

    create:
    Creates a flyway.
    
    read:
    Returns a flyway by id.
    
    update:
    Updates a flyway.
    
    partial_update:
    Updates parts of a flyway.
    
    delete:
    Deletes a flyway.
    """
    queryset = Flyway.objects.all()
    serializer_class = FlywaySerializer


######
#
#  Species
#
######


class LocationSpeciesViewSet(HistoryViewSet):
    """
    list:
    Returns a list of all location species.

    create:
    Creates a location species.
    
    read:
    Returns a location species by id.
    
    update:
    Updates a location species.
    
    partial_update:
    Updates parts of a location species.
    
    delete:
    Deletes a location species.
    """
    queryset = LocationSpecies.objects.all()

    def destroy(self, request, *args, **kwargs):
        # if the related event is complete, no relates to location species can be deleted
        if self.get_object().event_location.event.complete:
            message = "Species from a location from a complete event may not be changed"
            message += " unless the event is first re-opened by the event owner or an administrator."
            raise serializers.ValidationError(message)
        return super(LocationSpeciesViewSet, self).destroy(request, *args, **kwargs)

    # override the default serializer_class to ensure the requester sees only permitted data
    def get_serializer_class(self):
        user = get_request_user(self.request)
        # all requests from anonymous or public users must use the public serializer
        if not user or not user.is_authenticated or user.role.is_public:
            return LocationSpeciesPublicSerializer
        # creators and admins have access to all fields
        elif self.action == 'create' or user.role.is_superadmin or user.role.is_admin:
            return LocationSpeciesSerializer
        # for all non-admins, requests requiring a primary key can only be performed by the owner or their org
        elif self.action in PK_REQUESTS:
            pk = self.request.parser_context['kwargs'].get('pk', None)
            if pk is not None and pk.isdigit():
                obj = LocationSpecies.objects.filter(id=pk).first()
                if obj and (user.id == obj.created_by.id or user.organization.id == obj.created_by.organization.id
                            or user.organization.id in obj.created_by.parent_organizations
                            or user.id in list(User.objects.filter(
                            Q(writeevents__in=[obj.event_location.event.id]) | Q(
                                readevents__in=[obj.event_location.event.id])
                        ).values_list('id', flat=True))):
                    return LocationSpeciesSerializer
            return LocationSpeciesPublicSerializer
        # non-admins and non-owners (and non-owner orgs) must use the public serializer
        else:
            return LocationSpeciesPublicSerializer


class SpeciesViewSet(HistoryViewSet):
    """
    list:
    Returns a list of all species.

    create:
    Creates a species.
    
    request_new:
    Request to have a new species added.
    
    read:
    Returns a species by id.
    
    update:
    Updates a species.
    
    partial_update:
    Updates parts of a species.
    
    delete:
    Deletes a species.
    """
    queryset = Species.objects.all()

    @action(detail=False, methods=['post'], parser_classes=(PlainTextParser,))
    def request_new(self, request):
        # A request for a new lookup item is made. Partner or above.
        if request is None or not request.user or not request.user.is_authenticated or request.user.role.is_public:
            raise PermissionDenied

        # message = "Please add a new species:"
        # return construct_email(request.data, request.user.email, message)
        return generate_notification_request_new("species", request)

    def get_serializer_class(self):
        if self.request and 'slim' in self.request.query_params:
            return SpeciesSlimSerializer
        else:
            return SpeciesSerializer


class AgeBiasViewSet(HistoryViewSet):
    """
    list:
    Returns a list of all age biasses.

    create:
    Creates an age bias.
    
    read:
    Returns an age bias by id.
    
    update:
    Updates an age bias.
    
    partial_update:
    Updates parts of an age bias.
    
    delete:
    Deletes an age bias.
    """
    queryset = AgeBias.objects.all()
    serializer_class = AgeBiasSerializer


class SexBiasViewSet(HistoryViewSet):
    """
    list:
    Returns a list of all sex biasses.

    create:
    Creates a sex bias.
    
    read:
    Returns a sex bias by id.
    
    update:
    Updates a sex bias.
    
    partial_update:
    Updates parts of a sex bias.
    
    delete:
    Deletes a sex bias.
    """
    queryset = SexBias.objects.all()
    serializer_class = SexBiasSerializer


######
#
#  Diagnoses
#
######


class DiagnosisViewSet(HistoryViewSet):
    """
    list:
    Returns a list of all diagnoses.

    create:
    Creates a diagnosis.

    request_new:
    Request to have a new diagnosis added.
    
    read:
    Returns a diagnosis by id.
    
    update:
    Updates a diagnosis.
    
    partial_update:
    Updates parts of a diagnosis.
    
    delete:
    Deletes a diagnosis.
    """
    serializer_class = DiagnosisSerializer

    @action(detail=False, methods=['post'], parser_classes=(PlainTextParser,))
    def request_new(self, request):
        # A request for a new lookup item is made. Partner or above.
        if request is None or not request.user or not request.user.is_authenticated or request.user.role.is_public:
            raise PermissionDenied

        # message = "Please add a new diagnosis:"
        # return construct_email(request.data, request.user.email, message)
        return generate_notification_request_new("diagnoses", request)

    # override the default queryset to allow filtering by URL argument diagnosis_type
    def get_queryset(self):
        queryset = Diagnosis.objects.all()
        diagnosis_type = self.request.query_params.get('diagnosis_type', None) if self.request else None
        if diagnosis_type is not None and diagnosis_type != '':
            if LIST_DELIMITER in diagnosis_type:
                diagnosis_type_list = diagnosis_type.split(',')
                queryset = queryset.filter(diagnosis_type__in=diagnosis_type_list)
            else:
                queryset = queryset.filter(diagnosis_type__exact=diagnosis_type)
        return queryset


class DiagnosisTypeViewSet(HistoryViewSet):
    """
    list:
    Returns a list of all diagnosis types.

    create:
    Creates a diagnosis type.
    
    read:
    Returns a diagnosis type by id.
    
    update:
    Updates a diagnosis type.
    
    partial_update:
    Updates parts of a diagnosis type.
    
    delete:
    Deletes a diagnosis type.
    """
    queryset = DiagnosisType.objects.all()
    serializer_class = DiagnosisTypeSerializer


class EventDiagnosisViewSet(HistoryViewSet):
    """
    list:
    Returns a list of all event diagnoses.

    create:
    Creates an event diagnosis.
    
    read:
    Returns an event diagnosis by id.
    
    update:
    Updates an event diagnosis.
    
    partial_update:
    Updates parts of an event diagnosis.
    
    delete:
    Deletes an event diagnosis.
    """
    queryset = EventDiagnosis.objects.all()

    def destroy(self, request, *args, **kwargs):
        instance = self.get_object()

        # if the related event is complete, no relates to diagnoses can be deleted
        if instance.event.complete:
            message = "Diagnoses from a complete event may not be changed"
            message += " unless the event is first re-opened by the event owner or an administrator."
            raise serializers.ValidationError(message)

        destroyed_event_diagnosis = super(EventDiagnosisViewSet, self).destroy(request, *args, **kwargs)

        # Ensure at least one other EventDiagnosis exists for the parent Event after the EventDiagnosis deletion above,
        # and if there are no EventDiagnoses left, create a new Pending or Undetermined EventDiagnosis,
        # depending on the parent Event's complete status
        evt_diags = EventDiagnosis.objects.filter(event=instance.event.id)
        if not len(evt_diags) > 0:
            new_diagnosis_name = 'Pending' if not instance.event.complete else 'Undetermined'
            new_diagnosis = Diagnosis.objects.filter(name=new_diagnosis_name).first()
            # All "Pending" and "Undetermined" must be confirmed OR some other way of coding this
            # such that we never see "Pending suspect" or "Undetermined suspect" on front end.
            EventDiagnosis.objects.create(
                event=instance.event, diagnosis=new_diagnosis, suspect=False, priority=1,
                created_by=instance.created_by, modified_by=instance.modified_by)

        return destroyed_event_diagnosis

    # override the default serializer_class to ensure the requester sees only permitted data
    def get_serializer_class(self):
        user = get_request_user(self.request)
        # all requests from anonymous or public users must use the public serializer
        if not user or not user.is_authenticated or user.role.is_public:
            return EventDiagnosisPublicSerializer
        # creators and admins have access to all fields
        elif self.action == 'create' or user.role.is_superadmin or user.role.is_admin:
            return EventDiagnosisSerializer
        # for all non-admins, requests requiring a primary key can only be performed by the owner or their org
        elif self.action in PK_REQUESTS:
            pk = self.request.parser_context['kwargs'].get('pk', None)
            if pk is not None and pk.isdigit():
                obj = EventDiagnosis.objects.filter(id=pk).first()
                if obj and (user.id == obj.created_by.id or user.organization.id == obj.created_by.organization.id
                            or user.organization.id in obj.created_by.parent_organizations):
                    return EventDiagnosisSerializer
            return EventDiagnosisPublicSerializer
        # non-admins and non-owners (and non-owner orgs) must use the public serializer
        else:
            return EventDiagnosisPublicSerializer


class SpeciesDiagnosisViewSet(HistoryViewSet):
    """
    list:
    Returns a list of all species diagnoses.

    create:
    Creates a species diagnosis.
    
    read:
    Returns a species diagnosis by id.
    
    update:
    Updates a species diagnosis.
    
    partial_update:
    Updates parts of a species diagnosis.
    
    delete:
    Deletes a species diagnosis.
    """
    queryset = SpeciesDiagnosis.objects.all()

    def destroy(self, request, *args, **kwargs):
        # if the related event is complete, no relates to location species diagnoses can be deleted
        if self.get_object().location_species.event_location.event.complete:
            message = "Diagnoses from a species from a location from a complete event may not be changed"
            message += " unless the event is first re-opened by the event owner or an administrator."
            raise serializers.ValidationError(message)
        return super(SpeciesDiagnosisViewSet, self).destroy(request, *args, **kwargs)

    # override the default serializer_class to ensure the requester sees only permitted data
    def get_serializer_class(self):
        user = get_request_user(self.request)
        # all requests from anonymous or public users must use the public serializer
        if not user or not user.is_authenticated or user.role.is_public:
            return SpeciesDiagnosisPublicSerializer
        # creators and admins have access to all fields
        elif self.action == 'create' or user.role.is_superadmin or user.role.is_admin:
            return SpeciesDiagnosisSerializer
        # for all non-admins, requests requiring a primary key can only be performed by the owner or their org
        elif self.action in PK_REQUESTS:
            pk = self.request.parser_context['kwargs'].get('pk', None)
            if pk is not None and pk.isdigit():
                obj = SpeciesDiagnosis.objects.filter(id=pk).first()
                if obj and (user.id == obj.created_by.id or user.organization.id == obj.created_by.organization.id
                            or user.organization.id in obj.created_by.parent_organizations
                            or user.id in list(User.objects.filter(
                            Q(writeevents__in=[obj.location_species.event_location.event.id]) | Q(
                                readevents__in=[obj.location_species.event_location.event.id])
                        ).values_list('id', flat=True))):
                    return SpeciesDiagnosisSerializer
            return SpeciesDiagnosisPublicSerializer
        # non-admins and non-owners (and non-owner orgs) must use the public serializer
        else:
            return SpeciesDiagnosisPublicSerializer


class SpeciesDiagnosisOrganizationViewSet(HistoryViewSet):
    """
    list:
    Returns a list of all species diagnosis organization.

    create:
    Creates a species diagnosis organization.
    
    read:
    Returns a species diagnosis organization by id.
    
    update:
    Updates a species diagnosis organization.
    
    partial_update:
    Updates parts of a species diagnosis organization.
    
    delete:
    Deletes a species diagnosis organization.
    """
    queryset = SpeciesDiagnosisOrganization.objects.all()
    serializer_class = SpeciesDiagnosisOrganizationSerializer

    def destroy(self, request, *args, **kwargs):
        # if the related event is complete, no relates to location species diagnosis organizations can be deleted
        if self.get_object().species_diagnosis.location_species.event_location.event.complete:
            message = "Diagnoses from a species from a location from a complete event may not be changed"
            message += " unless the event is first re-opened by the event owner or an administrator."
            raise serializers.ValidationError(message)
        return super(SpeciesDiagnosisOrganizationViewSet, self).destroy(request, *args, **kwargs)


# TODO: review every view's get_serializer method to ensure consistency and adherence to role/collaborator rules
class DiagnosisBasisViewSet(HistoryViewSet):
    """
    list:
    Returns a list of all diagnosis bases.

    create:
    Creates a diagnosis basis.
    
    read:
    Returns a diagnosis basis by id.
    
    update:
    Updates a diagnosis basis.
    
    partial_update:
    Updates parts of a diagnosis basis.
    
    delete:
    Deletes a diagnosis basis.
    """
    queryset = DiagnosisBasis.objects.all()
    serializer_class = DiagnosisBasisSerializer


class DiagnosisCauseViewSet(HistoryViewSet):
    """
    list:
    Returns a list of all diagnosis causes.

    create:
    Creates a diagnosis cause.
    
    read:
    Returns a diagnosis cause by id.
    
    update:
    Updates a diagnosis cause.
    
    partial_update:
    Updates parts of a diagnosis cause.
    
    delete:
    Deletes a diagnosis cause.
    """
    queryset = DiagnosisCause.objects.all()
    serializer_class = DiagnosisCauseSerializer


######
#
#  Service Requests
#
######


class ServiceRequestViewSet(HistoryViewSet):
    """
    list:
    Returns a list of all service requests.

    create:
    Creates a service request.
    
    read:
    Returns a service request by id.
    
    update:
    Updates a service request.
    
    partial_update:
    Updates parts of a service request.
    
    delete:
    Deletes a service request.
    """
    serializer_class = ServiceRequestSerializer

    # override the default queryset to allow filtering by URL arguments
    def get_queryset(self):
        user = get_request_user(self.request)

        # all requests from anonymous or public users return nothing
        if not user or not user.is_authenticated or user.role.is_public:
            return ServiceRequest.objects.none()
        # admins and superadmins can see everything
        elif user.role.is_superadmin or user.role.is_admin:
            queryset = ServiceRequest.objects.all()
        # partners can see service requests owned by the user or user's org
        elif user.role.is_affiliate or user.role.is_partner or user.role.is_partnermanager or user.role.is_partneradmin:
            # they can also see service requests for events on which they are collaborators:
            collab_evt_ids = list(Event.objects.filter(
                Q(eventwriteusers__user__in=[user.id, ]) | Q(eventreadusers__user__in=[user.id, ])
            ).values_list('id', flat=True))
            queryset = ServiceRequest.objects.filter(
                Q(created_by__exact=user.id) |
                Q(created_by__organization__exact=user.organization) |
                Q(created_by__organization__in=user.child_organizations) |
                Q(event__in=collab_evt_ids)
            )
        # otherwise return nothing
        else:
            return ServiceRequest.objects.none()

        return queryset


class ServiceRequestTypeViewSet(HistoryViewSet):
    """
    list:
    Returns a list of all service request types.

    create:
    Creates a service request type.
    
    read:
    Returns a service request type by id.
    
    update:
    Updates a service request type.
    
    partial_update:
    Updates parts of a service request type.
    
    delete:
    Deletes a service request type.
    """
    queryset = ServiceRequestType.objects.all()
    serializer_class = ServiceRequestTypeSerializer


class ServiceRequestResponseViewSet(HistoryViewSet):
    """
    list:
    Returns a list of all service request responses.

    create:
    Creates a service request response.
    
    read:
    Returns a service request response by id.
    
    update:
    Updates a service request response.
    
    partial_update:
    Updates parts of a service request response.
    
    delete:
    Deletes a service request response.
    """
    queryset = ServiceRequestResponse.objects.all().exclude(name="Pending")
    serializer_class = ServiceRequestResponseSerializer


######
#
#  Notifications
#
######


class NotificationViewSet(HistoryViewSet):
    serializer_class = NotificationSerializer

    @action(methods=['post'], detail=False)
    def bulk_update(self, request):
        user = get_request_user(self.request)

        is_valid = True
        response_errors = []
        item = request.data
        if 'action' not in item or item['action'] not in ['delete', 'set_read', 'set_unread']:
            message = 'action is a required field (accepted values are "delete", "set_read", "set_unread")'
            response_errors.append(message)
        if 'ids' not in item or not isinstance(item['ids'], list) or not (
                all(isinstance(x, int) for x in item['ids']) or all(x.isdigit() for x in item['ids'])):
            # recipients_message = "A field named \"ids\" containing a list/array of notification IDs"
            # recipients_message += " is required to bulk update notifications."
            # raise serializers.ValidationError(recipients_message)
            response_errors.append("ids is a required field")
        else:
            if user.role.id not in [1,2]:
                user_notifications = list(
                    Notification.objects.filter(recipient__id=user.id).values_list('id', flat=True))
                if not all(x in user_notifications for x in item['ids']):
                    message = "the requesting user must be the recipient of all notifications for all submitted ids"
                    response_errors.append(message)
        if len(response_errors) > 0:
            is_valid = False

        if is_valid:
            if item['action'] == 'delete':
                Notification.objects.filter(id__in=(item['ids'])).delete()
            elif item['action'] == 'set_read':
                Notification.objects.filter(id__in=(item['ids'])).update(read=True)
            elif item['action'] == 'set_unread':
                Notification.objects.filter(id__in=(item['ids'])).update(read=False)
            return Response({"status": 'update completed'}, status=200)
        else:
            return Response({"non-field errors": response_errors}, status=400)

    def get_queryset(self):
        queryset = Notification.objects.all()
        user = get_request_user(self.request)

        # anonymous users cannot see anything
        if not user or not user.is_authenticated:
            return Notification.objects.none()
        # public users cannot see anything
        elif user.role.is_public:
            return Notification.objects.none()
        # admins and superadmins can see notifications that belong to anyone (if they use the 'recipient' query param)
        # or everyone (if they use the 'all' query param, or get a single one), but default to just getting their own
        elif user.role.is_superadmin or user.role.is_admin:
            if self.action in PK_REQUESTS:
                pk = self.request.parser_context['kwargs'].get('pk', None)
                if pk is not None and pk.isdigit():
                    queryset = Notification.objects.filter(id=pk)
                    return queryset
                raise NotFound
            get_all = True if self.request is not None and 'all' in self.request.query_params else False
            if get_all:
                return Notification.objects.all()
            else:
                recipient = self.request.query_params.get('recipient', None) if self.request else None
                if recipient is not None and recipient != '':
                    if LIST_DELIMITER in recipient:
                        recipient_list = recipient.split(',')
                        queryset = queryset.filter(recipient__in=recipient_list)
                    else:
                        queryset = queryset.filter(recipient__exact=recipient)
                else:
                    queryset = Notification.objects.all().filter(recipient__exact=user.id)
        # otherwise return only what belongs to the user
        else:
            queryset = Notification.objects.filter(recipient__exact=user.id)

        return queryset.order_by('-id')


class NotificationCuePreferenceViewSet(HistoryViewSet):
    serializer_class = NotificationCuePreferenceSerializer

    def get_queryset(self):
        user = get_request_user(self.request)

        # anonymous users cannot see anything
        if not user or not user.is_authenticated:
            return NotificationCuePreference.objects.none()
        # public users cannot see anything
        elif user.role.is_public:
            return NotificationCuePreference.objects.none()
        # otherwise return only what belongs to the user
        else:
            queryset = NotificationCuePreference.objects.all().filter(created_by__exact=user.id)

        return queryset


class NotificationCueCustomViewSet(HistoryViewSet):
    serializer_class = NotificationCueCustomSerializer

    def get_queryset(self):
        user = get_request_user(self.request)

        # anonymous users cannot see anything
        if not user or not user.is_authenticated:
            return NotificationCueCustom.objects.none()
        # public users cannot see anything
        elif user.role.is_public:
            return NotificationCueCustom.objects.none()
        # otherwise return only what belongs to the user
        else:
            queryset = NotificationCueCustom.objects.all().filter(created_by__exact=user.id)

        return queryset


class NotificationCueStandardViewSet(HistoryViewSet):
    serializer_class = NotificationCueStandardSerializer

    def get_queryset(self):
        user = get_request_user(self.request)

        # anonymous users cannot see anything
        if not user or not user.is_authenticated:
            return NotificationCueStandard.objects.none()
        # public users cannot see anything
        elif user.role.is_public:
            return NotificationCueStandard.objects.none()
        # otherwise return only what belongs to the user
        else:
            queryset = NotificationCueStandard.objects.all().filter(created_by__exact=user.id)

        return queryset


class NotificationCueStandardTypeViewSet(HistoryViewSet):
    queryset = NotificationCueStandardType.objects.all()
    serializer_class = NotificationCueStandardTypeSerializer


######
#
#  Misc
#
######


class CommentViewSet(HistoryViewSet):
    """
    list:
    Returns a list of all comments.

    create:
    Creates a comment.
    
    read:
    Returns a comment by id.
    
    update:
    Updates a comment.
    
    partial_update:
    Updates parts of a comment.
    
    delete:
    Deletes a comment.
    """
    serializer_class = CommentSerializer

    # override the default queryset to allow filtering by URL arguments
    def get_queryset(self):
        user = get_request_user(self.request)

        # all requests from anonymous or public users return nothing
        if not user or not user.is_authenticated or user.role.is_public:
            return Comment.objects.none()
        # admins and superadmins can see everything
        elif user.role.is_superadmin or user.role.is_admin:
            queryset = Comment.objects.all()
        # partners can see comments owned by the user or user's org
        elif user.role.is_affiliate or user.role.is_partner or user.role.is_partnermanager or user.role.is_partneradmin:
            # they can also see comments for events on which they are collaborators:
            collab_evt_ids = list(Event.objects.filter(
                Q(eventwriteusers__user__in=[user.id, ]) | Q(eventreadusers__user__in=[user.id, ])
            ).values_list('id', flat=True))
            collab_evtloc_ids = list(EventLocation.objects.filter(
                event__in=collab_evt_ids).values_list('id', flat=True))
            collab_evtgrp_ids = list(EventEventGroup.objects.filter(
                event__in=collab_evt_ids).values_list('id', flat=True))
            collab_srvreq_ids = list(ServiceRequest.objects.filter(
                event__in=collab_evt_ids).values_list('id', flat=True))
            queryset = Comment.objects.filter(
                Q(created_by__exact=user.id) |
                Q(created_by__organization__exact=user.organization) |
                Q(created_by__organization__in=user.child_organizations) |
                Q(content_type__model='event', object_id__in=collab_evt_ids) |
                Q(content_type__model='eventlocation', object_id__in=collab_evtloc_ids) |
                Q(content_type__model='eventeventgroup', object_id__in=collab_evtgrp_ids) |
                Q(content_type__model='servicerequest', object_id__in=collab_srvreq_ids)
            )
        # otherwise return nothing
        else:
            return Comment.objects.none()

        contains = self.request.query_params.get('contains', None) if self.request else None
        if contains is not None:
            queryset = queryset.filter(comment__contains=contains)
        return queryset


class CommentTypeViewSet(HistoryViewSet):
    """
    list:
    Returns a list of all comment types.

    create:
    Creates a comment type.
    
    read:
    Returns a comment type by id.
    
    update:
    Updates a comment type.
    
    partial_update:
    Updates parts of a comment type.
    
    delete:
    Deletes a comment type.
    """
    queryset = CommentType.objects.all()
    serializer_class = CommentTypeSerializer


class ArtifactViewSet(HistoryViewSet):
    """
    list:
    Returns a list of all artifacts.

    create:
    Creates an artifact.
    
    read:
    Returns an artifact by id.
    
    update:
    Updates an artifact.
    
    partial_update:
    Updates parts of an artifact.
    
    delete:
    Deletes an artifact.
    """
    queryset = Artifact.objects.all()
    serializer_class = ArtifactSerializer


######
#
#  Users
#
######


class UserViewSet(HistoryViewSet):
    """
    list:
    Returns a list of all artifacts.

    create:
    Creates an artifact.

    request_new:
    Request to have a new user added.
    
    read:
    Returns an artifact by id.
    
    update:
    Updates an artifact.
    
    partial_update:
    Updates parts of an artifact.
    
    delete:
    Deletes an artifact.
    """
    serializer_class = UserSerializer

    # TODO: is this still needed, now that we have notifications?
    # ANSWER: I think this can be deleted.
    # # anyone can request a new user, but an email address is required if the request comes from a non-user
    # @action(detail=False, methods=['post'], parser_classes=(PlainTextParser,))
    # def request_new(self, request):
    #     if request is None or not request.user.is_authenticated:
    #         words = request.data.split(" ")
    #         email_addresses = [word for word in words if '@' in word]
    #         if not email_addresses or not re.match(r"[^@]+@[^@]+\.[^@]+", email_addresses[0]):
    #             msg = "You must submit at least a valid email address to create a new user account."
    #             raise serializers.ValidationError(msg)
    #         user_email = email_addresses[0]
    #     else:
    #         user_email = request.user.email
    #
    #     message = "Please add a new user:"
    #     return construct_email(request.data or '', user_email, message)

    @action(detail=False, methods=['post'], permission_classes=[IsAuthenticated])
    def verify_email(self, request):
        if isinstance(request.data, list):
            found = []
            not_found = []
            for item in request.data:
                # check if this item is a string
                if isinstance(item, str):
                    # check if this item is a well-formed email address
                    if '@' in item and re.match(r"[^@]+@[^@]+\.[^@]+", item):
                        # check if there is a matching user (email addresses are unique across all users)
                        user = User.objects.filter(email=item).first()
                        if user:
                            found.append(user)
                        else:
                            not_found.append(item)
                    else:
                        not_found.append(item)
                else:
                    not_found.append(item)
            if found:
                serializer = UserPublicSerializer(found, many=True, context={'request': request})
                resp = {**{"matching_users": serializer.data}, **{"no_matching_users": not_found}}
                return Response(resp, status=200)
            else:
                resp = {**{"matching_users": found}, **{"no_matching_users": not_found}}
                return Response(resp, status=200)
        else:
            raise serializers.ValidationError("You may only submit a list (array)")

    # override the default serializer_class to ensure the requester sees only permitted data
    def get_serializer_class(self):
        user = get_request_user(self.request)
        # all requests from anonymous or public users must use the public serializer
        if not user or not user.is_authenticated or user.role.is_public:
            return UserSerializer if self.action == 'create' else UserPublicSerializer
        # creators and admins have access to all fields
        elif self.action == 'create' or user.role.is_superadmin or user.role.is_admin:
            return UserSerializer
        # for all non-admins, primary key requests can only be performed by the owner or their org admin or manager
        elif self.action in PK_REQUESTS:
            pk = self.request.parser_context['kwargs'].get('pk', None)
            if pk is not None and pk.isdigit():
                obj = User.objects.filter(id=pk).first()
                if obj and (user.password == obj.password or
                            ((obj.organization.id == user.organization.id
                              or obj.organization.id in user.organization.parent_organizations) and
                             (user.role.is_partneradmin or user.role.is_partnermanager))):
                    return UserSerializer
            return UserPublicSerializer
        # non-admins and non-owners (and non-owner orgs) must use the public serializer
        else:
            return UserPublicSerializer

    # override the default queryset to allow filtering by URL arguments
    def get_queryset(self):
        user = get_request_user(self.request)

        # anonymous users cannot see anything
        if not user or not user.is_authenticated:
            return User.objects.none()
        # admins and superadmins can see everything
        elif user.role.is_superadmin or user.role.is_admin:
            queryset = User.objects.all()
        # public and partner users can only see themselves
        elif user.role.is_public or user.role.is_affiliate or user.role.is_partner or user.role.is_partnermanager:
            return User.objects.filter(pk=user.id)
        # partneradmin can see data owned by the user or user's org
        elif user.role.is_partneradmin:
            queryset = User.objects.all().filter(Q(id__exact=user.id) | Q(organization__exact=user.organization) | Q(
                organization__in=user.organization.child_organizations))
        # otherwise return nothing
        else:
            return User.objects.none()

        # filter by username, exact
        username = self.request.query_params.get('username', None)
        if username is not None:
            queryset = queryset.filter(username__exact=username)
        email = self.request.query_params.get('email', None)
        if email is not None:
            queryset = queryset.filter(email__exact=email)
        role = self.request.query_params.get('role', None)
        if role is not None:
            queryset = queryset.filter(role__exact=role)
        organization = self.request.query_params.get('organization', None)
        if email is not None:
            queryset = queryset.filter(organization__exact=organization)
        return queryset


class AuthView(views.APIView):
    """
    create:
    Determines if the submitted username and password match a user and whether the user is active
    """

    authentication_classes = (CustomBasicAuthentication,)
    serializer_class = UserSerializer

    def post(self, request):
        user = request.user if request is not None else None
        if user and user.is_authenticated:
            user.last_login = timezone.now()
            user.save(update_fields=['last_login'])
        return Response(self.serializer_class(user).data)


class RoleViewSet(HistoryViewSet):
    """
    list:
    Returns a list of all roles.

    create:
    Creates a role.
    
    read:
    Returns a role by id.
    
    update:
    Updates a role.
    
    partial_update:
    Updates parts of a role.
    
    delete:
    Deletes a role.
    """
    queryset = Role.objects.all()
    serializer_class = RoleSerializer


class UserChangeRequestViewSet(HistoryViewSet):
    """
    list:
    Returns a list of all role change requests.

    create:
    Creates a role change request.

    read:
    Returns a role change request by id.

    update:
    Updates a role change request.

    partial_update:
    Updates parts of a role change request.

    delete:
    Deletes a role change request.
    """
    serializer_class = UserChangeRequestSerializer

    # override the default queryset to allow filtering by URL arguments
    def get_queryset(self):
        user = get_request_user(self.request)

        # anonymous users cannot see anything
        if not user or not user.is_authenticated:
            return UserChangeRequest.objects.none()
        # admins and superadmins can see everything
        elif user.role.is_superadmin or user.role.is_admin:
            queryset = UserChangeRequest.objects.all()
        # partneradmins can see requests for their own org
        elif user.role.is_partneradmin:
            queryset = UserChangeRequest.objects.filter(Q(created_by__organization__exact=user.organization) | Q(
                created_by__organization__in=user.organization.child_organizations))
        # otherwise return nothing
        else:
            return UserChangeRequest.objects.none()

        return queryset


class UserChangeRequestResponseViewSet(HistoryViewSet):
    """
    list:
    Returns a list of all role change request responses.

    create:
    Creates a role change request response.

    read:
    Returns a role change request response by id.

    update:
    Updates a role change request response.

    partial_update:
    Updates parts of a role change request response.

    delete:
    Deletes a role change request response.
    """
    queryset = UserChangeRequestResponse.objects.all().exclude(name="Pending")
    serializer_class = UserChangeRequestResponseSerializer


class CircleViewSet(HistoryViewSet):
    """
    list:
    Returns a list of all circles.

    create:
    Creates a circle.
    
    read:
    Returns a circle by id.
    
    update:
    Updates a circle.
    
    partial_update:
    Updates parts of a circle.
    
    delete:
    Deletes a circle.
    """
    serializer_class = CircleSerlializer

    # override the default queryset to allow filtering by URL arguments
    def get_queryset(self):
        user = get_request_user(self.request)

        # anonymous users cannot see anything
        if not user or not user.is_authenticated:
            return Circle.objects.none()
        # admins and superadmins can see everything
        elif user.role.is_superadmin or user.role.is_admin:
            queryset = Circle.objects.all()
        # otherwise return data owned by the user or user's org
        else:
            queryset = Circle.objects.all().filter(
                Q(created_by__exact=user.id) | Q(created_by__organization__exact=user.organization) | Q(
                    created_by__organization__in=user.organization.child_organizations))

        return queryset


class OrganizationViewSet(HistoryViewSet):
    """
    list:
    Returns a list of all organizations.

    create:
    Creates a organization.

    request_new:
    Request to have a new organization added.
    
    read:
    Returns a organization by id.
    
    update:
    Updates a organization.
    
    partial_update:
    Updates parts of a organization.
    
    delete:
    Deletes a organization.
    """

    @action(detail=False, methods=['post'], parser_classes=(PlainTextParser,))
    def request_new(self, request):
        # A request for a new lookup item is made. Partner or above.
        if request is None or not request.user or not request.user.is_authenticated or request.user.role.is_public:
            raise PermissionDenied

        # message = "Please add a new organization:"
        # return construct_email(request.data, request.user.email, message)
        return generate_notification_request_new("organizations", request)

    # override the default serializer_class to ensure the requester sees only permitted data
    def get_serializer_class(self):
        user = get_request_user(self.request)
        slim = True if self.request is not None and 'slim' in self.request.query_params else False
        # all requests from anonymous or public users must use the public serializer
        if not user or not user.is_authenticated or user.role.is_public:
            return OrganizationPublicSerializer if not slim else OrganizationPublicSlimSerializer
        # admins have access to all fields
        if user.role.is_superadmin or user.role.is_admin:
            return OrganizationAdminSerializer if not slim else OrganizationSlimSerializer
        # partner requests only have access to a more limited list of fields
        if user.role.is_partner or user.role.is_partnermanager or user.role.is_partneradmin:
            return OrganizationSerializer if not slim else OrganizationSlimSerializer
        # all other requests are rejected
        else:
            raise PermissionDenied
            # message = "You do not have permission to perform this action"
            # return JsonResponse({"Permission Denied": message}, status=403)

    # override the default queryset to allow filtering by URL arguments
    def get_queryset(self):
        user = get_request_user(self.request)
        queryset = Organization.objects.all()

        if self.request:
            users = self.request.query_params.get('users', None)
            if users is not None and users != '':
                users_list = users.split(',')
                queryset = queryset.filter(users__in=users_list)
            contacts = self.request.query_params.get('contacts', None)
            if contacts is not None and contacts != '':
                contacts_list = contacts.split(',')
                queryset = queryset.filter(contacts__in=contacts_list)
            laboratory = self.request.query_params.get('laboratory', None)
            if laboratory is not None and laboratory.capitalize() in ['True', 'False']:
                queryset = queryset.filter(laboratory__exact=laboratory.capitalize())

        # all requests from anonymous users must only return published data
        if not user or not user.is_authenticated:
            return queryset.filter(do_not_publish=False)
        # for pk requests, unpublished data can only be returned to the owner or their org or admins
        elif self.action in PK_REQUESTS:
            pk = self.request.parser_context['kwargs'].get('pk', None)
            if pk is not None and pk.isdigit():
                queryset = Organization.objects.filter(id=pk)
                if queryset:
                    obj = queryset[0]
                    if obj and (user.id == obj.created_by.id or user.organization.id == obj.created_by.organization.id
                                or user.organization.id in obj.created_by.organization.parent_organizations
                                or user.role.is_superadmin or user.role.is_admin):
                        return queryset
            raise NotFound
        # all list requests, and all requests from public users, must only return published data
        elif self.action == 'list' or user.role.is_public:
            return queryset.filter(do_not_publish=False)
        # that leaves the create request, implying that the requester is the owner
        else:
            return queryset


class ContactViewSet(HistoryViewSet):
    """
    list:
    Returns a list of all contacts.

    create:
    Creates a contact.

    user_contacts:
    Returns contacts owned by a user.
    
    read:
    Returns a contact by id.
    
    update:
    Updates a contact.
    
    partial_update:
    Updates parts of a contact.
    
    delete:
    Deletes a contact.
    """

    @action(detail=False)
    def user_contacts(self, request):
        # limit data to what the user owns and what the user's org owns
        query_params = self.request.query_params if request is not None else None
        queryset = self.build_queryset(query_params, get_user_contacts=True)
        ordering_param = query_params.get('ordering', None) if query_params is not None else None
        if ordering_param is not None:
            fields = [field.strip() for field in ordering_param.split(',')]
            ordering = filters.OrderingFilter.remove_invalid_fields(
                filters.OrderingFilter(), queryset, fields, self, request)
            if ordering:
                queryset = queryset.order_by(*ordering)
            else:
                queryset = queryset.order_by('id')
        else:
            queryset = queryset.order_by('id')

        if not request:
            serializer = ContactSerializer(queryset, many=True, context={'request': request})
            return Response(serializer.data, status=200)

        else:
            slim = True if 'slim' in self.request.query_params else False

            if 'no_page' in self.request.query_params:
                if slim:
                    serializer = ContactSlimSerializer(queryset, many=True, context={'request': request})
                else:
                    serializer = ContactSerializer(queryset, many=True, context={'request': request})
                return Response(serializer.data, status=200)
            else:
                page = self.paginate_queryset(queryset)
                if page is not None:
                    if slim:
                        serializer = ContactSlimSerializer(page, many=True, context={'request': request})
                    else:
                        serializer = ContactSerializer(page, many=True, context={'request': request})
                    return self.get_paginated_response(serializer.data)
                if slim:
                    serializer = ContactSlimSerializer(queryset, many=True, context={'request': request})
                else:
                    serializer = ContactSerializer(queryset, many=True, context={'request': request})
                return Response(serializer.data, status=200)

    # override the default queryset to allow filtering by URL arguments
    def get_queryset(self):
        query_params = self.request.query_params if self.request else None
        return self.build_queryset(query_params, get_user_contacts=False)

    # build a queryset using query_params
    # NOTE: this is being done in its own method to adhere to the DRY Principle
    def build_queryset(self, query_params, get_user_contacts):
        user = get_request_user(self.request)

        # anonymous users cannot see anything
        if not user or not user.is_authenticated:
            return Contact.objects.none()
        # public users cannot see anything
        elif user.role.is_public:
            return Contact.objects.none()
        # user-specific requests and requests from a partner user can only return data owned by the user or user's org
        elif (get_user_contacts or user.role.is_affiliate
              or user.role.is_partner or user.role.is_partnermanager or user.role.is_partneradmin):
            queryset = Contact.objects.all().filter(
                Q(created_by__exact=user.id) | Q(created_by__organization__exact=user.organization) | Q(
                    created_by__organization__in=user.organization.child_organizations))
        # admins, superadmins, and superusers can see everything
        elif user.role.is_superadmin or user.role.is_admin:
            queryset = Contact.objects.all()
        # otherwise return nothing
        else:
            return Contact.objects.none()

        org = query_params.get('org', None)
        if org is not None and org != '':
            if LIST_DELIMITER in org:
                org_list = org.split(',')
                queryset = queryset.filter(organization__in=org_list)
            else:
                queryset = queryset.filter(organization__exact=org)
        owner_org = query_params.get('ownerorg', None)
        if owner_org is not None and owner_org != '':
            if LIST_DELIMITER in owner_org:
                owner_org_list = owner_org.split(',')
                queryset = queryset.filter(owner_organization__in=owner_org_list)
            else:
                queryset = queryset.filter(owner_organization__exact=owner_org)
        return queryset

    def get_serializer_class(self):
        if self.request and 'slim' in self.request.query_params:
            return ContactSlimSerializer
        else:
            return ContactSerializer


class ContactTypeViewSet(HistoryViewSet):
    """
    list:
    Returns a list of all contact types.

    create:
    Creates a contact type.
    
    read:
    Returns a contact type by id.
    
    update:
    Updates a contact type.
    
    partial_update:
    Updates parts of a contact type.
    
    delete:
    Deletes a contact type.
    """
    queryset = ContactType.objects.all()
    serializer_class = ContactTypeSerializer


class SearchViewSet(HistoryViewSet):
    """
    list:
    Returns a list of all searches.

    create:
    Creates a search.

    top_ten:
    Returns a list of the top 10 searches.

    user_searches:
    Returns a count of searches created by users.
    
    read:
    Returns a search by id.
    
    update:
    Updates a search.
    
    partial_update:
    Updates parts of a search.
    
    delete:
    Deletes a search.
    """
    serializer_class = SearchSerializer

    @action(detail=False)
    def user_searches(self, request):
        # limit data to what the user owns and what the user's org owns
        query_params = self.request.query_params if self.request else None
        queryset = self.build_queryset(query_params, get_user_searches=True)
        ordering_param = query_params.get('ordering', None) if query_params else None
        if ordering_param is not None:
            fields = [field.strip() for field in ordering_param.split(',')]
            ordering = filters.OrderingFilter.remove_invalid_fields(
                filters.OrderingFilter(), queryset, fields, self, request)
            if ordering:
                queryset = queryset.order_by(*ordering)
            else:
                queryset = queryset.order_by('id')
        else:
            queryset = queryset.order_by('id')

        if not self.request:
            page = self.paginate_queryset(queryset)
            if page is not None:
                serializer = SearchSerializer(page, many=True, context={'request': request})
                return self.get_paginated_response(serializer.data)
            serializer = SearchSerializer(queryset, many=True, context={'request': request})
            return Response(serializer.data, status=200)
        elif 'no_page' in self.request.query_params:
            serializer = SearchSerializer(queryset, many=True, context={'request': request})
            return Response(serializer.data, status=200)
        else:
            page = self.paginate_queryset(queryset)
            if page is not None:
                serializer = SearchSerializer(page, many=True, context={'request': request})
                return self.get_paginated_response(serializer.data)
            serializer = SearchSerializer(queryset, many=True, context={'request': request})
            return Response(serializer.data, status=200)

    @action(detail=False)
    def top_ten(self, request):
        # return top ten most popular searches
        queryset = Search.objects.all().values('data').annotate(use_count=Sum('count')).order_by('-use_count')[:10]
        serializer = SearchPublicSerializer(queryset, many=True, context={'request': request})

        return Response(serializer.data, status=200)

    # override the default pagination to allow disabling of pagination
    def paginate_queryset(self, *args, **kwargs):
        if self.request and 'no_page' in self.request.query_params:
            return None
        return super().paginate_queryset(*args, **kwargs)

    # override the default queryset to allow filtering by URL arguments
    def get_queryset(self):
        query_params = self.request.query_params if self.request else None
        return self.build_queryset(query_params, get_user_searches=False)

    # build a queryset using query_params
    # NOTE: this is being done in its own method to adhere to the DRY Principle
    def build_queryset(self, query_params, get_user_searches):
        user = get_request_user(self.request)

        # anonymous users cannot see anything
        if not user or not user.is_authenticated:
            return Search.objects.none()
        # user-specific requests and requests from non-admin user can only return data owned by the user
        elif get_user_searches or not (user.role.is_superadmin or user.role.is_admin):
            queryset = Search.objects.all().filter(created_by__exact=user)
        # admins, superadmins, and superusers can see everything
        elif user.role.is_superadmin or user.role.is_admin:
            queryset = Search.objects.all()
        # otherwise return nothing
        else:
            return Search.objects.none()

        owner = query_params.get('owner', None)
        if owner is not None and owner != '':
            if LIST_DELIMITER not in owner:
                owner_list = owner.split(',')
                queryset = queryset.filter(created_by__in=owner_list)
            else:
                queryset = queryset.filter(created_by__exact=owner)
        return queryset


######
#
#  Special
#
######


class CSVEventSummaryPublicRenderer(csv_renderers.PaginatedCSVRenderer):
    header = ['id', 'type', 'affected', 'start_date', 'end_date', 'countries', 'states', 'counties',  'species',
              'eventdiagnoses']
    labels = {'id': 'Event ID', 'type': 'Event Type', 'affected': 'Number Affected', 'start_date': 'Event Start Date',
              'end_date': 'Event End Date', 'countries': "Countries", 'states': 'States (or equivalent)',
              'counties': 'Counties (or equivalent)', 'species': 'Species', 'eventdiagnoses': 'Event Diagnosis'}


class CSVEventSummaryRenderer(csv_renderers.PaginatedCSVRenderer):
    header = ['id', 'type', 'public', 'affected', 'start_date', 'end_date', 'countries', 'states', 'counties',
              'species', 'eventdiagnoses']
    labels = {'id': 'Event ID', 'type': 'Event Type', 'affected': 'Number Affected', 'public': 'Public',
              'start_date': 'Event Start Date', 'end_date': 'Event End Date', 'countries': 'Countries',
              'states': 'States (or equivalent)', 'counties': 'Counties (or equivalent)', 'species': 'Species',
              'eventdiagnoses': 'Event Diagnosis'}


# TODO: event collaborators should be able to see private events if those have been shared to collaborators
class EventSummaryViewSet(ReadOnlyHistoryViewSet):
    """
    list:
    Returns a list of all event summaries.

    get_count:
    Returns a count of all event summaries.
    
    get_user_events_count:
    Returns a count of events created by a user.
    
    user_events:
    Returns events create by a user.
    
    read:
    Returns an event summary by id.
    """

    @action(detail=False)
    def get_count(self, request):
        query_params = self.request.query_params if self.request else None
        return Response({"count": self.build_queryset(query_params, get_user_events=False).count()})

    @action(detail=False)
    def get_user_events_count(self, request):
        query_params = self.request.query_params if self.request else None
        return Response({"count": self.build_queryset(query_params, get_user_events=True).count()})

    @action(detail=False)
    def user_events(self, request):
        # limit data to what the user owns, what the user's org owns, and what has been shared with the user
        query_params = self.request.query_params if self.request else None
        queryset = self.build_queryset(query_params, get_user_events=True)
        ordering_param = query_params.get('ordering', None) if query_params else None
        if ordering_param is not None:
            fields = [field.strip() for field in ordering_param.split(',')]
            ordering = filters.OrderingFilter.remove_invalid_fields(
                filters.OrderingFilter(), queryset, fields, self, request)
            if ordering:
                queryset = queryset.order_by(*ordering)
            else:
                queryset = queryset.order_by('-id')
        else:
            queryset = queryset.order_by('-id')

        user = get_request_user(self.request)
        no_page = True if self.request and 'no_page' in self.request.query_params else False

        # determine the appropriate serializer to ensure the requester sees only permitted data
        # anonymous user must use the public serializer
        if not user or not user.is_authenticated:
            if no_page:
                serializer = EventSummaryPublicSerializer(queryset, many=True, context={'request': request})
            else:
                page = self.paginate_queryset(queryset)
                if page is not None:
                    serializer = EventSummaryPublicSerializer(page, many=True, context={'request': request})
                    return self.get_paginated_response(serializer.data)
                serializer = EventSummaryPublicSerializer(queryset, many=True, context={'request': request})
        # admins have access to all fields
        elif user.role.is_superadmin or user.role.is_admin:
            if no_page:
                serializer = EventSummaryAdminSerializer(queryset, many=True, context={'request': request})
            else:
                page = self.paginate_queryset(queryset)
                if page is not None:
                    serializer = EventSummaryAdminSerializer(page, many=True, context={'request': request})
                    return self.get_paginated_response(serializer.data)
                serializer = EventSummaryAdminSerializer(queryset, many=True, context={'request': request})
        else:
            read_collaborators = []
            write_collaborators = []
            if queryset[0].read_collaborators:
                read_collaborators = list(
                    User.objects.filter(eventreadusers=queryset[0].id).values_list('id', flat=True))
            if queryset[0].write_collaborators:
                write_collaborators = list(
                    User.objects.filter(eventwriteusers=queryset[0].id).values_list('id', flat=True))
            # partner users can see all public fields and 'event_reference' and 'public' fields
            if (user.role.is_affiliate or user.role.is_partner or user.role.is_partnermanager
                  or user.role.is_partneradmin or user.id in read_collaborators or user.id in write_collaborators):
                if no_page:
                    serializer = EventSummarySerializer(queryset, many=True, context={'request': request})
                else:
                    page = self.paginate_queryset(queryset)
                    if page is not None:
                        serializer = EventSummarySerializer(page, many=True, context={'request': request})
                        return self.get_paginated_response(serializer.data)
                    serializer = EventSummarySerializer(queryset, many=True, context={'request': request})
        # non-admins and non-owners (and non-owner orgs and non-collaborators) must use the public serializer
        if not serializer:
            if no_page:
                serializer = EventSummaryPublicSerializer(queryset, many=True, context={'request': request})
            else:
                page = self.paginate_queryset(queryset)
                if page is not None:
                    serializer = EventSummaryPublicSerializer(page, many=True, context={'request': request})
                    return self.get_paginated_response(serializer.data)
                serializer = EventSummaryPublicSerializer(queryset, many=True, context={'request': request})

        return Response(serializer.data, status=200)

    # override the default renderers to use a csv renderer when requested
    def get_renderers(self):
        frmt = self.request.query_params.get('format', None) if self.request else None

        if frmt is not None and frmt == 'csv':
            user = get_request_user(self.request)
            serializer_class_name = self.get_serializer_class().__name__.lower()
            if not user or not user.is_authenticated or 'public' in serializer_class_name:
                renderer_classes = (CSVEventSummaryPublicRenderer,) + tuple(api_settings.DEFAULT_RENDERER_CLASSES)
            else:
                renderer_classes = (CSVEventSummaryRenderer,) + tuple(api_settings.DEFAULT_RENDERER_CLASSES)
        else:
            renderer_classes = tuple(api_settings.DEFAULT_RENDERER_CLASSES)
        return [renderer_class() for renderer_class in renderer_classes]

    # override the default finalize_response to assign a filename to CSV files
    # see https://github.com/mjumbewu/django-rest-framework-csv/issues/15
    def finalize_response(self, request, *args, **kwargs):
        response = super(viewsets.ReadOnlyModelViewSet, self).finalize_response(request, *args, **kwargs)
        renderer_format = self.request.accepted_renderer.format if self.request else ''
        if renderer_format == 'csv':
            fileextension = '.csv'
            filename = 'event_summary_'
            filename += dt.now().strftime("%Y") + '-' + dt.now().strftime("%m") + '-' + dt.now().strftime("%d")
            filename += fileextension
            response['Content-Disposition'] = "attachment; filename=%s" % filename
            response['Access-Control-Expose-Headers'] = 'Content-Disposition'
        return response

    # override the default serializer_class to ensure the requester sees only permitted data
    def get_serializer_class(self):
        frmt = self.request.query_params.get('format', '') if self.request else ''
        user = get_request_user(self.request)

        if not user or not user.is_authenticated:
            return FlatEventSummaryPublicSerializer if frmt == 'csv' else EventSummaryPublicSerializer
        # admins have access to all fields
        elif user.role.is_superadmin or user.role.is_admin:
<<<<<<< HEAD
            return EventSummaryAdminSerializer
        # for all non-admins, primary key requests can only be performed by the owner or their org or collaborators
        elif self.action == 'retrieve':
            pk = self.request.parser_context['kwargs'].get('pk', None)
            if pk is not None and pk.isdigit():
                obj = Event.objects.filter(id=pk).first()
                if obj is not None:
                    read_collaborators = []
                    write_collaborators = []
                    if obj.read_collaborators:
                        read_collaborators = list(
                            User.objects.filter(eventreadusers=obj.id).values_list('id', flat=True))
                    if obj.write_collaborators:
                        write_collaborators = list(
                            User.objects.filter(eventwriteusers=obj.id).values_list('id', flat=True))
                    # admins have full access to all fields
                    if user.role.is_superadmin or user.role.is_admin:
                        return EventSummaryAdminSerializer
                    # owner and org members and collaborators have full access to non-admin fields
                    elif (user.id == obj.created_by.id or user.organization.id == obj.created_by.organization.id
                          or user.organization.id in obj.created_by.organization.parent_organizations
                          or user.id in read_collaborators or user.id in write_collaborators):
                        return EventSummarySerializer
            return EventSummaryPublicSerializer
=======
            return FlatEventSummarySerializer if frmt == 'csv' else EventSummaryAdminSerializer
        # partner users have access to all the non-admin fields (public fields plus 'event_reference' and 'public'):
        elif user.role.is_partneradmin or user.role.is_partnermanager or user.role.is_partner or user.role.is_affiliate:
            return FlatEventSummarySerializer if frmt == 'csv' else EventSummarySerializer
>>>>>>> 226ccfc0
        # everything else must use the public serializer
        else:
            return FlatEventSummaryPublicSerializer if frmt == 'csv' else EventSummaryPublicSerializer

    # override the default queryset to allow filtering by URL arguments
    def get_queryset(self):
        query_params = self.request.query_params if self.request else None
        return self.build_queryset(query_params, get_user_events=False)

    # build a queryset using query_params
    # NOTE: this is being done in its own method to adhere to the DRY Principle
    def build_queryset(self, query_params, get_user_events):
        user = get_request_user(self.request)

        # first get or create the search and increment its count
        if query_params:
            ordered_query_params = OrderedDict(sorted(query_params.items()))
            ordered_query_params_static_keys = ordered_query_params.copy().keys()
            not_search_params = ['no_page', 'page', 'page_size', 'format', 'slim', 'ordering']
            for param in ordered_query_params_static_keys:
                if param in not_search_params:
                    del ordered_query_params[param]
            if len(ordered_query_params) > 0:
                admin_user = User.objects.get(pk=1)
                if not user or not user.is_authenticated:
                    search = Search.objects.filter(data=ordered_query_params, created_by=admin_user).first()
                else:
                    search = Search.objects.filter(data=ordered_query_params, created_by=user).first()
                # user-owned searches should be deliberately created through the searches endpoint
                # all other searches are 'anonymous' and should be owned by the admin user
                if not search:
                    search = Search.objects.create(data=ordered_query_params, created_by=admin_user)
                search.count += 1
                search.modified_by = admin_user if not user or not user.is_authenticated else user
                search.save()

        # then proceed to build the queryset
        queryset = Event.objects.all()

        # anonymous users can only see public data
        if not user or not user.is_authenticated or user.role.is_public:
            if get_user_events:
                return queryset.none()
            else:
                queryset = queryset.filter(public=True)
        # user-specific event requests can only return data owned by the user or the user's org, or shared with the user
        elif get_user_events:
            queryset = queryset.filter(
                Q(created_by__exact=user.id) | Q(created_by__organization__exact=user.organization.id)
                | Q(created_by__organization__in=user.organization.child_organizations)
                | Q(read_collaborators__in=[user.id]) | Q(write_collaborators__in=[user.id])).distinct()
        # admins, superadmins, and superusers can see everything
        elif user.role.is_superadmin or user.role.is_admin:
            queryset = queryset
        # for non-user-specific event requests, try to return the (old default) public data
        #  AND any private data the user should be able to see
        else:
            # queryset = queryset.filter(public=True)
            public_queryset = queryset.filter(public=True).distinct()
            personal_queryset = queryset.filter(
                Q(created_by__exact=user.id) | Q(created_by__organization__exact=user.organization.id)
                | Q(read_collaborators__in=[user.id]) | Q(write_collaborators__in=[user.id])).distinct()
            queryset = public_queryset | personal_queryset

        # check for params that should use the 'and' operator
        and_params = query_params.get('and_params', None)

        # filter by complete, exact
        complete = query_params.get('complete', None)
        if complete is not None and complete.capitalize() in ['True', 'False']:
            queryset = queryset.filter(complete__exact=complete.capitalize())
        # filter by public, exact
        public = query_params.get('public', None)
        if public is not None and public.capitalize() in ['True', 'False']:
            queryset = queryset.filter(public__exact=public.capitalize())
        # filter by permission_source, exact list
        permission_source = query_params.get('permission_source', None)
        if permission_source is not None and permission_source != '':
            if LIST_DELIMITER in permission_source:
                permission_source_list = permission_source.split(',')
                if ('own' in permission_source_list and 'organization' in permission_source_list
                        and 'collaboration' in permission_source_list):
                    queryset = queryset.filter(
                        Q(created_by=user.id) | Q(created_by__organization=user.organization.id) | Q(
                            created_by__organization__in=user.organization.child_organizations) | Q(
                            read_collaborators__in=[user.id]) | Q(write_collaborators__in=[user.id])).distinct()
                elif 'own' in permission_source_list and 'organization' in permission_source_list:
                    queryset = queryset.filter(
                        Q(created_by=user.id) | Q(created_by__organization=user.organization.id) | Q(
                            created_by__organization__in=user.organization.child_organizations)).distinct()
                elif 'own' in permission_source_list and 'collaboration' in permission_source_list:
                    queryset = queryset.filter(
                        Q(created_by=user.id) | Q(read_collaborators__in=[user.id]) | Q(write_collaborators__in=[user.id])).distinct()
                elif 'organization' in permission_source_list and 'collaboration' in permission_source_list:
                    queryset = queryset.filter(Q(created_by__organization=user.organization.id) | Q(
                        created_by__organization__in=user.organization.child_organizations) | Q(
                        read_collaborators__in=[user.id]) | Q(write_collaborators__in=[user.id])).exclude(created_by=user.id).distinct()
                elif 'own' in permission_source_list:
                    queryset = queryset.filter(created_by=user.id)
                elif 'organization' in permission_source_list:
                    queryset = queryset.filter(Q(created_by__organization=user.organization.id) | Q(
                        created_by__organization__in=user.organization.child_organizations)).exclude(created_by=user.id).distinct()
                elif 'collaboration' in permission_source_list:
                    queryset = queryset.filter(Q(read_collaborators__in=[user.id]) | Q(write_collaborators__in=[user.id])).distinct()
            else:
                if 'own' == permission_source:
                    queryset = queryset.filter(created_by=user.id)
                elif 'organization' == permission_source:
                    queryset = queryset.filter(Q(created_by__organization=user.organization.id) | Q(
                        created_by__organization__in=user.organization.child_organizations)).exclude(created_by=user.id).distinct()
                elif 'collaboration' == permission_source:
                    queryset = queryset.filter(Q(read_collaborators__in=[user.id]) | Q(write_collaborators__in=[user.id])).distinct()
        # filter by event_type ID, exact list
        event_type = query_params.get('event_type', None)
        if event_type is not None and event_type != '':
            if LIST_DELIMITER in event_type:
                event_type_list = event_type.split(',')
                queryset = queryset.filter(event_type__in=event_type_list)
            else:
                queryset = queryset.filter(event_type__exact=event_type)
        # filter by diagnosis ID, exact list
        diagnosis = query_params.get('diagnosis', None)
        if diagnosis is not None and diagnosis != '':
            if LIST_DELIMITER in diagnosis:
                diagnosis_list = diagnosis.split(',')
                queryset = queryset.prefetch_related('eventdiagnoses').filter(
                    eventdiagnoses__diagnosis__in=diagnosis_list).distinct()
                if and_params is not None and 'diagnosis' in and_params:
                    # first, count the species for each returned event
                    # and only allow those with the same or greater count as the length of the query_param list
                    queryset = queryset.annotate(count_diagnoses=Count(
                        'eventdiagnoses__diagnosis', distinct=True)).filter(
                        count_diagnoses__gte=len(diagnosis_list))
                    diagnosis_list_ints = [int(i) for i in diagnosis_list]
                    # next, find only the events that have _all_ the requested values, not just any of them
                    for item in queryset:
                        evtdiags = EventDiagnosis.objects.filter(event_id=item.id)
                        all_diagnoses = [evtdiag.diagnosis.id for evtdiag in evtdiags]
                        if not set(diagnosis_list_ints).issubset(set(all_diagnoses)):
                            queryset = queryset.exclude(pk=item.id)
            else:
                queryset = queryset.filter(eventdiagnoses__diagnosis__exact=diagnosis).distinct()
        # filter by diagnosistype ID, exact list
        diagnosis_type = query_params.get('diagnosis_type', None)
        if diagnosis_type is not None and diagnosis_type != '':
            if LIST_DELIMITER in diagnosis_type:
                diagnosis_type_list = diagnosis_type.split(',')
                queryset = queryset.prefetch_related('eventdiagnoses__diagnosis__diagnosis_type').filter(
                    eventdiagnoses__diagnosis__diagnosis_type__in=diagnosis_type_list).distinct()
                if and_params is not None and 'diagnosis_type' in and_params:
                    # first, count the species for each returned event
                    # and only allow those with the same or greater count as the length of the query_param list
                    queryset = queryset.annotate(count_diagnosis_types=Count(
                        'eventdiagnoses__diagnosis__diagnosis_type', distinct=True)).filter(
                        count_diagnosis_types__gte=len(diagnosis_type_list))
                    diagnosis_type_list_ints = [int(i) for i in diagnosis_type_list]
                    # next, find only the events that have _all_ the requested values, not just any of them
                    for item in queryset:
                        evtdiags = EventDiagnosis.objects.filter(event_id=item.id)
                        all_diagnosis_types = [evtdiag.diagnosis.diagnosis_type.id for evtdiag in evtdiags]
                        if not set(diagnosis_type_list_ints).issubset(set(all_diagnosis_types)):
                            queryset = queryset.exclude(pk=item.id)
            else:
                queryset = queryset.filter(eventdiagnoses__diagnosis__diagnosis_type__exact=diagnosis_type).distinct()
        # filter by species ID, exact list
        species = query_params.get('species', None)
        if species is not None and species != '':
            if LIST_DELIMITER in species:
                species_list = species.split(',')
                queryset = queryset.prefetch_related('eventlocations__locationspecies__species').filter(
                    eventlocations__locationspecies__species__in=species_list).distinct()
                if and_params is not None and 'species' in and_params:
                    # first, count the species for each returned event
                    # and only allow those with the same or greater count as the length of the query_param list
                    queryset = queryset.annotate(count_species=Count(
                        'eventlocations__locationspecies__species')).filter(count_species__gte=len(species_list))
                    species_list_ints = [int(i) for i in species_list]
                    # next, find only the events that have _all_ the requested values, not just any of them
                    for item in queryset:
                        evtlocs = EventLocation.objects.filter(event_id=item.id)
                        locspecs = LocationSpecies.objects.filter(event_location__in=evtlocs)
                        all_species = [locspec.species.id for locspec in locspecs]
                        if not set(species_list_ints).issubset(set(all_species)):
                            queryset = queryset.exclude(pk=item.id)
            else:
                queryset = queryset.filter(eventlocations__locationspecies__species__exact=species).distinct()
        # filter by administrative_level_one, exact list
        administrative_level_one = query_params.get('administrative_level_one', None)
        if administrative_level_one is not None and administrative_level_one != '':
            if LIST_DELIMITER in administrative_level_one:
                admin_level_one_list = administrative_level_one.split(',')
                queryset = queryset.prefetch_related('eventlocations__administrative_level_two').filter(
                    eventlocations__administrative_level_one__in=admin_level_one_list).distinct()
                if and_params is not None and 'administrative_level_one' in and_params:
                    # this _should_ be fairly straight forward with the postgresql ArrayAgg function,
                    # (which would offload the hard work to postgresql and make this whole operation faster)
                    # but that function is just throwing an error about a Serial data type,
                    # so the following is a work-around

                    # first, count the eventlocations for each returned event
                    # and only allow those with the same or greater count as the length of the query_param list
                    queryset = queryset.annotate(
                        count_evtlocs=Count('eventlocations')).filter(count_evtlocs__gte=len(admin_level_one_list))
                    admin_level_one_list_ints = [int(i) for i in admin_level_one_list]
                    # next, find only the events that have _all_ the requested values, not just any of them
                    for item in queryset:
                        evtlocs = EventLocation.objects.filter(event_id=item.id)
                        all_a1s = [evtloc.administrative_level_one.id for evtloc in evtlocs]
                        if not set(admin_level_one_list_ints).issubset(set(all_a1s)):
                            queryset = queryset.exclude(pk=item.id)
            else:
                queryset = queryset.filter(
                    eventlocations__administrative_level_one__exact=administrative_level_one).distinct()
        # filter by administrative_level_two, exact list
        administrative_level_two = query_params.get('administrative_level_two', None)
        if administrative_level_two is not None and administrative_level_two != '':
            if LIST_DELIMITER in administrative_level_two:
                admin_level_two_list = administrative_level_two.split(',')
                queryset = queryset.prefetch_related('eventlocations__administrative_level_two').filter(
                    eventlocations__administrative_level_two__in=admin_level_two_list).distinct()
                if and_params is not None and 'administrative_level_two' in and_params:
                    # first, count the eventlocations for each returned event
                    # and only allow those with the same or greater count as the length of the query_param list
                    queryset = queryset.annotate(
                        count_evtlocs=Count('eventlocations')).filter(count_evtlocs__gte=len(admin_level_two_list))
                    admin_level_two_list_ints = [int(i) for i in admin_level_two_list]
                    # next, find only the events that have _all_ the requested values, not just any of them
                    for item in queryset:
                        evtlocs = EventLocation.objects.filter(event_id=item.id)
                        all_a2s = [evtloc.administrative_level_two.id for evtloc in evtlocs]
                        if not set(admin_level_two_list_ints).issubset(set(all_a2s)):
                            queryset = queryset.exclude(pk=item.id)
            else:
                queryset = queryset.filter(
                    eventlocations__administrative_level_two__exact=administrative_level_two).distinct()
        # filter by flyway, exact list
        flyway = query_params.get('flyway', None)
        if flyway is not None and flyway != '':
            queryset = queryset.prefetch_related('eventlocations__flyway')
            if LIST_DELIMITER in flyway:
                flyway_list = flyway.split(',')
                queryset = queryset.filter(eventlocations__flyway__in=flyway_list).distinct()
            else:
                queryset = queryset.filter(eventlocations__flyway__exact=flyway).distinct()
        # filter by country, exact list
        country = query_params.get('country', None)
        if country is not None and country != '':
            queryset = queryset.prefetch_related('eventlocations__country')
            if LIST_DELIMITER in country:
                country_list = country.split(',')
                queryset = queryset.filter(eventlocations__country__in=country_list).distinct()
            else:
                queryset = queryset.filter(eventlocations__country__exact=country).distinct()
        # filter by gnis_id, exact list
        gnis_id = query_params.get('gnis_id', None)
        if gnis_id is not None and gnis_id != '':
            queryset = queryset.prefetch_related('eventlocations__gnis_id')
            if LIST_DELIMITER in gnis_id:
                gnis_id_list = country.split(',')
                queryset = queryset.filter(eventlocations__gnis_id__in=gnis_id_list).distinct()
            else:
                queryset = queryset.filter(eventlocations__gnis_id__exact=gnis_id).distinct()
        # filter by affected, (greater than or equal to only, less than or equal to only,
        # or between both, depending on which URL params appear)
        affected_count__gte = query_params.get('affected_count__gte', None)
        affected_count__lte = query_params.get('affected_count__lte', None)
        if affected_count__gte is not None and affected_count__lte is not None:
            queryset = queryset.filter(affected_count__gte=affected_count__gte, affected_count__lte=affected_count__lte)
        elif affected_count__gte is not None:
            queryset = queryset.filter(affected_count__gte=affected_count__gte)
        elif affected_count__lte is not None:
            queryset = queryset.filter(affected_count__lte=affected_count__lte)

        # # filter by start and end date (after only, before only, or between both, depending on which URL params appear)
        # # the date filters below are date-exclusive
        # start_date = query_params.get('start_date', None)
        # end_date = query_params.get('end_date', None)
        # if start_date is not None and end_date is not None:
        #     queryset = queryset.filter(start_date__gt=start_date, end_date__lt=end_date)
        # elif start_date is not None:
        #     queryset = queryset.filter(start_date__gt=start_date)
        # elif end_date is not None:
        #     queryset = queryset.filter(end_date__lt=end_date)

        # filter by start and end date (after only, before only, or between both, depending on which URL params appear)
        # the date filters below are date-inclusive
        start_date = query_params.get('start_date', None)
        end_date = query_params.get('end_date', None)
        if start_date is not None and end_date is not None:
            queryset = queryset.filter(
                Q(start_date__lte=start_date, end_date__gte=start_date)
                | Q(start_date__gte=start_date, start_date__lte=end_date)
            )
        elif start_date is not None and end_date is None:
            queryset = queryset.filter(
                Q(start_date__lte=start_date, end_date__gte=start_date)
                | Q(start_date__lte=start_date, end_date__isnull=True)
                | Q(start_date__gte=start_date, start_date__lte=Now())
            )
        elif start_date is None and end_date is not None:
            queryset = queryset.filter(start_date__lte=end_date)

        # TODO: determine the intended use of the following three query params
        # because only admins or fellow org or circle members should even be able to filter on these values
        # perhaps these should instead be used implicitly based on the requester
        # (query will auto-filter based on the requester's ID/org/circle properties)
        # rather than something a requester explicitly queries?
        # # filter by owner ID, exact
        # owner = query_params.get('owner', None)
        # if owner is not None:
        #     queryset = queryset.filter(created_by__exact=owner)
        # # filter by ownerorg ID, exact
        # owner_org = query_params.get('owner_org', None)
        # if owner_org is not None:
        #     queryset = queryset.prefetch_related('created_by__organization')
        #     queryset = queryset.filter(created_by__organization__exact=owner_org)
        # # filter by circle ID, exact
        # TODO: this might need to be changed to select only events where the user is in a circle attached to this event
        # rather than the current set up where any circle ID can be used
        # circle = query_params.get('circle', None)
        # if circle is not None:
        #     queryset = queryset.filter(Q(circle_read__exact=circle) | Q(circle_write__exact=circle))
        return queryset


class CSVEventDetailRenderer(csv_renderers.CSVRenderer):
    # header = ['event_id', 'event_reference', 'event_type', 'complete', 'organization', 'start_date', 'end_date',
    header = ['event_id', 'event_type', 'complete', 'organization', 'start_date', 'end_date',
              'affected_count', 'event_diagnosis', 'location_id', 'location_priority', 'county', 'state', 'country',
              'location_start', 'location_end', 'location_species_id', 'species_priority', 'species_name', 'population',
              'sick', 'dead', 'estimated_sick', 'estimated_dead', 'captive', 'age_bias', 'sex_bias',
              # 'species_diagnosis_id', 'species_diagnosis_priority', 'speciesdx', 'causal', 'suspect', 'number_tested',
              'species_diagnosis_id', 'species_diagnosis_priority', 'speciesdx', 'suspect', 'number_tested',
              'number_positive', 'lab']
    # labels = {'event_id': 'Event ID', 'event_reference': 'User Event Reference', 'event_type': 'Event Type',
    labels = {'event_id': 'Event ID', 'event_type': 'Event Type',
              'complete': 'WHISPers Record Status', 'organization': 'Organization', 'start_date': 'Event Start Date',
              'end_date': 'Event End Date', 'affected_count': 'Number Affected', 'event_diagnosis': 'Event Diagnosis',
              'location_id': 'Location ID', 'location_priority': 'Location Priority',
              'county': 'County (or equivalent)', 'state': 'State (or equivalent)', 'country': 'Country',
              'location_start': 'Location Start Date', 'location_end': 'Location End Date',
              'location_species_id': 'Location Species ID', 'species_priority': 'Species Priority',
              'species_name': 'Species', 'population': 'Population', 'sick': 'Known Sick', 'dead': 'Known Dead',
              'estimated_sick': 'Estimated Sick', 'estimated_dead': 'Estimated Dead', 'captive': 'Captive',
              'age_bias': 'Age Bias', 'sex_bias': 'Sex Bias', 'species_diagnosis_id': 'Species Diagnosis ID',
              'species_diagnosis_priority': 'Species Diagnosis Priority', 'speciesdx': 'Species Diagnosis',
              # 'causal': 'Significance of Diagnosis for Species', 'suspect': 'Species Diagnosis Suspect',
              'suspect': 'Species Diagnosis Suspect',
              'number_tested': 'Number Assessed', 'number_positive': 'Number with this Diagnosis', 'lab': 'Lab'}


class EventDetailViewSet(ReadOnlyHistoryViewSet):
    """
    list:
    Returns a list of all event details.
    
    read:
    Returns an event detail.
    
    flat:
    Returns a flattened response for an event detail by id.
    """

    @action(detail=True)
    def flat(self, request, pk):
        # pk = self.request.parser_context['kwargs'].get('pk', None)
        queryset = FlatEventDetails.objects.filter(event_id=pk)
        serializer = FlatEventDetailSerializer(queryset, many=True, context={'request': request})
        return Response(serializer.data, status=200)

    # override the default renderers to use a csv renderer when requested
    def get_renderers(self):
        frmt = self.request.query_params.get('format', None) if self.request else None
        if frmt is not None and frmt == 'csv':
            renderer_classes = (CSVEventDetailRenderer,) + tuple(api_settings.DEFAULT_RENDERER_CLASSES)
        else:
            renderer_classes = tuple(api_settings.DEFAULT_RENDERER_CLASSES)
        return [renderer_class() for renderer_class in renderer_classes]

    # override the default finalize_response to assign a filename to CSV files
    # see https://github.com/mjumbewu/django-rest-framework-csv/issues/15
    def finalize_response(self, request, *args, **kwargs):
        response = super(viewsets.ReadOnlyModelViewSet, self).finalize_response(request, *args, **kwargs)
        renderer_format = self.request.accepted_renderer.format if self.request else ''
        if renderer_format == 'csv':
            fileextension = '.csv'
            filename = 'event_details_'
            filename += dt.now().strftime("%Y") + '-' + dt.now().strftime("%m") + '-' + dt.now().strftime("%d")
            filename += fileextension
            response['Content-Disposition'] = "attachment; filename=%s" % filename
            response['Access-Control-Expose-Headers'] = 'Content-Disposition'
        return response

    # override the default queryset to allow filtering by URL arguments
    def get_queryset(self):
        user = get_request_user(self.request)
        queryset = Event.objects.all()

        if not user or not user.is_authenticated:
            return queryset.filter(public=True)

        # for pk requests, non-public data can only be returned to the owner or their org or collaborators or admins
        elif self.action == 'retrieve':
            pk = self.request.parser_context['kwargs'].get('pk', None)
            if pk is not None and pk.isdigit():
                queryset = Event.objects.filter(id=pk)
                if queryset:
                    obj = queryset[0]
                    if not obj:
                        raise NotFound
                    else:
                        read_collaborators = []
                        write_collaborators = []
                        if obj.read_collaborators:
                            read_collaborators = list(
                                User.objects.filter(readevents=obj.id).values_list('id', flat=True))
                        if obj.write_collaborators:
                            write_collaborators = list(
                                User.objects.filter(writeevents=obj.id).values_list('id', flat=True))
                        if (user.id == obj.created_by.id or user.organization.id == obj.created_by.organization.id
                                or user.organization.id in obj.created_by.organization.parent_organizations
                                or user.id in read_collaborators or user.id in write_collaborators
                                or user.role.is_superadmin or user.role.is_admin):
                            return queryset
                        else:
                            return queryset.filter(public=True)
            raise NotFound
        # all list requests must only return public data
        else:
            return queryset.filter(public=True)

    # override the default serializer_class to ensure the requester sees only permitted data
    def get_serializer_class(self):
        user = get_request_user(self.request)
        if not user or not user.is_authenticated:
            return EventDetailPublicSerializer
        # admins have access to all fields
        elif user.role.is_superadmin or user.role.is_admin:
            return EventDetailAdminSerializer
        # for all non-admins, primary key requests can only be performed by the owner or their org or collaborators
        elif self.action == 'retrieve':
            pk = self.request.parser_context['kwargs'].get('pk', None)
            if pk is not None and pk.isdigit():
                obj = Event.objects.filter(id=pk).first()
                if obj is not None:
                    read_collaborators = []
                    write_collaborators = []
                    if obj.read_collaborators:
                        read_collaborators = list(
                            User.objects.filter(readevents=obj.id).values_list('id', flat=True))
                    if obj.write_collaborators:
                        write_collaborators = list(
                            User.objects.filter(writeevents=obj.id).values_list('id', flat=True))
                    # owner and org members and collaborators have full access to non-admin fields
                    if (user.id == obj.created_by.id or user.organization.id == obj.created_by.organization.id
                            or user.organization.id in obj.created_by.organization.parent_organizations
                            or user.id in read_collaborators or user.id in write_collaborators):
                        return EventDetailSerializer
            return EventDetailPublicSerializer
        # everything else must use the public serializer
        # (even the list action for partner roles, to avoid the performance hit of checking permissions on every object)
        else:
            return EventDetailPublicSerializer<|MERGE_RESOLUTION|>--- conflicted
+++ resolved
@@ -2843,37 +2843,10 @@
             return FlatEventSummaryPublicSerializer if frmt == 'csv' else EventSummaryPublicSerializer
         # admins have access to all fields
         elif user.role.is_superadmin or user.role.is_admin:
-<<<<<<< HEAD
-            return EventSummaryAdminSerializer
-        # for all non-admins, primary key requests can only be performed by the owner or their org or collaborators
-        elif self.action == 'retrieve':
-            pk = self.request.parser_context['kwargs'].get('pk', None)
-            if pk is not None and pk.isdigit():
-                obj = Event.objects.filter(id=pk).first()
-                if obj is not None:
-                    read_collaborators = []
-                    write_collaborators = []
-                    if obj.read_collaborators:
-                        read_collaborators = list(
-                            User.objects.filter(eventreadusers=obj.id).values_list('id', flat=True))
-                    if obj.write_collaborators:
-                        write_collaborators = list(
-                            User.objects.filter(eventwriteusers=obj.id).values_list('id', flat=True))
-                    # admins have full access to all fields
-                    if user.role.is_superadmin or user.role.is_admin:
-                        return EventSummaryAdminSerializer
-                    # owner and org members and collaborators have full access to non-admin fields
-                    elif (user.id == obj.created_by.id or user.organization.id == obj.created_by.organization.id
-                          or user.organization.id in obj.created_by.organization.parent_organizations
-                          or user.id in read_collaborators or user.id in write_collaborators):
-                        return EventSummarySerializer
-            return EventSummaryPublicSerializer
-=======
             return FlatEventSummarySerializer if frmt == 'csv' else EventSummaryAdminSerializer
         # partner users have access to all the non-admin fields (public fields plus 'event_reference' and 'public'):
         elif user.role.is_partneradmin or user.role.is_partnermanager or user.role.is_partner or user.role.is_affiliate:
             return FlatEventSummarySerializer if frmt == 'csv' else EventSummarySerializer
->>>>>>> 226ccfc0
         # everything else must use the public serializer
         else:
             return FlatEventSummaryPublicSerializer if frmt == 'csv' else EventSummaryPublicSerializer
