![USGS](USGS_ID_black.png) ![WIM](wimlogo.png)

# WHISPers Web Services

WHISPers v2, Web Services v1

This is the web services codebase for version 2 of Wildlife Health Information Sharing Partnership event reporting system (the web client application codebase can be found [here](https://github.com/USGS-WiM/whispers)). WHISPers allows users to enter, discover, amd explore wildlife mortality data submitted by partners across North America and verified by trained biologists.

This project was built with Django Django REST Framework, and Psycopg2.

#### Installation
*Prerequisite*: Please install Python 3 by following [these instructions](https://wiki.python.org/moin/BeginnersGuide/Download).

*Prerequisite*: Please install PostgreSQL by following [these instructions](https://www.postgresql.org/docs/devel/tutorial-install.html).

```bash
git clone https://github.com/USGS-WiM/whispersservices_django.git
cd whispersservices_django

# install virtualenv
pip3 install virtualenv

# create a virtual environment
virtualenv env

# activate the virtual environment
source /env/bin/activate

# install the project's dependencies
pip3 install -r requirements.txt

# migrate the database
python3 manage.py migrate

# install the custom SQL views in the database
psql -U webapp_whispers -d whispers -f whispers_views.sql

```

## Environments
The web services are designed to work very slightly differently between dev, test, and production environments. Environment settings are defined in the settings.py file, the most important of which are `ENVIRONMENT`, `APP_WHISPERS_URL`, `SSL_CERT`, and the various email and database settings, among others.

<<<<<<< HEAD
## Requirements
Python3

## Installing project

#### Clone the repo onto your location machine and step into the project.
=======
Note that on Windows, the default arrangement of a settings.py file reading a settings.cfg file (to keep sensitive information out of code repositories) seems to  work fine, but in Linux this does not seem to work, and so all the `CONFIG.get()` calls should be replaced by simple values.

## Development server

Run `python3 manage.py runserver` for a dev server with live reload. Navigate to `http://localhost:8000/whispersservices/`. The web services will automatically reload if you change any of the source files. This will use the development environment configuration.
>>>>>>> eda0d6d2

## Production server

In a production environment (or really, any non-development environment) this Django project should be run through a dedicated web server, likely using the Web Server Gateway Interface [(WSGI)](https://wsgi.readthedocs.io/en/latest/). This repository includes sample configuration files (*.conf in the root folder) for running this project in [Apache HTTP Server](https://docs.djangoproject.com/en/dev/howto/deployment/wsgi/modwsgi/).

## Authors

<<<<<<< HEAD
## Installing Virtual Env & Packages
#### Using Pip, install VirtualEnv (https://packaging.python.org/guides/installing-using-pip-and-virtualenv/) & create a virtual environment.
=======
* **[Aaron Stephenson](https://github.com/aaronstephenson)**  - *Lead Developer* - [USGS Web Informatics & Mapping](https://wim.usgs.gov/)
>>>>>>> eda0d6d2

See also the list of [contributors](../../graphs/contributors) who participated in this project.

## License

<<<<<<< HEAD
#### Activate the virtual env and use pip to install the packages listed in the `requirements.txt` file.
=======
This software is in the Public Domain. See the [LICENSE.md](LICENSE.md) file for details
>>>>>>> eda0d6d2

## Suggested Citation
In the spirit of open source, please cite any re-use of the source code stored in this repository. Below is the suggested citation:

`This project contains code produced by the Web Informatics and Mapping (WIM) team at the United States Geological Survey (USGS). As a work of the United States Government, this project is in the public domain within the United States. https://wim.usgs.gov`

<<<<<<< HEAD
#### Run the server
=======
>>>>>>> eda0d6d2

## About WIM
* This project authored by the [USGS WIM team](https://wim.usgs.gov)
* WIM is a team of developers and technologists who build and manage tools, software, web services, and databases to support USGS science and other federal government cooperators.
* WIM is a part of the [Upper Midwest Water Science Center](https://www.usgs.gov/centers/wisconsin-water-science-center).<|MERGE_RESOLUTION|>--- conflicted
+++ resolved
@@ -40,20 +40,11 @@
 ## Environments
 The web services are designed to work very slightly differently between dev, test, and production environments. Environment settings are defined in the settings.py file, the most important of which are `ENVIRONMENT`, `APP_WHISPERS_URL`, `SSL_CERT`, and the various email and database settings, among others.
 
-<<<<<<< HEAD
-## Requirements
-Python3
-
-## Installing project
-
-#### Clone the repo onto your location machine and step into the project.
-=======
 Note that on Windows, the default arrangement of a settings.py file reading a settings.cfg file (to keep sensitive information out of code repositories) seems to  work fine, but in Linux this does not seem to work, and so all the `CONFIG.get()` calls should be replaced by simple values.
 
 ## Development server
 
 Run `python3 manage.py runserver` for a dev server with live reload. Navigate to `http://localhost:8000/whispersservices/`. The web services will automatically reload if you change any of the source files. This will use the development environment configuration.
->>>>>>> eda0d6d2
 
 ## Production server
 
@@ -61,32 +52,19 @@
 
 ## Authors
 
-<<<<<<< HEAD
-## Installing Virtual Env & Packages
-#### Using Pip, install VirtualEnv (https://packaging.python.org/guides/installing-using-pip-and-virtualenv/) & create a virtual environment.
-=======
 * **[Aaron Stephenson](https://github.com/aaronstephenson)**  - *Lead Developer* - [USGS Web Informatics & Mapping](https://wim.usgs.gov/)
->>>>>>> eda0d6d2
 
 See also the list of [contributors](../../graphs/contributors) who participated in this project.
 
 ## License
 
-<<<<<<< HEAD
-#### Activate the virtual env and use pip to install the packages listed in the `requirements.txt` file.
-=======
 This software is in the Public Domain. See the [LICENSE.md](LICENSE.md) file for details
->>>>>>> eda0d6d2
 
 ## Suggested Citation
 In the spirit of open source, please cite any re-use of the source code stored in this repository. Below is the suggested citation:
 
 `This project contains code produced by the Web Informatics and Mapping (WIM) team at the United States Geological Survey (USGS). As a work of the United States Government, this project is in the public domain within the United States. https://wim.usgs.gov`
 
-<<<<<<< HEAD
-#### Run the server
-=======
->>>>>>> eda0d6d2
 
 ## About WIM
 * This project authored by the [USGS WIM team](https://wim.usgs.gov)
